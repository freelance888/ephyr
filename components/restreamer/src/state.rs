//! Application state.
#![allow(clippy::module_name_repetitions)]

mod client_statistics;
mod input;
mod label;
mod output;
mod restream;
mod settings;

pub use self::{
    client_statistics::{
        Client, ClientId, ClientStatistics, ClientStatisticsResponse,
        ServerInfo, StatusStatistics,
    },
    input::{
        EndpointId, FailoverInputSrc, Input, InputEndpoint, InputEndpointKind,
        InputId, InputKey, InputSrc, InputSrcUrl, RemoteInputSrc,
    },
    label::Label,
    output::{
        Delay, Mixin, MixinId, MixinSrcUrl, Output, OutputDstUrl, OutputId,
        Volume, VolumeLevel,
    },
    restream::{Restream, RestreamId, RestreamKey},
    settings::{NumberOfItems, Settings},
};

use std::{future::Future, mem, panic::AssertUnwindSafe, path::Path};

use anyhow::anyhow;
use derive_more::{Display, From, Into};
use ephyr_log::log;
use futures::{
    future::TryFutureExt as _,
    sink,
    stream::{StreamExt as _, TryStreamExt as _},
};
use futures_signals::signal::{Mutable, SignalExt as _};
use juniper::{GraphQLEnum, GraphQLObject, GraphQLScalar};
use serde::{Deserialize, Serialize};
use smart_default::SmartDefault;
use tokio::{fs, io::AsyncReadExt as _};

use crate::{
    display_panic,
    file_manager::{LocalFileInfo, PlaylistFileInfo},
    spec, Spec,
};
use std::collections::HashMap;
use uuid::Uuid;

/// Reactive application's state.
///
/// Any changes to it automatically propagate to the appropriate subscribers.
#[derive(Clone, Debug, Default, Deserialize, Serialize)]
pub struct State {
    /// Global [`Settings`] of the server
    pub settings: Mutable<Settings>,

    /// All [`Restream`]s performed by this application.
    pub restreams: Mutable<Vec<Restream>>,

    /// All [`Client`]s for monitoring
    pub clients: Mutable<Vec<Client>>,

    /// Global [`ServerInfo`] of the server
    pub server_info: Mutable<ServerInfo>,

    /// Commands for broadcasting to all [`Client`]s or specific [`Client`]
    #[serde(skip)]
    pub dashboard_commands: Mutable<Vec<DashboardCommand>>,

    /// List of the files that are used as sources of video
    #[serde(skip)]
    pub files: Mutable<Vec<LocalFileInfo>>,
}

impl State {
    /// Instantiates a new [`State`] reading it from a `file` (if any) and
    /// performing all the required inner subscriptions.
    ///
    /// # Errors
    ///
    /// If [`State`] file exists, but fails to be parsed.
    pub async fn try_new<P: AsRef<Path>>(
        file: P,
    ) -> Result<Self, anyhow::Error> {
        let file = file.as_ref();

        let mut contents = vec![];
        let _ = fs::OpenOptions::new()
            .write(true)
            .create(true)
            .read(true)
            .open(&file)
            .await
            .map_err(|e| {
                anyhow!("Failed to open '{}' file: {}", file.display(), e)
            })?
            .read_to_end(&mut contents)
            .await
            .map_err(|e| {
                anyhow!("Failed to read '{}' file: {}", file.display(), e)
            })?;

        let state = if contents.is_empty() {
            State::default()
        } else {
            serde_json::from_slice(&contents).map_err(|e| {
                anyhow!(
                    "Failed to deserialize state from '{}' file: {}",
                    file.display(),
                    e,
                )
            })?
        };

        let (file, persisted_state) = (file.to_owned(), state.clone());
        let persist_state1 = move || {
            fs::write(
                file.clone(),
                serde_json::to_vec(&persisted_state)
                    .expect("Failed to serialize server state"),
            )
            .map_err(|e| log::error!("Failed to persist server state: {}", e))
        };
        let persist_state2 = persist_state1.clone();
        let persist_state3 = persist_state1.clone();

        Self::on_change("persist_restreams", &state.restreams, move |_| {
            persist_state1()
        });
        Self::on_change("persist_settings", &state.settings, move |_| {
            persist_state2()
        });
        Self::on_change("persist_clients", &state.clients, move |_| {
            persist_state3()
        });

        Ok(state)
    }

    /// Applies the given [`Spec`] to this [`State`].
    ///
    /// If `replace` is `true` then all the [`Restream`]s, [`Restream::outputs`]
    /// and [`Output::mixins`] will be replaced with new ones, otherwise new
    /// ones will be merged with already existing ones.
    pub fn apply(&self, new: spec::v1::Spec, replace: bool) {
        let mut restreams = self.restreams.lock_mut();
        if replace {
            let mut olds = mem::replace(
                &mut *restreams,
                Vec::with_capacity(new.restreams.len()),
            );
            for new in new.restreams {
                if let Some(mut old) = olds
                    .iter()
                    .enumerate()
                    .find_map(|(n, o)| (o.key == new.key).then(|| n))
                    .map(|n| olds.swap_remove(n))
                {
                    old.apply(new, replace);
                    restreams.push(old);
                } else {
                    restreams.push(Restream::new(new));
                }
            }
        } else {
            for new in new.restreams {
                if let Some(old) =
                    restreams.iter_mut().find(|o| o.key == new.key)
                {
                    old.apply(new, replace);
                } else {
                    restreams.push(Restream::new(new));
                }
            }
        }

        let mut settings = self.settings.lock_mut();
        if new.settings.is_some() || replace {
            settings.apply(
                new.settings.unwrap_or_else(|| Settings::default().export()),
            );
        }
    }

    /// Exports this [`State`] as a [`spec::v1::Spec`].
    #[inline]
    #[must_use]
    pub fn export(&self) -> Spec {
        spec::v1::Spec {
            settings: Some(self.settings.get_cloned().export()),
            restreams: self
                .restreams
                .get_cloned()
                .iter()
                .map(Restream::export)
                .collect(),
        }
        .into()
    }

    /// Subscribes the specified `hook` to changes of the [`Mutable`] `val`ue.
    ///
    /// `name` is just a convenience for describing the `hook` in logs.
    pub fn on_change<F, Fut, T>(name: &'static str, val: &Mutable<T>, hook: F)
    where
        F: FnMut(T) -> Fut + Send + 'static,
        Fut: Future + Send + 'static,
        T: Clone + PartialEq + Send + Sync + 'static,
    {
        drop(tokio::spawn(
            AssertUnwindSafe(
                val.signal_cloned().dedupe_cloned().to_stream().then(hook),
            )
            .catch_unwind()
            .map_err(move |p| {
                log::crit!(
                    "Panicked executing `{}` hook of state: {}",
                    name,
                    display_panic(&p),
                );
            })
            .map(|_| Ok(()))
            .forward(sink::drain()),
        ));
    }

    /// Adds a new [`Client`] to this [`State`]
    ///
    /// # Errors
    ///
    /// If this [`State`] has a [`Client`] with the same host
    pub fn add_client(&self, client_id: &ClientId) -> anyhow::Result<()> {
        let mut clients = self.clients.lock_mut();

        if clients.iter().any(|r| r.id == *client_id) {
            return Err(anyhow!("Client host '{}' is used already", client_id));
        }

        clients.push(Client::new(client_id));

        Ok(())
    }

    /// Removes a [`Client`] with the given `id` from this [`State`].
    ///
    /// Returns [`None`] if there is no [`Client`] with such `id` in this
    /// [`State`].
    #[allow(clippy::must_use_candidate)]
    pub fn remove_client(&self, client_id: &ClientId) -> Option<()> {
        let mut clients = self.clients.lock_mut();
        let prev_len = clients.len();
        clients.retain(|r| r.id != *client_id);
        (clients.len() != prev_len).then(|| ())
    }

    /// Adds a new [`Restream`] by the given `spec` to this [`State`].
    ///
    /// # Errors
    ///
    /// If this [`State`] has a [`Restream`] with such `key` already.
    pub fn add_restream(&self, spec: spec::v1::Restream) -> anyhow::Result<()> {
        let mut restreams = self.restreams.lock_mut();

        if restreams.iter().any(|r| r.key == spec.key) {
            return Err(anyhow!("Restream.key '{}' is used already", spec.key));
        }

        restreams.push(Restream::new(spec));
        Ok(())
    }

    /// Edits a [`Restream`] with the given `spec` identified by the given `id`
    /// in this [`State`].
    ///
    /// Returns [`None`] if there is no [`Restream`] with such `id` in this
    /// [`State`].
    ///
    /// # Errors
    ///
    /// If this [`State`] has a [`Restream`] with such `key` already.
    pub fn edit_restream(
        &self,
        id: RestreamId,
        spec: spec::v1::Restream,
    ) -> anyhow::Result<Option<()>> {
        let mut restreams = self.restreams.lock_mut();

        if restreams.iter().any(|r| r.key == spec.key && r.id != id) {
            return Err(anyhow!("Restream.key '{}' is used already", spec.key));
        }

        #[allow(clippy::manual_find_map)] // due to consuming `spec`
        Ok(restreams
            .iter_mut()
            .find(|r| r.id == id)
            .map(|r| r.apply(spec, false)))
    }

    /// Removes a [`Restream`] with the given `id` from this [`State`].
    ///
    /// Returns [`None`] if there is no [`Restream`] with such `id` in this
    /// [`State`].
    #[allow(clippy::must_use_candidate)]
    pub fn remove_restream(&self, id: RestreamId) -> Option<()> {
        let mut restreams = self.restreams.lock_mut();
        let prev_len = restreams.len();
        restreams.retain(|r| r.id != id);
        (restreams.len() != prev_len).then(|| ())
    }

    /// Enables a [`Restream`] with the given `id` in this [`State`].
    ///
    /// Returns `true` if it has been enabled, or `false` if it already has been
    /// enabled, or [`None`] if it doesn't exist.
    #[must_use]
    pub fn enable_restream(&self, id: RestreamId) -> Option<bool> {
        self.restreams
            .lock_mut()
            .iter_mut()
            .find_map(|r| (r.id == id).then(|| r.input.enable()))
    }

    /// Disables a [`Restream`] with the given `id` in this [`State`].
    ///
    /// Returns `true` if it has been disabled, or `false` if it already has
    /// been disabled, or [`None`] if it doesn't exist.
    #[must_use]
    pub fn disable_restream(&self, id: RestreamId) -> Option<bool> {
        self.restreams
            .lock_mut()
            .iter_mut()
            .find_map(|r| (r.id == id).then(|| r.input.disable()))
    }

    /// Enables an [`Input`] with the given `id` in the specified [`Restream`]
    /// of this [`State`].
    ///
    /// Returns `true` if it has been enabled, or `false` if it already has been
    /// enabled, or [`None`] if it doesn't exist.
    #[must_use]
    pub fn enable_input(
        &self,
        id: InputId,
        restream_id: RestreamId,
    ) -> Option<bool> {
        self.restreams
            .lock_mut()
            .iter_mut()
            .find(|r| r.id == restream_id)?
            .input
            .find_mut(id)
            .map(Input::enable)
    }

    /// Disables an [`Input`] with the given `id` in the specified [`Restream`]
    /// of this [`State`].
    ///
    /// Returns `true` if it has been disabled, or `false` if it already has
    /// been disabled, or [`None`] if it doesn't exist.
    #[must_use]
    pub fn disable_input(
        &self,
        id: InputId,
        restream_id: RestreamId,
    ) -> Option<bool> {
        self.restreams
            .lock_mut()
            .iter_mut()
            .find(|r| r.id == restream_id)?
            .input
            .find_mut(id)
            .map(Input::disable)
    }

    ///
    ///
    /// Returns `true` if it has been disabled, or `false` if it already has
    /// been disabled, or [`None`] if it doesn't exist.
    #[must_use]
    pub fn change_endpoint_label(
        &self,
        id: InputId,
        restream_id: RestreamId,
        endpoint_id: EndpointId,
        label: Option<Label>,
    ) -> Option<bool> {
        self.restreams
            .lock_mut()
            .iter_mut()
            .find(|r| r.id == restream_id)?
            .input
            .find_mut(id)?
            .endpoints
            .iter_mut()
            .find(|endpoint| endpoint.id == endpoint_id)?
            .label = label;
        Some(true)
    }

    /// Adds a new [`Output`] to the specified [`Restream`] of this [`State`].
    ///
    /// Returns [`None`] if there is no [`Restream`] with such `id` in this
    /// [`State`].
    ///
    /// # Errors
    ///
    /// If the [`Restream`] has an [`Output`] with such `dst` already.
    pub fn add_output(
        &self,
        restream_id: RestreamId,
        spec: spec::v1::Output,
    ) -> anyhow::Result<Option<()>> {
        let mut restreams = self.restreams.lock_mut();

        let outputs = if let Some(r) =
            restreams.iter_mut().find(|r| r.id == restream_id)
        {
            &mut r.outputs
        } else {
            return Ok(None);
        };

        if let Some(o) = outputs.iter().find(|o| o.dst == spec.dst) {
            return Err(anyhow!("Output.dst '{}' is used already", o.dst));
        }

        outputs.push(Output::new(spec));
        Ok(Some(()))
    }

    /// Edits an [`Output`] with the given `spec` identified by the given `id`
    /// in the specified [`Restream`] of this [`State`].
    ///
    /// Returns [`None`] if there is no [`Restream`] with such `restream_id` in
    /// this [`State`], or there is no [`Output`] with such `id`.
    ///
    /// # Errors
    ///
    /// If the [`Restream`] has an [`Output`] with such `dst` already.
    pub fn edit_output(
        &self,
        restream_id: RestreamId,
        id: OutputId,
        spec: spec::v1::Output,
    ) -> anyhow::Result<Option<()>> {
        let mut restreams = self.restreams.lock_mut();

        let outputs = if let Some(r) =
            restreams.iter_mut().find(|r| r.id == restream_id)
        {
            &mut r.outputs
        } else {
            return Ok(None);
        };

        if outputs.iter().any(|o| o.dst == spec.dst && o.id != id) {
            return Err(anyhow!("Output.dst '{}' is used already", spec.dst));
        }

        #[allow(clippy::manual_find_map)] // due to consuming `spec`
        Ok(outputs
            .iter_mut()
            .find(|o| o.id == id)
            .map(|o| o.apply(spec, true)))
    }

    /// Removes an [`Output`] with the given `id` from the specified
    /// [`Restream`] of this [`State`].
    ///
    /// Returns [`None`] if there is no [`Restream`] with such `restream_id` or
    /// no [`Output`] with such `id` in this [`State`].
    #[must_use]
    pub fn remove_output(
        &self,
        id: OutputId,
        restream_id: RestreamId,
    ) -> Option<()> {
        let mut restreams = self.restreams.lock_mut();
        let outputs =
            &mut restreams.iter_mut().find(|r| r.id == restream_id)?.outputs;

        let prev_len = outputs.len();
        outputs.retain(|o| o.id != id);
        (outputs.len() != prev_len).then(|| ())
    }

    /// Enables an [`Output`] with the given `id` in the specified [`Restream`]
    /// of this [`State`].
    ///
    /// Returns `true` if it has been enabled, or `false` if it already has been
    /// enabled, or [`None`] if it doesn't exist.
    #[must_use]
    pub fn enable_output(
        &self,
        id: OutputId,
        restream_id: RestreamId,
    ) -> Option<bool> {
        let mut restreams = self.restreams.lock_mut();
        let output = restreams
            .iter_mut()
            .find(|r| r.id == restream_id)?
            .outputs
            .iter_mut()
            .find(|o| o.id == id)?;

        if output.enabled {
            return Some(false);
        }

        output.enabled = true;
        Some(true)
    }

    /// Disables an [`Output`] with the given `id` in the specified [`Restream`]
    /// of this [`State`].
    ///
    /// Returns `true` if it has been disabled, or `false` if it already has
    /// been disabled, or [`None`] if it doesn't exist.
    #[must_use]
    pub fn disable_output(
        &self,
        id: OutputId,
        restream_id: RestreamId,
    ) -> Option<bool> {
        let mut restreams = self.restreams.lock_mut();
        let output = restreams
            .iter_mut()
            .find(|r| r.id == restream_id)?
            .outputs
            .iter_mut()
            .find(|o| o.id == id)?;

        if !output.enabled {
            return Some(false);
        }

        output.enabled = false;
        Some(true)
    }

    /// Get [Output] from [Restream] by `restream_id` and `output_id`
    #[must_use]
    pub fn get_output(
        &self,
        restream_id: RestreamId,
        output_id: OutputId,
    ) -> Option<Output> {
        self.restreams
            .get_cloned()
            .into_iter()
            .find(|r| r.id == restream_id)?
            .outputs
            .into_iter()
            .find(|o| o.id == output_id)
    }

    /// Enables all [`Output`]s in the specified [`Restream`] of this [`State`].
    ///
    /// Returns `true` if at least one [`Output`] has been enabled, or `false`
    /// if all of them already have been enabled, or [`None`] if no [`Restream`]
    /// with such `restream_id` exists.
    #[must_use]
    pub fn enable_all_outputs(&self, restream_id: RestreamId) -> Option<bool> {
        self.set_state_of_all_outputs(restream_id, true)
    }

    /// Disables all [`Output`]s in the specified [`Restream`] of this
    /// [`State`].
    ///
    /// Returns `true` if at least one [`Output`] has been disabled, or `false`
    /// if all of them already have been disabled, or [`None`] if no
    /// [`Restream`] with such `restream_id` exists.
    #[must_use]
    pub fn disable_all_outputs(&self, restream_id: RestreamId) -> Option<bool> {
        self.set_state_of_all_outputs(restream_id, false)
    }

    /// Enables all [`Output`]s in all [`Restream`]s of this [`State`].
    ///
    /// Returns `true` if at least one [`Output`] has been enabled, or `false`
    /// if all of them already have been enabled or there are no outputs
    #[must_use]
    pub fn enable_all_outputs_of_restreams(&self) -> bool {
        self.set_state_of_all_outputs_of_restreams(true)
    }

    /// Disables all [`Output`]s in ALL [`Restream`]s of this [`State`].
    ///
    /// Returns `true` if at least one [`Output`] has been disabled, or `false`
    /// if all of them already have been disabled or there are no outputs
    #[must_use]
    pub fn disable_all_outputs_of_restreams(&self) -> bool {
        self.set_state_of_all_outputs_of_restreams(false)
    }

    /// Tunes a [`Volume`] rate of the specified [`Output`] or its [`Mixin`] in
    /// this [`State`].
    ///
    /// Returns `true` if a [`Volume`] rate has been changed, or `false` if it
    /// has the same value already.
    ///
    /// Returns [`None`] if no such [`Restream`]/[`Output`]/[`Mixin`] exists.
    #[must_use]
    pub fn tune_volume(
        &self,
        restream_id: RestreamId,
        output_id: OutputId,
        mixin_id: Option<MixinId>,
        volume: Volume,
    ) -> Option<bool> {
        let mut restreams = self.restreams.lock_mut();
        let output = restreams
            .iter_mut()
            .find(|r| r.id == restream_id)?
            .outputs
            .iter_mut()
            .find(|o| o.id == output_id)?;

        let curr_volume = if let Some(id) = mixin_id {
            &mut output.mixins.iter_mut().find(|m| m.id == id)?.volume
        } else {
            &mut output.volume
        };

        if *curr_volume == volume {
            return Some(false);
        }

        *curr_volume = volume;
        Some(true)
    }

    /// Tunes a [`Delay`] of the specified [`Mixin`] in this [`State`].
    ///
    /// Returns `true` if a [`Delay`] has been changed, or `false` if it has the
    /// same value already.
    ///
    /// Returns [`None`] if no such [`Restream`]/[`Output`]/[`Mixin`] exists.
    #[must_use]
    pub fn tune_delay(
        &self,
        input_id: RestreamId,
        output_id: OutputId,
        mixin_id: MixinId,
        delay: Delay,
    ) -> Option<bool> {
        let mut restreams = self.restreams.lock_mut();
        let mixin = restreams
            .iter_mut()
            .find(|r| r.id == input_id)?
            .outputs
            .iter_mut()
            .find(|o| o.id == output_id)?
            .mixins
            .iter_mut()
            .find(|m| m.id == mixin_id)?;

        if mixin.delay == delay {
            return Some(false);
        }

        mixin.delay = delay;
        Some(true)
    }

    /// Tunes a the specified [`Mixin.sidechain`] in this [`State`].
    ///
    /// Returns `true` if a [`Mixin.sidechain`] has been changed, or `false`
    /// if it has the same value already.
    ///
    /// Returns [`None`] if no such [`Restream`]/[`Output`]/[`Mixin`] exists.
    #[must_use]
    pub fn tune_sidechain(
        &self,
        input_id: RestreamId,
        output_id: OutputId,
        mixin_id: MixinId,
        sidechain: bool,
    ) -> Option<bool> {
        let mut restreams = self.restreams.lock_mut();
        let mixin = restreams
            .iter_mut()
            .find(|r| r.id == input_id)?
            .outputs
            .iter_mut()
            .find(|o| o.id == output_id)?
            .mixins
            .iter_mut()
            .find(|m| m.id == mixin_id)?;

        if mixin.sidechain == sidechain {
            return Some(false);
        }

        mixin.sidechain = sidechain;
        Some(true)
    }
    /// Gather statistics about [`Input`]s statuses
    #[must_use]
    pub fn get_inputs_statistics(&self) -> Vec<StatusStatistics> {
        self.restreams
            .get_cloned()
            .into_iter()
            .fold(HashMap::new(), |mut stat, restream| {
                let item =
                    restream.input.endpoints.iter().find(|e| e.is_rtmp());
                match item {
                    Some(main_input) => {
                        Self::update_stat(&mut stat, main_input.status);
                    }
                    None => log::error!(
                        "Main endpoint not found for {} input",
                        restream.input.id
                    ),
                };

                stat
            })
            .into_iter()
            .map(|x| StatusStatistics {
                status: x.0,
                count: x.1,
            })
            .collect()
    }

    /// Gather statistics about [`Output`]s statuses
    #[must_use]
    pub fn get_outputs_statistics(&self) -> Vec<StatusStatistics> {
        self.restreams
            .get_cloned()
            .into_iter()
            .flat_map(|r| r.outputs.into_iter())
            .fold(HashMap::new(), |mut stat, output| {
                Self::update_stat(&mut stat, output.status);
                stat
            })
            .into_iter()
            .map(|x| StatusStatistics {
                status: x.0,
                count: x.1,
            })
            .collect()
    }

    /// Statistics for statuses of this [`Client`]
    #[must_use]
    pub fn get_statistics(&self) -> ClientStatistics {
        let settings = self.settings.get_cloned();
        let title = match settings.title {
            Some(t) => t,
            None => "".to_string(),
        };

        let inputs_stat = self.get_inputs_statistics();
        let outputs_stat = self.get_outputs_statistics();
        ClientStatistics::new(
            title,
            inputs_stat,
            outputs_stat,
            self.server_info.lock_mut().clone(),
        )
    }

    fn update_stat(stat: &mut HashMap<Status, i32>, status: Status) {
        if let Some(x) = stat.get_mut(&status) {
            *x += 1;
        } else {
            let _ = stat.insert(status, 1);
        }
    }

    /// Disables/Enables all [`Output`]s in the specified [`Restream`] of this
    /// [`State`].
    #[must_use]
    fn set_state_of_all_outputs(
        &self,
        restream_id: RestreamId,
        enabled: bool,
    ) -> Option<bool> {
        let mut restreams = self.restreams.lock_mut();
        Some(
            restreams
                .iter_mut()
                .find(|r| r.id == restream_id)?
                .outputs
                .iter_mut()
                .filter(|o| o.enabled != enabled)
                .fold(false, |_, o| {
                    o.enabled = enabled;
                    true
                }),
        )
    }

    /// Disables/Enables all [`Output`]s in ALL [`Restream`]s of this [`State`].
    #[must_use]
    fn set_state_of_all_outputs_of_restreams(&self, enabled: bool) -> bool {
        let mut restreams = self.restreams.lock_mut();
        restreams
            .iter_mut()
            .flat_map(|r| r.outputs.iter_mut())
            .filter(|o| o.enabled != enabled)
            .fold(false, |_, o| {
                o.enabled = enabled;
                true
            })
    }
}

<<<<<<< HEAD
#[derive(Clone, Debug, PartialEq)]
pub enum DashboardCommand {
    PlayFile(PlayFileCommand),
}

#[derive(Debug, Clone, PartialEq)]
pub struct PlayFileCommand {
    pub file_id: String,
}

/// Client represents server with running `ephyr` app and can return some
/// statistics about status of [`Input`]s, [`Output`]s .
#[derive(Clone, Debug, GraphQLObject, PartialEq, Serialize, Deserialize)]
pub struct Client {
    /// Unique id of client. Url of the host.
    pub id: ClientId,

    /// Statistics for this [`Client`].
    #[serde(skip)]
    pub statistics: Option<ClientStatisticsResponse>,
}

impl Client {
    /// Creates a new [`Client`] passing host or ip address as identity.
    #[must_use]
    pub fn new(client_id: &ClientId) -> Self {
        Self {
            id: client_id.clone(),
            statistics: None,
        }
    }
}

/// ID of a [`Client`].
#[derive(
    Clone,
    Debug,
    Deref,
    Display,
    Eq,
    Hash,
    Into,
    PartialEq,
    Serialize,
    GraphQLScalar,
)]
#[graphql(with = Self)]
pub struct ClientId(Url);

impl ClientId {
    /// Constructs [`ClientId`] from string.
    #[must_use]
    pub fn new(url: Url) -> Self {
        Self(url)
    }

    #[allow(clippy::wrong_self_convention)]
    fn to_output<S: ScalarValue>(&self) -> Value<S> {
        Value::scalar(self.0.as_str().to_owned())
    }

    fn from_input<S>(v: &InputValue<S>) -> Result<Self, String>
    where
        S: ScalarValue,
    {
        let s = v
            .as_scalar()
            .and_then(ScalarValue::as_str)
            .and_then(|s| Url::parse(s).ok())
            .map(Self::new);
        match s {
            None => Err(format!("Expected `String` or `Int`, found: {v}")),
            Some(e) => Ok(e),
        }
    }

    fn parse_token<S>(value: ScalarToken<'_>) -> ParseScalarResult<S>
    where
        S: ScalarValue,
    {
        <String as ParseScalarValue<S>>::from_str(value)
    }
}

impl<'de> Deserialize<'de> for ClientId {
    #[inline]
    fn deserialize<D>(deserializer: D) -> Result<Self, D::Error>
    where
        D: Deserializer<'de>,
    {
        Ok(Self::new(Url::deserialize(deserializer)?))
    }
}

/// Re-stream of a live stream from one `Input` to many `Output`s.
#[derive(
    Clone, Debug, Deserialize, Eq, GraphQLObject, PartialEq, Serialize,
)]
pub struct Restream {
    /// Unique ID of this `Input`.
    ///
    /// Once assigned, it never changes.
    pub id: RestreamId,

    /// Unique key of this `Restream` identifying it, and used to form its
    /// endpoints URLs.
    pub key: RestreamKey,

    /// Optional label of this `Restream`.
    #[serde(default, skip_serializing_if = "Option::is_none")]
    pub label: Option<Label>,

    /// Playlist for this restream
    pub playlist: Playlist,

    /// Max number of files allowed in a playlist
    pub max_files_in_playlist: Option<NumberOfItems>,

    /// `Input` that a live stream is received from.
    pub input: Input,

    /// `Output`s that a live stream is re-streamed to.
    #[serde(default, skip_serializing_if = "Vec::is_empty")]
    pub outputs: Vec<Output>,
}

impl Restream {
    /// Creates a new [`Restream`] out of the given [`spec::v1::Restream`].
    #[inline]
    #[must_use]
    pub fn new(spec: spec::v1::Restream) -> Self {
        Self {
            id: RestreamId::random(),
            key: spec.key,
            label: spec.label,
            max_files_in_playlist: spec.max_files_in_playlist,
            input: Input::new(spec.input),
            outputs: spec.outputs.into_iter().map(Output::new).collect(),
            playlist: Playlist {
                id: PlaylistId::random(),
                queue: vec![],
                currently_playing_file: None,
            },
        }
    }

    /// Applies the given [`spec::v1::Restream`] to this [`Restream`].
    ///
    /// If `replace` is `true` then all the [`Restream::outputs`] will be
    /// replaced with new ones, otherwise new ones will be merged with already
    /// existing [`Restream::outputs`].
    pub fn apply(&mut self, new: spec::v1::Restream, replace: bool) {
        self.key = new.key;
        self.label = new.label;
        self.max_files_in_playlist = new.max_files_in_playlist;
        self.input.apply(new.input);
        if replace {
            let mut olds = mem::replace(
                &mut self.outputs,
                Vec::with_capacity(new.outputs.len()),
            );
            for new in new.outputs {
                if let Some(mut old) = olds
                    .iter()
                    .enumerate()
                    .find_map(|(n, o)| (o.dst == new.dst).then(|| n))
                    .map(|n| olds.swap_remove(n))
                {
                    old.apply(new, replace);
                    self.outputs.push(old);
                } else {
                    self.outputs.push(Output::new(new));
                }
            }
        } else {
            for new in new.outputs {
                if let Some(old) =
                    self.outputs.iter_mut().find(|o| o.dst == new.dst)
                {
                    old.apply(new, replace);
                } else {
                    self.outputs.push(Output::new(new));
                }
            }
        }
    }

    /// Exports this [`Restream`] as a [`spec::v1::Restream`].
    #[inline]
    #[must_use]
    pub fn export(&self) -> spec::v1::Restream {
        spec::v1::Restream {
            id: Some(self.id),
            key: self.key.clone(),
            label: self.label.clone(),
            max_files_in_playlist: self.max_files_in_playlist,
            input: self.input.export(),
            outputs: self.outputs.iter().map(Output::export).collect(),
        }
    }

    /// Returns an URL on a local [SRS] server of the endpoint representing a
    /// main [`Input`] in this [`Restream`].
    ///
    /// # Errors
    ///
    /// If not found any RTMP [`Input`] endpoint
    ///
    /// [SRS]: https://github.com/ossrs/srs
    pub fn main_input_rtmp_endpoint_url(&self) -> anyhow::Result<Url> {
        match self.input.endpoints.iter().find(|e| e.is_rtmp()) {
            Some(main) => Ok(main.kind.rtmp_url(&self.key, &self.input.key)),
            None => Err(anyhow!("Not found any RTMP endpoint")),
        }
    }
}

/// ID of a `Restream`.
#[derive(
    Clone,
    Copy,
    Debug,
    Deserialize,
    Display,
    Eq,
    From,
    GraphQLScalar,
    Into,
    PartialEq,
    Serialize,
)]
#[graphql(transparent)]
pub struct RestreamId(Uuid);

impl RestreamId {
    /// Generates a new random [`RestreamId`].
    #[inline]
    #[must_use]
    pub fn random() -> Self {
        Self(Uuid::new_v4())
    }
}

/// Key of a [`Restream`] identifying it, and used to form its endpoints URLs.
#[derive(
    Clone,
    Debug,
    Deref,
    Display,
    Eq,
    Hash,
    Into,
    PartialEq,
    Serialize,
    GraphQLScalar,
)]
#[graphql(transparent)]
pub struct RestreamKey(String);

impl RestreamKey {
    /// Creates a new [`RestreamKey`] if the given value meets its invariants.
    #[must_use]
    pub fn new<'s, S: Into<Cow<'s, str>>>(val: S) -> Option<Self> {
        static REGEX: Lazy<Regex> =
            Lazy::new(|| Regex::new("^[a-z0-9_-]{1,20}$").unwrap());

        let val = val.into();
        (!val.is_empty() && REGEX.is_match(&val))
            .then(|| Self(val.into_owned()))
    }
}

impl<'de> Deserialize<'de> for RestreamKey {
    #[inline]
    fn deserialize<D>(deserializer: D) -> Result<Self, D::Error>
    where
        D: Deserializer<'de>,
    {
        Self::new(<Cow<'_, str>>::deserialize(deserializer)?)
            .ok_or_else(|| D::Error::custom("Not a valid Restream.key"))
    }
}

impl PartialEq<str> for RestreamKey {
    #[inline]
    fn eq(&self, other: &str) -> bool {
        self.0 == other
    }
}

=======
>>>>>>> bdf6fa20
/// ID of a `Playlist`.
#[derive(
    Clone,
    Copy,
    Debug,
    Deserialize,
    Display,
    Eq,
    From,
    GraphQLScalar,
    Into,
    PartialEq,
    Serialize,
)]
#[graphql(transparent)]
pub struct PlaylistId(Uuid);

impl PlaylistId {
    /// Generates a new random [`InputId`].
    #[inline]
    #[must_use]
    pub fn random() -> Self {
        Self(Uuid::new_v4())
    }
}

/// Video playlist for each restream as an alternative to stream input
#[derive(
    Clone, Debug, Deserialize, Eq, GraphQLObject, PartialEq, Serialize,
)]
pub struct Playlist {
    /// Unique ID of this playlist
    pub id: PlaylistId,

    /// List of video files in this playlist
    pub queue: Vec<PlaylistFileInfo>,

    /// Currently playing file.
    /// Setting this value to `Some(...)` will override current restreamer input
    /// and this file will be streamed instead.
    pub currently_playing_file: Option<PlaylistFileInfo>,
}

impl Playlist {
    /// Apply new playlist to this one
    pub fn apply(&mut self, queue: Vec<PlaylistFileInfo>) {
        self.queue = queue;
        self.currently_playing_file = None;
    }
}

/// Specifies kind of password
#[derive(Clone, Copy, Debug, Eq, GraphQLEnum, PartialEq)]
pub enum PasswordKind {
    /// Password for main application
    Main,

    /// Password for single output application
    Output,
}

/// Status indicating availability of an `Input`, `Output`, or a `Mixin`.
#[derive(
    Clone, Copy, Debug, Eq, GraphQLEnum, PartialEq, SmartDefault, Hash,
)]
pub enum Status {
    /// Inactive, no operations are performed and no media traffic is flowed.
    #[default]
    Offline,

    /// Initializing, media traffic doesn't yet flow as expected.
    Initializing,

    /// Active, all operations are performing successfully and media traffic
    /// flows as expected.
    Online,

    /// Failed recently
    Unstable,
}<|MERGE_RESOLUTION|>--- conflicted
+++ resolved
@@ -66,10 +66,6 @@
 
     /// Global [`ServerInfo`] of the server
     pub server_info: Mutable<ServerInfo>,
-
-    /// Commands for broadcasting to all [`Client`]s or specific [`Client`]
-    #[serde(skip)]
-    pub dashboard_commands: Mutable<Vec<DashboardCommand>>,
 
     /// List of the files that are used as sources of video
     #[serde(skip)]
@@ -812,299 +808,6 @@
     }
 }
 
-<<<<<<< HEAD
-#[derive(Clone, Debug, PartialEq)]
-pub enum DashboardCommand {
-    PlayFile(PlayFileCommand),
-}
-
-#[derive(Debug, Clone, PartialEq)]
-pub struct PlayFileCommand {
-    pub file_id: String,
-}
-
-/// Client represents server with running `ephyr` app and can return some
-/// statistics about status of [`Input`]s, [`Output`]s .
-#[derive(Clone, Debug, GraphQLObject, PartialEq, Serialize, Deserialize)]
-pub struct Client {
-    /// Unique id of client. Url of the host.
-    pub id: ClientId,
-
-    /// Statistics for this [`Client`].
-    #[serde(skip)]
-    pub statistics: Option<ClientStatisticsResponse>,
-}
-
-impl Client {
-    /// Creates a new [`Client`] passing host or ip address as identity.
-    #[must_use]
-    pub fn new(client_id: &ClientId) -> Self {
-        Self {
-            id: client_id.clone(),
-            statistics: None,
-        }
-    }
-}
-
-/// ID of a [`Client`].
-#[derive(
-    Clone,
-    Debug,
-    Deref,
-    Display,
-    Eq,
-    Hash,
-    Into,
-    PartialEq,
-    Serialize,
-    GraphQLScalar,
-)]
-#[graphql(with = Self)]
-pub struct ClientId(Url);
-
-impl ClientId {
-    /// Constructs [`ClientId`] from string.
-    #[must_use]
-    pub fn new(url: Url) -> Self {
-        Self(url)
-    }
-
-    #[allow(clippy::wrong_self_convention)]
-    fn to_output<S: ScalarValue>(&self) -> Value<S> {
-        Value::scalar(self.0.as_str().to_owned())
-    }
-
-    fn from_input<S>(v: &InputValue<S>) -> Result<Self, String>
-    where
-        S: ScalarValue,
-    {
-        let s = v
-            .as_scalar()
-            .and_then(ScalarValue::as_str)
-            .and_then(|s| Url::parse(s).ok())
-            .map(Self::new);
-        match s {
-            None => Err(format!("Expected `String` or `Int`, found: {v}")),
-            Some(e) => Ok(e),
-        }
-    }
-
-    fn parse_token<S>(value: ScalarToken<'_>) -> ParseScalarResult<S>
-    where
-        S: ScalarValue,
-    {
-        <String as ParseScalarValue<S>>::from_str(value)
-    }
-}
-
-impl<'de> Deserialize<'de> for ClientId {
-    #[inline]
-    fn deserialize<D>(deserializer: D) -> Result<Self, D::Error>
-    where
-        D: Deserializer<'de>,
-    {
-        Ok(Self::new(Url::deserialize(deserializer)?))
-    }
-}
-
-/// Re-stream of a live stream from one `Input` to many `Output`s.
-#[derive(
-    Clone, Debug, Deserialize, Eq, GraphQLObject, PartialEq, Serialize,
-)]
-pub struct Restream {
-    /// Unique ID of this `Input`.
-    ///
-    /// Once assigned, it never changes.
-    pub id: RestreamId,
-
-    /// Unique key of this `Restream` identifying it, and used to form its
-    /// endpoints URLs.
-    pub key: RestreamKey,
-
-    /// Optional label of this `Restream`.
-    #[serde(default, skip_serializing_if = "Option::is_none")]
-    pub label: Option<Label>,
-
-    /// Playlist for this restream
-    pub playlist: Playlist,
-
-    /// Max number of files allowed in a playlist
-    pub max_files_in_playlist: Option<NumberOfItems>,
-
-    /// `Input` that a live stream is received from.
-    pub input: Input,
-
-    /// `Output`s that a live stream is re-streamed to.
-    #[serde(default, skip_serializing_if = "Vec::is_empty")]
-    pub outputs: Vec<Output>,
-}
-
-impl Restream {
-    /// Creates a new [`Restream`] out of the given [`spec::v1::Restream`].
-    #[inline]
-    #[must_use]
-    pub fn new(spec: spec::v1::Restream) -> Self {
-        Self {
-            id: RestreamId::random(),
-            key: spec.key,
-            label: spec.label,
-            max_files_in_playlist: spec.max_files_in_playlist,
-            input: Input::new(spec.input),
-            outputs: spec.outputs.into_iter().map(Output::new).collect(),
-            playlist: Playlist {
-                id: PlaylistId::random(),
-                queue: vec![],
-                currently_playing_file: None,
-            },
-        }
-    }
-
-    /// Applies the given [`spec::v1::Restream`] to this [`Restream`].
-    ///
-    /// If `replace` is `true` then all the [`Restream::outputs`] will be
-    /// replaced with new ones, otherwise new ones will be merged with already
-    /// existing [`Restream::outputs`].
-    pub fn apply(&mut self, new: spec::v1::Restream, replace: bool) {
-        self.key = new.key;
-        self.label = new.label;
-        self.max_files_in_playlist = new.max_files_in_playlist;
-        self.input.apply(new.input);
-        if replace {
-            let mut olds = mem::replace(
-                &mut self.outputs,
-                Vec::with_capacity(new.outputs.len()),
-            );
-            for new in new.outputs {
-                if let Some(mut old) = olds
-                    .iter()
-                    .enumerate()
-                    .find_map(|(n, o)| (o.dst == new.dst).then(|| n))
-                    .map(|n| olds.swap_remove(n))
-                {
-                    old.apply(new, replace);
-                    self.outputs.push(old);
-                } else {
-                    self.outputs.push(Output::new(new));
-                }
-            }
-        } else {
-            for new in new.outputs {
-                if let Some(old) =
-                    self.outputs.iter_mut().find(|o| o.dst == new.dst)
-                {
-                    old.apply(new, replace);
-                } else {
-                    self.outputs.push(Output::new(new));
-                }
-            }
-        }
-    }
-
-    /// Exports this [`Restream`] as a [`spec::v1::Restream`].
-    #[inline]
-    #[must_use]
-    pub fn export(&self) -> spec::v1::Restream {
-        spec::v1::Restream {
-            id: Some(self.id),
-            key: self.key.clone(),
-            label: self.label.clone(),
-            max_files_in_playlist: self.max_files_in_playlist,
-            input: self.input.export(),
-            outputs: self.outputs.iter().map(Output::export).collect(),
-        }
-    }
-
-    /// Returns an URL on a local [SRS] server of the endpoint representing a
-    /// main [`Input`] in this [`Restream`].
-    ///
-    /// # Errors
-    ///
-    /// If not found any RTMP [`Input`] endpoint
-    ///
-    /// [SRS]: https://github.com/ossrs/srs
-    pub fn main_input_rtmp_endpoint_url(&self) -> anyhow::Result<Url> {
-        match self.input.endpoints.iter().find(|e| e.is_rtmp()) {
-            Some(main) => Ok(main.kind.rtmp_url(&self.key, &self.input.key)),
-            None => Err(anyhow!("Not found any RTMP endpoint")),
-        }
-    }
-}
-
-/// ID of a `Restream`.
-#[derive(
-    Clone,
-    Copy,
-    Debug,
-    Deserialize,
-    Display,
-    Eq,
-    From,
-    GraphQLScalar,
-    Into,
-    PartialEq,
-    Serialize,
-)]
-#[graphql(transparent)]
-pub struct RestreamId(Uuid);
-
-impl RestreamId {
-    /// Generates a new random [`RestreamId`].
-    #[inline]
-    #[must_use]
-    pub fn random() -> Self {
-        Self(Uuid::new_v4())
-    }
-}
-
-/// Key of a [`Restream`] identifying it, and used to form its endpoints URLs.
-#[derive(
-    Clone,
-    Debug,
-    Deref,
-    Display,
-    Eq,
-    Hash,
-    Into,
-    PartialEq,
-    Serialize,
-    GraphQLScalar,
-)]
-#[graphql(transparent)]
-pub struct RestreamKey(String);
-
-impl RestreamKey {
-    /// Creates a new [`RestreamKey`] if the given value meets its invariants.
-    #[must_use]
-    pub fn new<'s, S: Into<Cow<'s, str>>>(val: S) -> Option<Self> {
-        static REGEX: Lazy<Regex> =
-            Lazy::new(|| Regex::new("^[a-z0-9_-]{1,20}$").unwrap());
-
-        let val = val.into();
-        (!val.is_empty() && REGEX.is_match(&val))
-            .then(|| Self(val.into_owned()))
-    }
-}
-
-impl<'de> Deserialize<'de> for RestreamKey {
-    #[inline]
-    fn deserialize<D>(deserializer: D) -> Result<Self, D::Error>
-    where
-        D: Deserializer<'de>,
-    {
-        Self::new(<Cow<'_, str>>::deserialize(deserializer)?)
-            .ok_or_else(|| D::Error::custom("Not a valid Restream.key"))
-    }
-}
-
-impl PartialEq<str> for RestreamKey {
-    #[inline]
-    fn eq(&self, other: &str) -> bool {
-        self.0 == other
-    }
-}
-
-=======
->>>>>>> bdf6fa20
 /// ID of a `Playlist`.
 #[derive(
     Clone,
