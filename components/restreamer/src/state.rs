--- conflicted
+++ resolved
@@ -23,12 +23,13 @@
         Volume, VolumeLevel,
     },
     restream::{Restream, RestreamId, RestreamKey},
-    settings::Settings,
+    settings::{NumberOfItems, Settings},
 };
 
 use std::{future::Future, mem, panic::AssertUnwindSafe, path::Path};
 
 use anyhow::anyhow;
+use derive_more::{Display, From, Into};
 use ephyr_log::log;
 use futures::{
     future::TryFutureExt as _,
@@ -36,154 +37,19 @@
     stream::{StreamExt as _, TryStreamExt as _},
 };
 use futures_signals::signal::{Mutable, SignalExt as _};
-use juniper::GraphQLEnum;
+use juniper::{GraphQLEnum, GraphQLObject, GraphQLScalar};
 use serde::{Deserialize, Serialize};
 use smart_default::SmartDefault;
 use tokio::{fs, io::AsyncReadExt as _};
 
-<<<<<<< HEAD
 use crate::{
     display_panic,
     file_manager::{LocalFileInfo, PlaylistFileInfo},
-    serde::is_false,
-    spec, srs, Spec,
+    spec, Spec,
 };
-use chrono::{DateTime, Utc};
 use std::collections::HashMap;
-
-/// Server's settings.
-///
-/// It keeps different settings not related to restreams but to whole server
-#[derive(Clone, Debug, Deserialize, Serialize, Eq, PartialEq)]
-pub struct Settings {
-    /// [`argon2`] hash of password which protects access to this application's
-    /// public APIs.
-    pub password_hash: Option<String>,
-
-    /// [`argon2`] hash of password which protects access to single output
-    /// application's public APIs.
-    pub password_output_hash: Option<String>,
-
-    /// Title for the server
-    /// It is used for differentiating servers on UI side if multiple servers
-    /// are used.
-    pub title: Option<String>,
-
-    /// Whether do we need to confirm deletion of inputs and outputs
-    /// If `true` we should confirm deletion, `false` - do not confirm
-    pub delete_confirmation: Option<bool>,
-
-    /// Whether do we need to confirm enabling/disabling of inputs or outputs
-    /// If `true` we should confirm, `false` - do not confirm
-    pub enable_confirmation: Option<bool>,
-
-    /// Google API key for file playback and downloading
-    pub google_api_key: Option<String>,
-
-    /// Max number of files allowed in [Restream]'s playlist
-    pub max_files_in_playlist: Option<NumberOfItems>,
-}
-
-impl Settings {
-    /// Exports this [`Settings`] as a [`spec::v1::Settings`].
-    #[inline]
-    #[must_use]
-    pub fn export(&self) -> spec::v1::Settings {
-        spec::v1::Settings {
-            delete_confirmation: self.delete_confirmation,
-            enable_confirmation: self.enable_confirmation,
-            title: self.title.clone(),
-            google_api_key: self.google_api_key.clone(),
-            max_files_in_playlist: self.max_files_in_playlist,
-        }
-    }
-
-    // Applies the given [`spec::v1::Settings`] to this [`Settings`].
-    ///
-    pub fn apply(&mut self, new: spec::v1::Settings) {
-        self.title = new.title;
-        self.delete_confirmation = new.delete_confirmation;
-        self.enable_confirmation = new.enable_confirmation;
-        self.google_api_key = new.google_api_key;
-        self.max_files_in_playlist = new.max_files_in_playlist;
-    }
-}
-
-impl Default for Settings {
-    fn default() -> Settings {
-        Settings {
-            password_hash: None,
-            password_output_hash: None,
-            title: None,
-            delete_confirmation: Some(true),
-            enable_confirmation: Some(true),
-            google_api_key: None,
-            max_files_in_playlist: None,
-        }
-    }
-}
-
-/// Server's info
-#[derive(
-    Clone, Debug, Deserialize, Serialize, GraphQLObject, PartialEq, Default,
-)]
-pub struct ServerInfo {
-    /// Total CPU usage, %
-    pub cpu_usage: Option<f64>,
-
-    /// Total RAM installed on current machine
-    pub ram_total: Option<f64>,
-
-    /// Free (available) RAM
-    pub ram_free: Option<f64>,
-
-    /// Network traffic, transferred last second
-    pub tx_delta: Option<f64>,
-
-    /// Network traffic, received last second
-    pub rx_delta: Option<f64>,
-
-    /// Error message
-    pub error_msg: Option<String>,
-}
-
-impl ServerInfo {
-    /// Updates cpu usage
-    pub fn update_cpu(&mut self, cpu: Option<f64>) {
-        self.cpu_usage = cpu;
-    }
-
-    /// Sets error message
-    pub fn set_error(&mut self, msg: Option<String>) {
-        self.error_msg = msg;
-    }
-
-    /// Updates ram usage
-    pub fn update_ram(
-        &mut self,
-        ram_total: Option<f64>,
-        ram_free: Option<f64>,
-    ) {
-        self.ram_total = ram_total;
-        self.ram_free = ram_free;
-    }
-
-    /// Updates traffic usage
-    pub fn update_traffic_usage(
-        &mut self,
-        tx_delta: Option<f64>,
-        rx_delta: Option<f64>,
-    ) {
-        self.tx_delta = tx_delta;
-        self.rx_delta = rx_delta;
-    }
-}
-
-=======
-use crate::{display_panic, spec, Spec};
-use std::collections::HashMap;
-
->>>>>>> a1a4231d
+use uuid::Uuid;
+
 /// Reactive application's state.
 ///
 /// Any changes to it automatically propagate to the appropriate subscribers.
@@ -942,287 +808,6 @@
     }
 }
 
-<<<<<<< HEAD
-/// Client represents server with running `ephyr` app and can return some
-/// statistics about status of [`Input`]s, [`Output`]s .
-#[derive(Clone, Debug, GraphQLObject, PartialEq, Serialize, Deserialize)]
-pub struct Client {
-    /// Unique id of client. Url of the host.
-    pub id: ClientId,
-
-    /// Statistics for this [`Client`].
-    #[serde(skip)]
-    pub statistics: Option<ClientStatisticsResponse>,
-}
-
-impl Client {
-    /// Creates a new [`Client`] passing host or ip address as identity.
-    #[must_use]
-    pub fn new(client_id: &ClientId) -> Self {
-        Self {
-            id: client_id.clone(),
-            statistics: None,
-        }
-    }
-}
-
-/// ID of a [`Client`].
-#[derive(
-    Clone,
-    Debug,
-    Deref,
-    Display,
-    Eq,
-    Hash,
-    Into,
-    PartialEq,
-    Serialize,
-    GraphQLScalar,
-)]
-#[graphql(with = Self)]
-pub struct ClientId(Url);
-
-impl ClientId {
-    /// Constructs [`ClientId`] from string.
-    #[must_use]
-    pub fn new(url: Url) -> Self {
-        Self(url)
-    }
-
-    #[allow(clippy::wrong_self_convention)]
-    fn to_output<S: ScalarValue>(&self) -> Value<S> {
-        Value::scalar(self.0.as_str().to_owned())
-    }
-
-    fn from_input<S>(v: &InputValue<S>) -> Result<Self, String>
-    where
-        S: ScalarValue,
-    {
-        let s = v
-            .as_scalar()
-            .and_then(ScalarValue::as_str)
-            .and_then(|s| Url::parse(s).ok())
-            .map(Self::new);
-        match s {
-            None => Err(format!("Expected `String` or `Int`, found: {v}")),
-            Some(e) => Ok(e),
-        }
-    }
-
-    fn parse_token<S>(value: ScalarToken<'_>) -> ParseScalarResult<S>
-    where
-        S: ScalarValue,
-    {
-        <String as ParseScalarValue<S>>::from_str(value)
-    }
-}
-
-impl<'de> Deserialize<'de> for ClientId {
-    #[inline]
-    fn deserialize<D>(deserializer: D) -> Result<Self, D::Error>
-    where
-        D: Deserializer<'de>,
-    {
-        Ok(Self::new(Url::deserialize(deserializer)?))
-    }
-}
-
-/// Re-stream of a live stream from one `Input` to many `Output`s.
-#[derive(
-    Clone, Debug, Deserialize, Eq, GraphQLObject, PartialEq, Serialize,
-)]
-pub struct Restream {
-    /// Unique ID of this `Input`.
-    ///
-    /// Once assigned, it never changes.
-    pub id: RestreamId,
-
-    /// Unique key of this `Restream` identifying it, and used to form its
-    /// endpoints URLs.
-    pub key: RestreamKey,
-
-    /// Optional label of this `Restream`.
-    #[serde(default, skip_serializing_if = "Option::is_none")]
-    pub label: Option<Label>,
-
-    /// Playlist for this restream
-    pub playlist: Playlist,
-
-    /// Max number of files allowed in a playlist
-    pub max_files_in_playlist: Option<NumberOfItems>,
-
-    /// `Input` that a live stream is received from.
-    pub input: Input,
-
-    /// `Output`s that a live stream is re-streamed to.
-    #[serde(default, skip_serializing_if = "Vec::is_empty")]
-    pub outputs: Vec<Output>,
-}
-
-impl Restream {
-    /// Creates a new [`Restream`] out of the given [`spec::v1::Restream`].
-    #[inline]
-    #[must_use]
-    pub fn new(spec: spec::v1::Restream) -> Self {
-        Self {
-            id: RestreamId::random(),
-            key: spec.key,
-            label: spec.label,
-            max_files_in_playlist: spec.max_files_in_playlist,
-            input: Input::new(spec.input),
-            outputs: spec.outputs.into_iter().map(Output::new).collect(),
-            playlist: Playlist {
-                id: PlaylistId::random(),
-                queue: vec![],
-                currently_playing_file: None,
-            },
-        }
-    }
-
-    /// Applies the given [`spec::v1::Restream`] to this [`Restream`].
-    ///
-    /// If `replace` is `true` then all the [`Restream::outputs`] will be
-    /// replaced with new ones, otherwise new ones will be merged with already
-    /// existing [`Restream::outputs`].
-    pub fn apply(&mut self, new: spec::v1::Restream, replace: bool) {
-        self.key = new.key;
-        self.label = new.label;
-        self.max_files_in_playlist = new.max_files_in_playlist;
-        self.input.apply(new.input);
-        if replace {
-            let mut olds = mem::replace(
-                &mut self.outputs,
-                Vec::with_capacity(new.outputs.len()),
-            );
-            for new in new.outputs {
-                if let Some(mut old) = olds
-                    .iter()
-                    .enumerate()
-                    .find_map(|(n, o)| (o.dst == new.dst).then(|| n))
-                    .map(|n| olds.swap_remove(n))
-                {
-                    old.apply(new, replace);
-                    self.outputs.push(old);
-                } else {
-                    self.outputs.push(Output::new(new));
-                }
-            }
-        } else {
-            for new in new.outputs {
-                if let Some(old) =
-                    self.outputs.iter_mut().find(|o| o.dst == new.dst)
-                {
-                    old.apply(new, replace);
-                } else {
-                    self.outputs.push(Output::new(new));
-                }
-            }
-        }
-    }
-
-    /// Exports this [`Restream`] as a [`spec::v1::Restream`].
-    #[inline]
-    #[must_use]
-    pub fn export(&self) -> spec::v1::Restream {
-        spec::v1::Restream {
-            id: Some(self.id),
-            key: self.key.clone(),
-            label: self.label.clone(),
-            max_files_in_playlist: self.max_files_in_playlist,
-            input: self.input.export(),
-            outputs: self.outputs.iter().map(Output::export).collect(),
-        }
-    }
-
-    /// Returns an URL on a local [SRS] server of the endpoint representing a
-    /// main [`Input`] in this [`Restream`].
-    ///
-    /// # Errors
-    ///
-    /// If not found any RTMP [`Input`] endpoint
-    ///
-    /// [SRS]: https://github.com/ossrs/srs
-    pub fn main_input_rtmp_endpoint_url(&self) -> anyhow::Result<Url> {
-        match self.input.endpoints.iter().find(|e| e.is_rtmp()) {
-            Some(main) => Ok(main.kind.rtmp_url(&self.key, &self.input.key)),
-            None => Err(anyhow!("Not found any RTMP endpoint")),
-        }
-    }
-}
-
-/// ID of a `Restream`.
-#[derive(
-    Clone,
-    Copy,
-    Debug,
-    Deserialize,
-    Display,
-    Eq,
-    From,
-    GraphQLScalar,
-    Into,
-    PartialEq,
-    Serialize,
-)]
-#[graphql(transparent)]
-pub struct RestreamId(Uuid);
-
-impl RestreamId {
-    /// Generates a new random [`RestreamId`].
-    #[inline]
-    #[must_use]
-    pub fn random() -> Self {
-        Self(Uuid::new_v4())
-    }
-}
-
-/// Key of a [`Restream`] identifying it, and used to form its endpoints URLs.
-#[derive(
-    Clone,
-    Debug,
-    Deref,
-    Display,
-    Eq,
-    Hash,
-    Into,
-    PartialEq,
-    Serialize,
-    GraphQLScalar,
-)]
-#[graphql(transparent)]
-pub struct RestreamKey(String);
-
-impl RestreamKey {
-    /// Creates a new [`RestreamKey`] if the given value meets its invariants.
-    #[must_use]
-    pub fn new<'s, S: Into<Cow<'s, str>>>(val: S) -> Option<Self> {
-        static REGEX: Lazy<Regex> =
-            Lazy::new(|| Regex::new("^[a-z0-9_-]{1,20}$").unwrap());
-
-        let val = val.into();
-        (!val.is_empty() && REGEX.is_match(&val))
-            .then(|| Self(val.into_owned()))
-    }
-}
-
-impl<'de> Deserialize<'de> for RestreamKey {
-    #[inline]
-    fn deserialize<D>(deserializer: D) -> Result<Self, D::Error>
-    where
-        D: Deserializer<'de>,
-    {
-        Self::new(<Cow<'_, str>>::deserialize(deserializer)?)
-            .ok_or_else(|| D::Error::custom("Not a valid Restream.key"))
-    }
-}
-
-impl PartialEq<str> for RestreamKey {
-    #[inline]
-    fn eq(&self, other: &str) -> bool {
-        self.0 == other
-    }
-}
-
 /// ID of a `Playlist`.
 #[derive(
     Clone,
@@ -1274,1050 +859,6 @@
     }
 }
 
-/// Upstream source that a `Restream` receives a live stream from.
-#[derive(
-    Clone, Debug, Deserialize, Eq, GraphQLObject, PartialEq, Serialize,
-)]
-pub struct Input {
-    /// Unique ID of this `Input`.
-    ///
-    /// Once assigned, it never changes.
-    pub id: InputId,
-
-    /// Key of this `Input` to expose its `InputEndpoint`s with for accepting
-    /// and serving a live stream.
-    pub key: InputKey,
-
-    /// Endpoints of this `Input` serving a live stream for `Output`s and
-    /// clients.
-    pub endpoints: Vec<InputEndpoint>,
-
-    /// Source to pull a live stream from.
-    ///
-    /// If specified, then this `Input` will pull a live stream from it (pull
-    /// kind), otherwise this `Input` will await a live stream to be pushed
-    /// (push kind).
-    #[serde(default, skip_serializing_if = "Option::is_none")]
-    pub src: Option<InputSrc>,
-
-    /// Indicator whether this `Input` is enabled, so is allowed to receive a
-    /// live stream from its upstream sources.
-    #[serde(default, skip_serializing_if = "is_false")]
-    pub enabled: bool,
-}
-
-impl Input {
-    /// Creates a new [`Input`] out of the given [`spec::v1::Input`].
-    #[must_use]
-    pub fn new(spec: spec::v1::Input) -> Self {
-        Self {
-            id: InputId::random(),
-            key: spec.key,
-            endpoints: spec
-                .endpoints
-                .into_iter()
-                .map(InputEndpoint::new)
-                .collect(),
-            src: spec.src.map(InputSrc::new),
-            enabled: spec.enabled,
-        }
-    }
-
-    /// Applies the given [`spec::v1::Input`] to this [`Input`].
-    pub fn apply(&mut self, new: spec::v1::Input) {
-        if self.key != new.key
-            || !new.enabled
-            || (self.src.is_none() && new.src.is_some())
-            || (self.src.is_some() && new.src.is_none())
-        {
-            // SRS endpoints have changed, disabled, or push/pull type has been
-            // switched, so we should kick the publisher and all the players.
-            for e in &mut self.endpoints {
-                e.srs_publisher_id = None;
-                e.srs_player_ids.clear();
-            }
-        }
-
-        self.key = new.key;
-        // Temporary omit changing existing `enabled` value to avoid unexpected
-        // breakages of ongoing re-streams.
-        //self.enabled = new.enabled;
-
-        let mut olds = mem::replace(
-            &mut self.endpoints,
-            Vec::with_capacity(new.endpoints.len()),
-        );
-        for new_endpoint in new.endpoints {
-            if let Some(mut old) = olds
-                .iter()
-                .enumerate()
-                .find_map(|(n, o)| (o.kind == new_endpoint.kind).then(|| n))
-                .map(|n| olds.swap_remove(n))
-            {
-                old.apply(new_endpoint);
-                self.endpoints.push(old);
-            } else {
-                self.endpoints.push(InputEndpoint::new(new_endpoint));
-            }
-        }
-
-        match (self.src.as_mut(), new.src) {
-            (Some(old), Some(new)) => old.apply(new),
-            (None, Some(new)) => self.src = Some(InputSrc::new(new)),
-            _ => self.src = None,
-        }
-    }
-
-    /// Exports this [`Input`] as a [`spec::v1::Input`].
-    #[must_use]
-    pub fn export(&self) -> spec::v1::Input {
-        spec::v1::Input {
-            id: Some(self.id),
-            key: self.key.clone(),
-            endpoints: self
-                .endpoints
-                .iter()
-                .map(InputEndpoint::export)
-                .collect(),
-            src: self.src.as_ref().map(InputSrc::export),
-            enabled: self.enabled,
-        }
-    }
-
-    /// Enables this [`Input`].
-    ///
-    /// Returns `false` if it has been enabled already.
-    #[must_use]
-    pub fn enable(&mut self) -> bool {
-        let mut changed = !self.enabled;
-
-        self.enabled = true;
-
-        if let Some(InputSrc::Failover(s)) = self.src.as_mut() {
-            for i in &mut s.inputs {
-                changed |= i.enable();
-            }
-        }
-
-        changed
-    }
-
-    /// Disables this [`Input`].
-    ///
-    /// Returns `false` if it has been disabled already.
-    #[must_use]
-    pub fn disable(&mut self) -> bool {
-        let mut changed = self.enabled;
-
-        self.enabled = false;
-
-        for e in &mut self.endpoints {
-            e.srs_publisher_id = None;
-            e.srs_player_ids.clear();
-            // Do not rely only on SRS to set status, as it sporadically races.
-            e.status = Status::Offline;
-        }
-
-        if let Some(InputSrc::Failover(s)) = self.src.as_mut() {
-            for i in &mut s.inputs {
-                changed |= i.disable();
-            }
-        }
-
-        changed
-    }
-
-    /// Lookups for an [`Input`] with the given `id` inside this [`Input`] or
-    /// its [`FailoverInputSrc::inputs`].
-    #[must_use]
-    pub fn find_mut(&mut self, id: InputId) -> Option<&mut Self> {
-        if self.id == id {
-            return Some(self);
-        }
-        if let Some(InputSrc::Failover(s)) = &mut self.src {
-            s.inputs.iter_mut().find_map(|i| i.find_mut(id))
-        } else {
-            None
-        }
-    }
-
-    /// Indicates whether this [`Input`] is ready to serve a live stream for
-    /// [`Output`]s.
-    #[must_use]
-    pub fn is_ready_to_serve(&self) -> bool {
-        let mut is_online = self
-            .endpoints
-            .iter()
-            .any(|e| e.is_rtmp() && e.status == Status::Online);
-
-        if !is_online {
-            if let Some(InputSrc::Failover(s)) = &self.src {
-                is_online = s.inputs.iter().any(|i| {
-                    i.endpoints
-                        .iter()
-                        .any(|e| e.is_rtmp() && e.status == Status::Online)
-                });
-            }
-        }
-=======
-/// Specifies kind of password
-#[derive(Clone, Copy, Debug, Eq, GraphQLEnum, PartialEq)]
-pub enum PasswordKind {
-    /// Password for main application
-    Main,
->>>>>>> a1a4231d
-
-    /// Password for single output application
-    Output,
-}
-
-/// Status indicating availability of an `Input`, `Output`, or a `Mixin`.
-#[derive(
-    Clone, Copy, Debug, Eq, GraphQLEnum, PartialEq, SmartDefault, Hash,
-)]
-<<<<<<< HEAD
-pub struct InputEndpoint {
-    /// Unique ID of this `InputEndpoint`.
-    ///
-    /// Once assigned, it never changes.
-    pub id: EndpointId,
-
-    /// Kind of this `InputEndpoint`.
-    pub kind: InputEndpointKind,
-
-    /// User defined label for each Endpoint
-    #[serde(default, skip_serializing_if = "Option::is_none")]
-    pub label: Option<Label>,
-
-    /// If the endpoint is of type FILE, then this contains
-    /// the file ID that is in the [`State::files`]
-    #[serde(default, skip_serializing_if = "Option::is_none")]
-    pub file_id: Option<String>,
-
-    /// `Status` of this `InputEndpoint` indicating whether it actually serves a
-    /// live stream ready to be consumed by `Output`s and clients.
-    #[serde(skip)]
-    pub status: Status,
-
-    /// ID of [SRS] client who publishes a live stream to this [`InputEndpoint`]
-    /// (either an external client or a local process).
-    ///
-    /// [SRS]: https://github.com/ossrs/srs
-    #[graphql(skip)]
-    #[serde(skip)]
-    pub srs_publisher_id: Option<srs::ClientId>,
-
-    /// IDs of [SRS] clients who play a live stream from this [`InputEndpoint`]
-    /// (either an external clients or a local processes).
-    ///
-    /// [SRS]: https://github.com/ossrs/srs
-    #[graphql(skip)]
-    #[serde(skip)]
-    pub srs_player_ids: HashSet<srs::ClientId>,
-}
-
-impl InputEndpoint {
-    /// Creates a new [`InputEndpoint`] out of the given
-    /// [`spec::v1::InputEndpoint`].
-    #[inline]
-    #[must_use]
-    pub fn new(spec: spec::v1::InputEndpoint) -> Self {
-        Self {
-            id: EndpointId::random(),
-            kind: spec.kind,
-            status: Status::Offline,
-            file_id: spec.file_id,
-            label: spec.label,
-            srs_publisher_id: None,
-            srs_player_ids: HashSet::new(),
-        }
-    }
-
-    /// Applies the given [`spec::v1::InputEndpoint`] to this [`InputEndpoint`].
-    #[inline]
-    pub fn apply(&mut self, new: spec::v1::InputEndpoint) {
-        self.kind = new.kind;
-        self.label = new.label;
-        self.file_id = new.file_id;
-    }
-
-    /// Exports this [`InputEndpoint`] as a [`spec::v1::InputEndpoint`].
-    #[inline]
-    #[must_use]
-    pub fn export(&self) -> spec::v1::InputEndpoint {
-        spec::v1::InputEndpoint {
-            kind: self.kind,
-            label: self.label.clone(),
-            file_id: self.file_id.clone(),
-        }
-    }
-
-    /// Indicates whether this [`InputEndpoint`] is an
-    /// [`InputEndpointKind::Rtmp`].
-    #[inline]
-    #[must_use]
-    pub fn is_rtmp(&self) -> bool {
-        matches!(self.kind, InputEndpointKind::Rtmp)
-    }
-
-    /// Indicates whether this [`InputEndpoint`] is an
-    /// [`InputEndpointKind::Rtmp`].
-    #[inline]
-    #[must_use]
-    pub fn is_file(&self) -> bool {
-        matches!(self.kind, InputEndpointKind::File)
-    }
-}
-
-/// Possible kinds of an `InputEndpoint`.
-#[derive(
-    Clone,
-    Copy,
-    Debug,
-    Deserialize,
-    Display,
-    Eq,
-    From,
-    GraphQLEnum,
-    Hash,
-    PartialEq,
-    Serialize,
-)]
-#[serde(rename_all = "lowercase")]
-pub enum InputEndpointKind {
-    /// [RTMP] endpoint.
-    ///
-    /// Can accept a live stream and serve it for playing.
-    ///
-    /// [RTMP]: https://en.wikipedia.org/wiki/Real-Time_Messaging_Protocol
-    #[display(fmt = "RTMP")]
-    Rtmp,
-
-    /// [HLS] endpoint.
-    ///
-    /// Only serves a live stream for playing and is not able to accept one.
-    ///
-    /// [HLS]: https://en.wikipedia.org/wiki/HTTP_Live_Streaming
-    #[display(fmt = "HLS")]
-    Hls,
-
-    /// File input.
-    #[display(fmt = "FILE")]
-    File,
-}
-
-impl InputEndpointKind {
-    /// Returns RTMP URL on a local [SRS] server of this [`InputEndpointKind`]
-    /// for the given `restream` and `input`.
-    ///
-    /// # Panics
-    /// No panics, because [`RestreamKey`] and [`InputKey`] are validated.
-    ///
-    /// [SRS]: https://github.com/ossrs/srs
-    #[must_use]
-    pub fn rtmp_url(self, restream: &RestreamKey, input: &InputKey) -> Url {
-        Url::parse(&format!(
-            "rtmp://127.0.0.1:1935/{}{}/{}",
-            restream,
-            match self {
-                Self::Rtmp | Self::File => "",
-                Self::Hls => "?vhost=hls",
-            },
-            input,
-        ))
-        .unwrap()
-    }
-}
-
-/// ID of an `InputEndpoint`.
-#[derive(
-    Clone,
-    Copy,
-    Debug,
-    Deserialize,
-    Display,
-    Eq,
-    From,
-    GraphQLScalar,
-    Into,
-    PartialEq,
-    Serialize,
-)]
-#[graphql(transparent)]
-pub struct EndpointId(Uuid);
-
-impl EndpointId {
-    /// Generates a new random [`EndpointId`].
-    #[inline]
-    #[must_use]
-    pub fn random() -> Self {
-        Self(Uuid::new_v4())
-    }
-}
-
-/// Source to pull a live stream by an `Input` from.
-#[derive(
-    Clone, Debug, Deserialize, Eq, From, GraphQLUnion, PartialEq, Serialize,
-)]
-#[serde(rename_all = "lowercase")]
-pub enum InputSrc {
-    /// Remote endpoint.
-    Remote(RemoteInputSrc),
-
-    /// Multiple local endpoints forming a failover source.
-    Failover(FailoverInputSrc),
-}
-
-impl InputSrc {
-    /// Creates a new [`InputSrc`] out of the given [`spec::v1::InputSrc`].
-    #[inline]
-    #[must_use]
-    pub fn new(spec: spec::v1::InputSrc) -> Self {
-        match spec {
-            spec::v1::InputSrc::RemoteUrl(url) => {
-                Self::Remote(RemoteInputSrc { url, label: None })
-            }
-            spec::v1::InputSrc::FailoverInputs(inputs) => {
-                Self::Failover(FailoverInputSrc {
-                    inputs: inputs.into_iter().map(Input::new).collect(),
-                })
-            }
-        }
-    }
-
-    /// Applies the given [`spec::v1::InputSrc`] to this [`InputSrc`].
-    ///
-    /// Replaces all the [`FailoverInputSrc::inputs`] with new ones.
-    pub fn apply(&mut self, new: spec::v1::InputSrc) {
-        match (self, new) {
-            (Self::Remote(old), spec::v1::InputSrc::RemoteUrl(new_url)) => {
-                old.url = new_url;
-            }
-            (Self::Failover(src), spec::v1::InputSrc::FailoverInputs(news)) => {
-                let mut olds = mem::replace(
-                    &mut src.inputs,
-                    Vec::with_capacity(news.len()),
-                );
-                for new in news {
-                    if let Some(mut old) = olds
-                        .iter()
-                        .enumerate()
-                        .find_map(|(n, o)| (o.key == new.key).then(|| n))
-                        .map(|n| olds.swap_remove(n))
-                    {
-                        old.apply(new);
-                        src.inputs.push(old);
-                    } else {
-                        src.inputs.push(Input::new(new));
-                    }
-                }
-            }
-            (old, new) => *old = Self::new(new),
-        }
-    }
-
-    /// Exports this [`InputSrc`] as a [`spec::v1::InputSrc`].
-    #[inline]
-    #[must_use]
-    pub fn export(&self) -> spec::v1::InputSrc {
-        match self {
-            Self::Remote(i) => spec::v1::InputSrc::RemoteUrl(i.url.clone()),
-            Self::Failover(src) => spec::v1::InputSrc::FailoverInputs(
-                src.inputs.iter().map(Input::export).collect(),
-            ),
-        }
-    }
-}
-
-/// Remote upstream source to pull a live stream by an `Input` from.
-#[derive(
-    Clone, Debug, Deserialize, Eq, GraphQLObject, PartialEq, Serialize,
-)]
-pub struct RemoteInputSrc {
-    /// URL of this `RemoteInputSrc`.
-    pub url: InputSrcUrl,
-
-    /// Label for this Endpoint
-    #[serde(default, skip_serializing_if = "Option::is_none")]
-    pub label: Option<Label>,
-}
-
-/// Failover source of multiple `Input`s to pull a live stream by an `Input`
-/// from.
-#[derive(
-    Clone, Debug, Deserialize, Eq, GraphQLObject, PartialEq, Serialize,
-)]
-pub struct FailoverInputSrc {
-    /// `Input`s forming this `FailoverInputSrc`.
-    ///
-    /// Failover is implemented by attempting to pull the first `Input` falling
-    /// back to the second one, and so on. Once the first source is restored,
-    /// we pool from it once again.
-    pub inputs: Vec<Input>,
-}
-
-/// ID of an `Input`.
-#[derive(
-    Clone,
-    Copy,
-    Debug,
-    Deserialize,
-    Display,
-    Eq,
-    From,
-    GraphQLScalar,
-    Into,
-    PartialEq,
-    Serialize,
-)]
-#[graphql(transparent)]
-pub struct InputId(Uuid);
-
-impl InputId {
-    /// Generates a new random [`InputId`].
-    #[inline]
-    #[must_use]
-    pub fn random() -> Self {
-        Self(Uuid::new_v4())
-    }
-}
-
-/// Key of an [`Input`] used to form its endpoint URL.
-#[derive(
-    Clone,
-    Debug,
-    Deref,
-    Display,
-    Eq,
-    Hash,
-    Into,
-    PartialEq,
-    Serialize,
-    GraphQLScalar,
-)]
-#[graphql(transparent)]
-pub struct InputKey(String);
-
-impl InputKey {
-    /// Creates a new [`InputKey`] if the given value meets its invariants.
-    #[must_use]
-    pub fn new<'s, S: Into<Cow<'s, str>>>(val: S) -> Option<Self> {
-        static REGEX: Lazy<Regex> =
-            Lazy::new(|| Regex::new("^[a-z0-9_-]{1,50}$").unwrap());
-
-        let val = val.into();
-        (!val.is_empty() && REGEX.is_match(&val))
-            .then(|| Self(val.into_owned()))
-    }
-}
-
-impl<'de> Deserialize<'de> for InputKey {
-    #[inline]
-    fn deserialize<D>(deserializer: D) -> Result<Self, D::Error>
-    where
-        D: Deserializer<'de>,
-    {
-        Self::new(<Cow<'_, str>>::deserialize(deserializer)?)
-            .ok_or_else(|| D::Error::custom("Not a valid Input.key"))
-    }
-}
-
-impl PartialEq<str> for InputKey {
-    #[inline]
-    fn eq(&self, other: &str) -> bool {
-        self.0 == other
-    }
-}
-
-/// [`Url`] of a [`RemoteInputSrc`].
-///
-/// Only the following URLs are allowed at the moment:
-/// - [RTMP] URL (starting with `rtmp://` or `rtmps://` scheme and having a
-///   host);
-/// - [HLS] URL (starting with `http://` or `https://` scheme, having a host,
-///   and with `.m3u8` extension in its path).
-///
-/// [HLS]: https://en.wikipedia.org/wiki/HTTP_Live_Streaming
-/// [RTMP]: https://en.wikipedia.org/wiki/Real-Time_Messaging_Protocol
-#[derive(
-    Clone,
-    Debug,
-    Deref,
-    Display,
-    Eq,
-    Hash,
-    Into,
-    PartialEq,
-    Serialize,
-    GraphQLScalar,
-)]
-#[graphql(transparent)]
-pub struct InputSrcUrl(Url);
-
-impl InputSrcUrl {
-    /// Creates a new [`InputSrcUrl`] if the given [`Url`] is suitable for that.
-    ///
-    /// # Errors
-    ///
-    /// Returns the given [`Url`] back if it doesn't represent a valid
-    /// [`InputSrcUrl`].
-    #[inline]
-    pub fn new(url: Url) -> Result<Self, Url> {
-        if Self::validate(&url) {
-            Ok(Self(url))
-        } else {
-            Err(url)
-        }
-    }
-
-    /// Validates the given [`Url`] to represent a valid [`InputSrcUrl`].
-    #[must_use]
-    pub fn validate(url: &Url) -> bool {
-        match url.scheme() {
-            "rtmp" | "rtmps" => url.has_host(),
-            "http" | "https" => {
-                url.has_host()
-                // && Path::new(url.path()).extension()
-                //     == Some("m3u8".as_ref())
-            }
-            _ => false,
-        }
-    }
-}
-
-impl<'de> Deserialize<'de> for InputSrcUrl {
-    #[inline]
-    fn deserialize<D>(deserializer: D) -> Result<Self, D::Error>
-    where
-        D: Deserializer<'de>,
-    {
-        Self::new(Url::deserialize(deserializer)?).map_err(|url| {
-            D::Error::custom(format!("Not a valid RemoteInputSrc.url: {}", url))
-        })
-    }
-}
-
-/// Downstream destination that a `Restream` re-streams a live stream to.
-#[derive(
-    Clone, Debug, Deserialize, Eq, GraphQLObject, PartialEq, Serialize,
-)]
-pub struct Output {
-    /// Unique ID of this `Output`.
-    ///
-    /// Once assigned, it never changes.
-    pub id: OutputId,
-
-    /// Downstream URL to re-stream a live stream onto.
-    ///
-    /// At the moment only [RTMP] and [Icecast] are supported.
-    ///
-    /// [Icecast]: https://icecast.org
-    /// [RTMP]: https://en.wikipedia.org/wiki/Real-Time_Messaging_Protocol
-    pub dst: OutputDstUrl,
-
-    /// Optional label of this `Output`.
-    #[serde(default, skip_serializing_if = "Option::is_none")]
-    pub label: Option<Label>,
-
-    /// Url of stream preview.
-    #[serde(default, skip_serializing_if = "Option::is_none")]
-    pub preview_url: Option<Url>,
-
-    /// Volume rate of this `Output`'s audio tracks when mixed with
-    /// `Output.mixins`.
-    ///
-    /// Has no effect when there is no `Output.mixins`.
-    #[serde(default, skip_serializing_if = "Volume::is_origin")]
-    pub volume: Volume,
-
-    /// `Mixin`s to mix this `Output` with before re-streaming it to its
-    /// downstream destination.
-    ///
-    /// If empty, then no mixing is performed and re-streaming is as cheap as
-    /// possible (just copies bytes "as is").
-    #[serde(default, skip_serializing_if = "Vec::is_empty")]
-    pub mixins: Vec<Mixin>,
-
-    /// Indicator whether this `Output` is enabled, so is allowed to perform a
-    /// live stream re-streaming to its downstream destination.
-    #[serde(default, skip_serializing_if = "is_false")]
-    pub enabled: bool,
-
-    /// `Status` of this `Output` indicating whether it actually re-streams a
-    /// live stream to its downstream destination.
-    #[serde(skip)]
-    pub status: Status,
-}
-
-impl Output {
-    /// Creates a new [`Output`] out of the given [`spec::v1::Output`].
-    #[inline]
-    #[must_use]
-    pub fn new(spec: spec::v1::Output) -> Self {
-        Self {
-            id: OutputId::random(),
-            dst: spec.dst,
-            label: spec.label,
-            preview_url: spec.preview_url,
-            volume: Volume::new(&spec.volume),
-            mixins: spec.mixins.into_iter().map(Mixin::new).collect(),
-            enabled: spec.enabled,
-            status: Status::Offline,
-        }
-    }
-
-    /// Applies the given [`spec::v1::Output`] to this [`Output`].
-    ///
-    /// If `replace` is `true` then all the [`Output::mixins`] will be replaced
-    /// with new ones, otherwise new ones will be merged with already existing
-    /// [`Output::mixins`].
-    pub fn apply(&mut self, new: spec::v1::Output, replace: bool) {
-        self.dst = new.dst;
-        self.label = new.label;
-        self.preview_url = new.preview_url;
-        self.volume = Volume::new(&new.volume);
-        // Temporary omit changing existing `enabled` value to avoid unexpected
-        // breakages of ongoing re-streams.
-        //self.enabled = new.enabled;
-        if replace {
-            let mut olds = mem::replace(
-                &mut self.mixins,
-                Vec::with_capacity(new.mixins.len()),
-            );
-            for new in new.mixins {
-                if let Some(mut old) = olds
-                    .iter()
-                    .enumerate()
-                    .find_map(|(n, o)| (o.src == new.src).then(|| n))
-                    .map(|n| olds.swap_remove(n))
-                {
-                    old.apply(new);
-                    self.mixins.push(old);
-                } else {
-                    self.mixins.push(Mixin::new(new));
-                }
-            }
-        } else {
-            for new in new.mixins {
-                if let Some(old) =
-                    self.mixins.iter_mut().find(|o| o.src == new.src)
-                {
-                    old.apply(new);
-                } else {
-                    self.mixins.push(Mixin::new(new));
-                }
-            }
-        }
-    }
-
-    /// Exports this [`Output`] as a [`spec::v1::Output`].
-    #[inline]
-    #[must_use]
-    pub fn export(&self) -> spec::v1::Output {
-        spec::v1::Output {
-            id: Some(self.id),
-            dst: self.dst.clone(),
-            label: self.label.clone(),
-            preview_url: self.preview_url.clone(),
-            volume: self.volume.export(),
-            mixins: self.mixins.iter().map(Mixin::export).collect(),
-            enabled: self.enabled,
-        }
-    }
-}
-
-/// ID of an `Output`.
-#[derive(
-    Clone,
-    Copy,
-    Debug,
-    Deserialize,
-    Display,
-    Eq,
-    From,
-    GraphQLScalar,
-    Into,
-    PartialEq,
-    Serialize,
-)]
-#[graphql(transparent)]
-pub struct OutputId(Uuid);
-
-impl OutputId {
-    /// Generates a new random [`OutputId`].
-    #[inline]
-    #[must_use]
-    pub fn random() -> Self {
-        Self(Uuid::new_v4())
-    }
-}
-
-/// [`Url`] of an [`Output::dst`].
-///
-/// Only the following URLs are allowed at the moment:
-/// - [RTMP] URL (starting with `rtmp://` or `rtmps://` scheme and having a
-///   host);
-/// - [SRT] URL (starting with `srt://` scheme and having a host);
-/// - [Icecast] URL (starting with `icecast://` scheme and having a host);
-/// - [FLV] file URL (starting with `file:///` scheme, without host and
-///   subdirectories, and with `.flv` extension in its path).
-///
-/// [FLV]: https://en.wikipedia.org/wiki/Flash_Video
-/// [Icecast]: https://icecast.org
-/// [RTMP]: https://en.wikipedia.org/wiki/Real-Time_Messaging_Protocol
-/// [SRT]: https://en.wikipedia.org/wiki/Secure_Reliable_Transport
-#[derive(
-    Clone,
-    Debug,
-    Deref,
-    Display,
-    Eq,
-    Hash,
-    Into,
-    PartialEq,
-    Serialize,
-    GraphQLScalar,
-)]
-#[graphql(transparent)]
-pub struct OutputDstUrl(Url);
-
-impl OutputDstUrl {
-    /// Creates a new [`OutputDstUrl`] if the given [`Url`] is suitable for
-    /// that.
-    ///
-    /// # Errors
-    ///
-    /// Returns the given [`Url`] back if it doesn't represent a valid
-    /// [`OutputDstUrl`].
-    #[inline]
-    pub fn new(url: Url) -> Result<Self, Url> {
-        if Self::validate(&url) {
-            Ok(Self(url))
-        } else {
-            Err(url)
-        }
-    }
-
-    /// Validates the given [`Url`] to represent a valid [`OutputDstUrl`].
-    #[must_use]
-    pub fn validate(url: &Url) -> bool {
-        match url.scheme() {
-            "icecast" | "rtmp" | "rtmps" | "srt" => url.has_host(),
-            "file" => {
-                let path = Path::new(url.path());
-                !url.has_host()
-                    && path.is_absolute()
-                    && path.extension() == Some("flv".as_ref())
-                    && path.parent() == Some("/".as_ref())
-                    && !url.path().contains("/../")
-            }
-            _ => false,
-        }
-    }
-
-    /// Check if [`Restream`] key belong to restream
-    #[must_use]
-    pub fn is_address_of_restream(
-        &self,
-        key: &RestreamKey,
-        public_host: &str,
-    ) -> Option<bool> {
-        let host = self.0.host_str()?;
-        let match_host = (host == "localhost")
-            || (host == "127.0.0.1")
-            || (host == public_host);
-
-        // Get the restream key
-        let segment = self.0.path_segments()?.next()?;
-        let path_match = segment == format!("{}", key);
-
-        Some(match_host && path_match)
-    }
-}
-
-impl<'de> Deserialize<'de> for OutputDstUrl {
-    #[inline]
-    fn deserialize<D>(deserializer: D) -> Result<Self, D::Error>
-    where
-        D: Deserializer<'de>,
-    {
-        Self::new(Url::deserialize(deserializer)?).map_err(|url| {
-            D::Error::custom(format!("Not a valid Output.src URL: {}", url))
-        })
-    }
-}
-
-/// Additional source for an `Output` to be mixed with before re-streaming to
-/// the destination.
-#[derive(
-    Clone, Debug, Deserialize, Eq, GraphQLObject, PartialEq, Serialize,
-)]
-pub struct Mixin {
-    /// Unique ID of this `Mixin`.
-    ///
-    /// Once assigned, it never changes.
-    pub id: MixinId,
-
-    /// URL of the source to be mixed with an `Output`.
-    ///
-    /// At the moment, only [TeamSpeak] is supported.
-    ///
-    /// [TeamSpeak]: https://teamspeak.com
-    pub src: MixinSrcUrl,
-
-    /// Volume rate of this `Mixin`'s audio tracks to mix them with.
-    #[serde(default, skip_serializing_if = "Volume::is_origin")]
-    pub volume: Volume,
-
-    /// Delay that this `Mixin` should wait before being mixed with an `Output`.
-    ///
-    /// Very useful to fix de-synchronization issues and correct timings between
-    /// a `Mixin` and its `Output`.
-    #[serde(default, skip_serializing_if = "Delay::is_zero")]
-    pub delay: Delay,
-
-    /// `Status` of this `Mixin` indicating whether it provides an actual media
-    /// stream to be mixed with its `Output`.
-    #[serde(skip)]
-    pub status: Status,
-
-    /// Side-chain audio of `Output` with this `Mixin`.
-    ///
-    /// Helps to automatically control audio level of `Mixin`
-    /// based on level of `Output`.
-    #[serde(default, skip_serializing_if = "is_false")]
-    pub sidechain: bool,
-}
-
-impl Mixin {
-    /// Creates a new [`Mixin`] out of the given [`spec::v1::Mixin`].
-    #[inline]
-    #[must_use]
-    pub fn new(spec: spec::v1::Mixin) -> Self {
-        Self {
-            id: MixinId::random(),
-            src: spec.src,
-            volume: Volume::new(&spec.volume),
-            delay: spec.delay,
-            status: Status::Offline,
-            sidechain: spec.sidechain,
-        }
-    }
-
-    /// Applies the given [`spec::v1::Mixin`] to this [`Mixin`].
-    #[inline]
-    pub fn apply(&mut self, new: spec::v1::Mixin) {
-        self.src = new.src;
-        self.volume = Volume::new(&new.volume);
-        self.delay = new.delay;
-        self.sidechain = new.sidechain;
-    }
-
-    /// Exports this [`Mixin`] as a [`spec::v1::Mixin`].
-    #[inline]
-    #[must_use]
-    pub fn export(&self) -> spec::v1::Mixin {
-        spec::v1::Mixin {
-            src: self.src.clone(),
-            volume: self.volume.export(),
-            delay: self.delay,
-            sidechain: self.sidechain,
-        }
-    }
-}
-
-/// ID of a `Mixin`.
-#[derive(
-    Clone,
-    Copy,
-    Debug,
-    Deserialize,
-    Display,
-    Eq,
-    From,
-    GraphQLScalar,
-    Into,
-    PartialEq,
-    Serialize,
-)]
-#[graphql(transparent)]
-pub struct MixinId(Uuid);
-
-impl MixinId {
-    /// Generates a new random [`MixinId`].
-    #[inline]
-    #[must_use]
-    pub fn random() -> Self {
-        Self(Uuid::new_v4())
-    }
-}
-
-/// [`Url`] of a [`Mixin::src`].
-///
-/// Only the following URLs are allowed at the moment:
-/// - [TeamSpeak] URL (starting with `ts://` scheme and having a host);
-/// - [MP3] HTTP URL (starting with `http://` or `https://` scheme, having a
-///   host and `.mp3` extension in its path).
-///
-/// [MP3]: https://en.wikipedia.org/wiki/MP3
-/// [TeamSpeak]: https://teamspeak.com
-#[derive(
-    Clone,
-    Debug,
-    Deref,
-    Display,
-    Eq,
-    Hash,
-    Into,
-    PartialEq,
-    Serialize,
-    GraphQLScalar,
-)]
-#[graphql(transparent)]
-pub struct MixinSrcUrl(Url);
-
-impl MixinSrcUrl {
-    /// Creates a new [`MixinSrcUrl`] if the given [`Url`] is suitable for that.
-    ///
-    /// # Errors
-    ///
-    /// Returns the given [`Url`] back if it doesn't represent a valid
-    /// [`MixinSrcUrl`].
-    #[inline]
-    pub fn new(url: Url) -> Result<Self, Url> {
-        if Self::validate(&url) {
-            Ok(Self(url))
-        } else {
-            Err(url)
-        }
-    }
-
-    /// Validates the given [`Url`] to represent a valid [`MixinSrcUrl`].
-    #[must_use]
-    pub fn validate(url: &Url) -> bool {
-        url.has_host()
-            && match url.scheme() {
-                "ts" => true,
-                "http" | "https" => {
-                    Path::new(url.path()).extension() == Some("mp3".as_ref())
-                }
-                _ => false,
-            }
-    }
-}
-
-impl<'de> Deserialize<'de> for MixinSrcUrl {
-    #[inline]
-    fn deserialize<D>(deserializer: D) -> Result<Self, D::Error>
-    where
-        D: Deserializer<'de>,
-    {
-        Self::new(Url::deserialize(deserializer)?).map_err(|url| {
-            D::Error::custom(format!("Not a valid Mixin.src URL: {}", url))
-        })
-    }
-}
-
 /// Specifies kind of password
 #[derive(Clone, Copy, Debug, Eq, GraphQLEnum, PartialEq)]
 pub enum PasswordKind {
@@ -2340,458 +881,10 @@
     /// Initializing, media traffic doesn't yet flow as expected.
     Initializing,
 
-=======
-pub enum Status {
-    /// Inactive, no operations are performed and no media traffic is flowed.
-    #[default]
-    Offline,
-
-    /// Initializing, media traffic doesn't yet flow as expected.
-    Initializing,
-
->>>>>>> a1a4231d
     /// Active, all operations are performing successfully and media traffic
     /// flows as expected.
     Online,
 
     /// Failed recently
     Unstable,
-<<<<<<< HEAD
-}
-
-/// Label of a [`Restream`] or an [`Output`].
-#[derive(
-    Clone,
-    Debug,
-    Deref,
-    Display,
-    Eq,
-    Hash,
-    Into,
-    PartialEq,
-    Serialize,
-    GraphQLScalar,
-)]
-#[graphql(transparent)]
-pub struct Label(String);
-
-impl Label {
-    /// Creates a new [`Label`] if the given value meets its invariants.
-    #[must_use]
-    pub fn new<'s, S: Into<Cow<'s, str>>>(val: S) -> Option<Self> {
-        static REGEX: Lazy<Regex> =
-            Lazy::new(|| Regex::new(r"^[^,\n\t\r\f\v]{1,70}$").unwrap());
-
-        let val = val.into();
-        (!val.is_empty() && REGEX.is_match(&val))
-            .then(|| Self(val.into_owned()))
-    }
-}
-
-impl<'de> Deserialize<'de> for Label {
-    #[inline]
-    fn deserialize<D>(deserializer: D) -> Result<Self, D::Error>
-    where
-        D: Deserializer<'de>,
-    {
-        Self::new(<Cow<'_, str>>::deserialize(deserializer)?)
-            .ok_or_else(|| D::Error::custom("Not a valid Label"))
-    }
-}
-
-/// Volume rate of an audio track in percents and flag if it is muted.
-#[derive(
-    Clone, Debug, Deserialize, Eq, GraphQLObject, PartialEq, Serialize,
-)]
-pub struct Volume {
-    /// Volume rate or level
-    pub level: VolumeLevel,
-    /// Whether it is muted or not
-    pub muted: bool,
-}
-
-impl Volume {
-    /// Value of a [`Volume`] rate corresponding to the original one of an audio
-    /// track.
-    pub const ORIGIN: Volume = Volume {
-        level: VolumeLevel::ORIGIN,
-        muted: false,
-    };
-
-    /// Creates a new [`Volume`] rate value if it satisfies the required
-    /// invariants:
-    /// - within [`VolumeLevel::OFF`] and [`VolumeLevel::MAX`] values.
-    #[must_use]
-    pub fn new(num: &spec::v1::Volume) -> Self {
-        VolumeLevel::new(num.level.0).map_or_else(Self::default, |volume| {
-            Self {
-                level: volume,
-                muted: num.muted,
-            }
-        })
-    }
-
-    /// Displays this [`Volume`] as a fraction of `1`, i.e. `100%` as `1`, `50%`
-    /// as `0.50`, and so on.
-    #[must_use]
-    pub fn display_as_fraction(self) -> String {
-        if self.muted {
-            String::from("0.00")
-        } else {
-            format!("{}.{:02}", self.level.0 / 100, self.level.0 % 100)
-        }
-    }
-
-    /// Indicates whether this [`Volume`] rate value corresponds is the
-    /// [`Volume::ORIGIN`]al one.
-    #[allow(clippy::trivially_copy_pass_by_ref)] // required for `serde`
-    #[inline]
-    #[must_use]
-    pub fn is_origin(&self) -> bool {
-        *self == Self::ORIGIN
-    }
-
-    /// Export this struct as [`spec::v1::Volume`]
-    #[inline]
-    #[must_use]
-    pub fn export(&self) -> spec::v1::Volume {
-        spec::v1::Volume {
-            level: self.level,
-            muted: self.muted,
-        }
-    }
-}
-
-/// Default value for Volume is [`Volume::ORIGIN`]
-impl Default for Volume {
-    fn default() -> Self {
-        Volume::ORIGIN
-    }
-}
-
-/// For backward compatibility can convert from number to Volume struct
-/// the `#[serde(try_from='VolumeLevel')]` in [Volume] must be enabled
-impl TryFrom<VolumeLevel> for Volume {
-    type Error = std::num::ParseIntError;
-    fn try_from(value: VolumeLevel) -> Result<Self, Self::Error> {
-        Ok(Volume {
-            level: value,
-            muted: false,
-        })
-    }
-}
-
-/// Volume rate of an audio track in percents.
-#[derive(
-    Clone,
-    Copy,
-    Debug,
-    Deserialize,
-    Eq,
-    Ord,
-    PartialEq,
-    PartialOrd,
-    Serialize,
-    SmartDefault,
-    GraphQLScalar,
-)]
-#[graphql(with = Self)]
-pub struct VolumeLevel(#[default(Volume::ORIGIN.level.0)] u16);
-impl VolumeLevel {
-    /// Maximum possible value of a [`VolumeLevel`].
-    pub const MAX: VolumeLevel = VolumeLevel(1000);
-
-    /// Value of a [`Volume`] rate corresponding to the original one of an audio
-    /// track.
-    pub const ORIGIN: VolumeLevel = VolumeLevel(100);
-
-    /// Minimum possible value of a [`Volume`] rate. Actually, disables audio.
-    pub const OFF: VolumeLevel = VolumeLevel(0);
-    /// Creates a new [`VolumeLevel`] rate value if it satisfies the required
-    /// invariants:
-    /// - within [`VolumeLevel::OFF.level`] and [`VolumeLevel::MAX.level`]
-    /// values.
-    pub fn new<N: TryInto<u16>>(val: N) -> Option<Self> {
-        let num = val.try_into().ok()?;
-        if (VolumeLevel::OFF.0..=VolumeLevel::MAX.0).contains(&num) {
-            Some(Self(num))
-        } else {
-            None
-        }
-    }
-
-    #[allow(clippy::wrong_self_convention, clippy::trivially_copy_pass_by_ref)]
-    fn to_output<S: ScalarValue>(&self) -> Value<S> {
-        Value::scalar(i32::from(self.0))
-    }
-
-    fn from_input<S>(v: &InputValue<S>) -> Result<Self, String>
-    where
-        S: ScalarValue,
-    {
-        let s = v
-            .as_scalar()
-            .and_then(ScalarValue::as_int)
-            .and_then(Self::new);
-        match s {
-            None => Err(format!("Expected `String` or `Int`, found: {v}")),
-            Some(e) => Ok(e),
-        }
-    }
-
-    fn parse_token<S>(value: ScalarToken<'_>) -> ParseScalarResult<S>
-    where
-        S: ScalarValue,
-    {
-        <String as ParseScalarValue<S>>::from_str(value)
-            .or_else(|_| <i32 as ParseScalarValue<S>>::from_str(value))
-    }
-}
-
-/// Delay of a [`Mixin`] being mixed with an [`Output`].
-#[derive(
-    Clone,
-    Copy,
-    Debug,
-    Deserialize,
-    Default,
-    Eq,
-    Ord,
-    PartialEq,
-    PartialOrd,
-    Serialize,
-    GraphQLScalar,
-)]
-#[graphql(with = Self)]
-pub struct Delay(#[serde(with = "serde_humantime")] Duration);
-
-impl Delay {
-    /// Creates a new [`Delay`] out of the given milliseconds.
-    #[inline]
-    #[must_use]
-    pub fn from_millis<N: TryInto<u64>>(millis: N) -> Option<Self> {
-        millis
-            .try_into()
-            .ok()
-            .map(|m| Self(Duration::from_millis(m)))
-    }
-
-    /// Returns milliseconds of this [`Delay`].
-    #[inline]
-    #[must_use]
-    #[allow(clippy::missing_panics_doc)]
-    pub fn as_millis(&self) -> i32 {
-        self.0.as_millis().try_into().unwrap()
-    }
-
-    /// Indicates whether this [`Delay`] introduces no actual delay.
-    #[inline]
-    #[must_use]
-    pub fn is_zero(&self) -> bool {
-        self.0 == Duration::default()
-    }
-
-    #[allow(clippy::wrong_self_convention)]
-    fn to_output<S: ScalarValue>(&self) -> Value<S> {
-        Value::scalar(self.as_millis())
-    }
-
-    fn from_input<S>(v: &InputValue<S>) -> Result<Self, String>
-    where
-        S: ScalarValue,
-    {
-        let v = v
-            .as_scalar()
-            .and_then(ScalarValue::as_int)
-            .and_then(Self::from_millis);
-        match v {
-            None => Err("test".to_string()),
-            Some(d) => Ok(d),
-        }
-    }
-
-    fn parse_token<S>(value: ScalarToken<'_>) -> ParseScalarResult<S>
-    where
-        S: ScalarValue,
-    {
-        <String as ParseScalarValue<S>>::from_str(value)
-    }
-}
-
-/// Type of a `Mixin` delay in milliseconds.
-///
-/// Negative values are not allowed.
-#[cfg(test)]
-mod volume_spec {
-    use super::{Volume, VolumeLevel};
-    use crate::spec::v1;
-
-    #[test]
-    fn displays_as_fraction() {
-        for (input, expected) in &[
-            (
-                v1::Volume {
-                    level: VolumeLevel(1),
-                    muted: false,
-                },
-                "0.01",
-            ),
-            (
-                v1::Volume {
-                    level: VolumeLevel(10),
-                    muted: false,
-                },
-                "0.10",
-            ),
-            (
-                v1::Volume {
-                    level: VolumeLevel(200),
-                    muted: false,
-                },
-                "2.00",
-            ),
-            (
-                v1::Volume {
-                    level: VolumeLevel(107),
-                    muted: false,
-                },
-                "1.07",
-            ),
-            (
-                v1::Volume {
-                    level: VolumeLevel(170),
-                    muted: false,
-                },
-                "1.70",
-            ),
-            (
-                v1::Volume {
-                    level: VolumeLevel(1000),
-                    muted: false,
-                },
-                "10.00",
-            ),
-            (
-                v1::Volume {
-                    level: VolumeLevel(0),
-                    muted: false,
-                },
-                "0.00",
-            ),
-            (
-                v1::Volume {
-                    level: VolumeLevel(200),
-                    muted: true,
-                },
-                "0.00",
-            ),
-        ] {
-            let actual = Volume::new(input).display_as_fraction();
-            assert_eq!(&actual, *expected);
-        }
-    }
-}
-
-/// Represents number of something with GraphQL support.
-#[derive(
-    Debug, Clone, Copy, Serialize, Deserialize, PartialEq, Eq, GraphQLScalar,
-)]
-#[graphql(with = Self)]
-pub struct NumberOfItems(u16);
-
-impl TryFrom<i32> for NumberOfItems {
-    type Error = std::num::TryFromIntError;
-    fn try_from(value: i32) -> Result<Self, Self::Error> {
-        u16::try_from(value).map(Self)
-    }
-}
-
-impl NumberOfItems {
-    #[allow(clippy::wrong_self_convention, clippy::trivially_copy_pass_by_ref)]
-    fn to_output<S: ScalarValue>(&self) -> Value<S> {
-        Value::scalar(i32::from(self.0))
-    }
-
-    fn from_input<S>(v: &InputValue<S>) -> Result<Self, String>
-    where
-        S: ScalarValue,
-    {
-        v.as_scalar()
-            .and_then(ScalarValue::as_int)
-            .map(NumberOfItems::try_from)
-            .and_then(Result::ok)
-            .ok_or_else(|| {
-                "Could not parse NumberOfItems(U16) from input".to_string()
-            })
-    }
-
-    fn parse_token<S>(value: ScalarToken<'_>) -> ParseScalarResult<S>
-    where
-        S: ScalarValue,
-    {
-        <String as ParseScalarValue<S>>::from_str(value)
-    }
-}
-
-/// Statistics of statuses in [`Input`]s or [`Output`]s of [`Client`]
-#[derive(Clone, Debug, Eq, GraphQLObject, PartialEq)]
-pub struct StatusStatistics {
-    /// Status of [`Input`]s or [`Output`]
-    pub status: Status,
-
-    /// Count of items having [`Status`]
-    /// GraphQLScalar requires i32 numbers
-    pub count: i32,
-}
-
-/// Information about status of all [`Input`]s and [`Output`]s and
-/// server health info (CPU usage, memory usage, etc.)
-#[derive(Clone, Debug, GraphQLObject, PartialEq)]
-pub struct ClientStatistics {
-    /// Client title
-    pub client_title: String,
-
-    /// Time when statistics was taken
-    pub timestamp: DateTime<Utc>,
-
-    /// Count of inputs grouped by status
-    pub inputs: Vec<StatusStatistics>,
-
-    /// Count of outputs grouped by status
-    pub outputs: Vec<StatusStatistics>,
-
-    /// Info about server info (CPU, Memory, Network)
-    pub server_info: ServerInfo,
-}
-
-impl ClientStatistics {
-    /// Creates a new [`ClientStatistics`] object with snapshot of
-    /// current client's statistics regarding [`Input`]s and [`Output`]s
-    #[must_use]
-    pub fn new(
-        client_title: String,
-        inputs: Vec<StatusStatistics>,
-        outputs: Vec<StatusStatistics>,
-        server_info: ServerInfo,
-    ) -> Self {
-        Self {
-            client_title,
-            timestamp: Utc::now(),
-            inputs,
-            outputs,
-            server_info,
-        }
-    }
-}
-
-/// Current state of [`ClientStatistics`] request
-#[derive(Clone, Debug, GraphQLObject, PartialEq)]
-pub struct ClientStatisticsResponse {
-    /// Statistics data
-    pub data: Option<ClientStatistics>,
-
-    /// The top-level errors returned by the server.
-    pub errors: Option<Vec<String>>,
-=======
->>>>>>> a1a4231d
 }