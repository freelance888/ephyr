//! Application state.
#![allow(clippy::module_name_repetitions)]

mod client_statistics;
mod input;
mod label;
mod output;
mod restream;
mod settings;

pub use self::{
    client_statistics::{
        Client, ClientId, ClientStatistics, ClientStatisticsResponse,
        ServerInfo, StatusStatistics,
    },
    input::{
        EndpointId, FailoverInputSrc, Input, InputEndpoint, InputEndpointKind,
        InputId, InputKey, InputSrc, InputSrcUrl, RemoteInputSrc,
    },
    label::Label,
    output::{
        Delay, Mixin, MixinId, MixinSrcUrl, Output, OutputDstUrl, OutputId,
        Volume, VolumeLevel,
    },
    restream::{Restream, RestreamId, RestreamKey},
    settings::{NumberOfItems, Settings},
};

use std::{future::Future, mem, panic::AssertUnwindSafe, path::Path};

use anyhow::anyhow;
use derive_more::{Display, From, Into};
use ephyr_log::log;
use futures::{
    future::TryFutureExt as _,
    sink,
    stream::{StreamExt as _, TryStreamExt as _},
};
use futures_signals::signal::{Mutable, SignalExt as _};
use juniper::{GraphQLEnum, GraphQLObject, GraphQLScalar};
use serde::{Deserialize, Serialize};
use smart_default::SmartDefault;
use tokio::{fs, io::AsyncReadExt as _};

use crate::{
<<<<<<< HEAD
    broadcaster::DashboardCommand,
    display_panic,
    file_manager::{LocalFileInfo, PlaylistFileInfo},
    spec, Spec,
=======
    display_panic, spec, state::client_statistics::StreamStatistics,
    stream_probe::StreamInfo, Spec,
>>>>>>> a229930a
};
use std::collections::HashMap;
use uuid::Uuid;

/// Reactive application's state.
///
/// Any changes to it automatically propagate to the appropriate subscribers.
#[derive(Clone, Debug, Default, Deserialize, Serialize)]
pub struct State {
    /// Global [`Settings`] of the server
    pub settings: Mutable<Settings>,

    /// All [`Restream`]s performed by this application.
    pub restreams: Mutable<Vec<Restream>>,

    /// All [`Client`]s for monitoring
    pub clients: Mutable<Vec<Client>>,

    /// Global [`ServerInfo`] of the server
    pub server_info: Mutable<ServerInfo>,

    /// Commands for broadcasting to all [`Client`]s or specific [`Client`]
    #[serde(skip)]
    pub dashboard_commands: Mutable<Vec<DashboardCommand>>,

    /// List of the files that are used as sources of video
    #[serde(skip)]
    pub files: Mutable<Vec<LocalFileInfo>>,
}

impl State {
    /// Instantiates a new [`State`] reading it from a `file` (if any) and
    /// performing all the required inner subscriptions.
    ///
    /// # Errors
    ///
    /// If [`State`] file exists, but fails to be parsed.
    pub async fn try_new<P: AsRef<Path>>(
        file: P,
    ) -> Result<Self, anyhow::Error> {
        let file = file.as_ref();

        let mut contents = vec![];
        let _ = fs::OpenOptions::new()
            .write(true)
            .create(true)
            .read(true)
            .open(&file)
            .await
            .map_err(|e| {
                anyhow!("Failed to open '{}' file: {}", file.display(), e)
            })?
            .read_to_end(&mut contents)
            .await
            .map_err(|e| {
                anyhow!("Failed to read '{}' file: {}", file.display(), e)
            })?;

        let state = if contents.is_empty() {
            State::default()
        } else {
            serde_json::from_slice(&contents).map_err(|e| {
                anyhow!(
                    "Failed to deserialize state from '{}' file: {}",
                    file.display(),
                    e,
                )
            })?
        };

        let (file, persisted_state) = (file.to_owned(), state.clone());
        let persist_state1 = move || {
            fs::write(
                file.clone(),
                serde_json::to_vec(&persisted_state)
                    .expect("Failed to serialize server state"),
            )
            .map_err(|e| log::error!("Failed to persist server state: {e}"))
        };
        let persist_state2 = persist_state1.clone();
        let persist_state3 = persist_state1.clone();

        Self::on_change("persist_restreams", &state.restreams, move |_| {
            persist_state1()
        });
        Self::on_change("persist_settings", &state.settings, move |_| {
            persist_state2()
        });
        Self::on_change("persist_clients", &state.clients, move |_| {
            persist_state3()
        });

        Ok(state)
    }

    /// Applies the given [`Spec`] to this [`State`].
    ///
    /// If `replace` is `true` then all the [`Restream`]s, [`Restream::outputs`]
    /// and [`Output::mixins`] will be replaced with new ones, otherwise new
    /// ones will be merged with already existing ones.
    pub fn apply(&self, new: spec::v1::Spec, replace: bool) {
        let mut restreams = self.restreams.lock_mut();
        if replace {
            let mut olds = mem::replace(
                &mut *restreams,
                Vec::with_capacity(new.restreams.len()),
            );
            for new in new.restreams {
                if let Some(mut old) = olds
                    .iter()
                    .enumerate()
                    .find_map(|(n, o)| (o.key == new.key).then_some(n))
                    .map(|n| olds.swap_remove(n))
                {
                    old.apply(new, replace);
                    restreams.push(old);
                } else {
                    restreams.push(Restream::new(new));
                }
            }
        } else {
            for new in new.restreams {
                if let Some(old) =
                    restreams.iter_mut().find(|o| o.key == new.key)
                {
                    old.apply(new, replace);
                } else {
                    restreams.push(Restream::new(new));
                }
            }
        }

        let mut settings = self.settings.lock_mut();
        if new.settings.is_some() || replace {
            settings.apply(
                new.settings.unwrap_or_else(|| Settings::default().export()),
            );
        }
    }

    /// Exports this [`State`] as a [`spec::v1::Spec`].
    #[inline]
    #[must_use]
    pub fn export(&self) -> Spec {
        spec::v1::Spec {
            settings: Some(self.settings.get_cloned().export()),
            restreams: self
                .restreams
                .get_cloned()
                .iter()
                .map(Restream::export)
                .collect(),
        }
        .into()
    }

    /// Subscribes the specified `hook` to changes of the [`Mutable`] `val`ue.
    ///
    /// `name` is just a convenience for describing the `hook` in logs.
    pub fn on_change<F, Fut, T>(name: &'static str, val: &Mutable<T>, hook: F)
    where
        F: FnMut(T) -> Fut + Send + 'static,
        Fut: Future + Send + 'static,
        T: Clone + PartialEq + Send + Sync + 'static,
    {
        drop(tokio::spawn(
            AssertUnwindSafe(
                val.signal_cloned().dedupe_cloned().to_stream().then(hook),
            )
            .catch_unwind()
            .map_err(move |p| {
                log::crit!(
                    "Panicked executing `{}` hook of state: {}",
                    name,
                    display_panic(&p),
                );
            })
            .map(|_| Ok(()))
            .forward(sink::drain()),
        ));
    }

    /// Adds a new [`Client`] to this [`State`]
    ///
    /// # Errors
    ///
    /// If this [`State`] has a [`Client`] with the same host
    pub fn add_client(&self, client_id: &ClientId) -> anyhow::Result<()> {
        let mut clients = self.clients.lock_mut();

        if clients.iter().any(|r| r.id == *client_id) {
            return Err(anyhow!("Client host '{}' is used already", client_id));
        }

        clients.push(Client::new(client_id));

        Ok(())
    }

    /// Removes a [`Client`] with the given `id` from this [`State`].
    ///
    /// Returns [`None`] if there is no [`Client`] with such `id` in this
    /// [`State`].
    #[allow(clippy::must_use_candidate)]
    pub fn remove_client(&self, client_id: &ClientId) -> Option<()> {
        let mut clients = self.clients.lock_mut();
        let prev_len = clients.len();
        clients.retain(|r| r.id != *client_id);
        (clients.len() != prev_len).then_some(())
    }

    /// Adds a new [`Restream`] by the given `spec` to this [`State`].
    ///
    /// # Errors
    ///
    /// If this [`State`] has a [`Restream`] with such `key` already.
    pub fn add_restream(&self, spec: spec::v1::Restream) -> anyhow::Result<()> {
        let mut restreams = self.restreams.lock_mut();

        if restreams.iter().any(|r| r.key == spec.key) {
            return Err(anyhow!("Restream.key '{}' is used already", spec.key));
        }

        restreams.push(Restream::new(spec));
        Ok(())
    }

    /// Edits a [`Restream`] with the given `spec` identified by the given `id`
    /// in this [`State`].
    ///
    /// Returns [`None`] if there is no [`Restream`] with such `id` in this
    /// [`State`].
    ///
    /// # Errors
    ///
    /// If this [`State`] has a [`Restream`] with such `key` already.
    pub fn edit_restream(
        &self,
        id: RestreamId,
        spec: spec::v1::Restream,
    ) -> anyhow::Result<Option<()>> {
        let mut restreams = self.restreams.lock_mut();

        if restreams.iter().any(|r| r.key == spec.key && r.id != id) {
            return Err(anyhow!("Restream.key '{}' is used already", spec.key));
        }

        #[allow(clippy::manual_find_map)] // due to consuming `spec`
        Ok(restreams
            .iter_mut()
            .find(|r| r.id == id)
            .map(|r| r.apply(spec, false)))
    }

    /// Removes a [`Restream`] with the given `id` from this [`State`].
    ///
    /// Returns [`None`] if there is no [`Restream`] with such `id` in this
    /// [`State`].
    #[allow(clippy::must_use_candidate)]
    pub fn remove_restream(&self, id: RestreamId) -> Option<()> {
        let mut restreams = self.restreams.lock_mut();
        let prev_len = restreams.len();
        restreams.retain(|r| r.id != id);
        (restreams.len() != prev_len).then_some(())
    }

    /// Enables a [`Restream`] with the given `id` in this [`State`].
    ///
    /// Returns `true` if it has been enabled, or `false` if it already has been
    /// enabled, or [`None`] if it doesn't exist.
    #[must_use]
    pub fn enable_restream(&self, id: RestreamId) -> Option<bool> {
        self.restreams
            .lock_mut()
            .iter_mut()
            .find_map(|r| (r.id == id).then(|| r.input.enable()))
    }

    /// Disables a [`Restream`] with the given `id` in this [`State`].
    ///
    /// Returns `true` if it has been disabled, or `false` if it already has
    /// been disabled, or [`None`] if it doesn't exist.
    #[must_use]
    pub fn disable_restream(&self, id: RestreamId) -> Option<bool> {
        self.restreams
            .lock_mut()
            .iter_mut()
            .find_map(|r| (r.id == id).then(|| r.input.disable()))
    }

    /// Enables an [`Input`] with the given `id` in the specified [`Restream`]
    /// of this [`State`].
    ///
    /// Returns `true` if it has been enabled, or `false` if it already has been
    /// enabled, or [`None`] if it doesn't exist.
    #[must_use]
    pub fn enable_input(
        &self,
        id: InputId,
        restream_id: RestreamId,
    ) -> Option<bool> {
        self.restreams
            .lock_mut()
            .iter_mut()
            .find(|r| r.id == restream_id)?
            .input
            .find_mut(id)
            .map(Input::enable)
    }

    /// Disables an [`Input`] with the given `id` in the specified [`Restream`]
    /// of this [`State`].
    ///
    /// Returns `true` if it has been disabled, or `false` if it already has
    /// been disabled, or [`None`] if it doesn't exist.
    #[must_use]
    pub fn disable_input(
        &self,
        id: InputId,
        restream_id: RestreamId,
    ) -> Option<bool> {
        self.restreams
            .lock_mut()
            .iter_mut()
            .find(|r| r.id == restream_id)?
            .input
            .find_mut(id)
            .map(Input::disable)
    }

    /// Sets label on [`Input`] with the given `id` in
    /// the specified [`Restream`] of this [`State`].
    ///
    /// Returns `true` if it has been set, or `false` if it already has
    /// been set, or [`None`] if it doesn't exist.
    #[must_use]
    pub fn set_endpoint_label(
        &self,
        id: InputId,
        restream_id: RestreamId,
        endpoint_id: EndpointId,
        label: Option<Label>,
    ) -> Option<bool> {
        self.restreams
            .lock_mut()
            .iter_mut()
            .find(|r| r.id == restream_id)?
            .input
            .find_mut(id)?
            .endpoints
            .iter_mut()
            .find(|endpoint| endpoint.id == endpoint_id)
            .map(|mut ie| {
                if ie.label == label {
                    false
                } else {
                    ie.label = label;
                    true
                }
            })
    }

    /// Adds a new [`Output`] to the specified [`Restream`] of this [`State`].
    ///
    /// Returns [`None`] if there is no [`Restream`] with such `id` in this
    /// [`State`].
    ///
    /// # Errors
    ///
    /// If the [`Restream`] has an [`Output`] with such `dst` already.
    pub fn add_output(
        &self,
        restream_id: RestreamId,
        spec: spec::v1::Output,
    ) -> anyhow::Result<Option<()>> {
        let mut restreams = self.restreams.lock_mut();

        let outputs = if let Some(r) =
            restreams.iter_mut().find(|r| r.id == restream_id)
        {
            &mut r.outputs
        } else {
            return Ok(None);
        };

        if let Some(o) = outputs.iter().find(|o| o.dst == spec.dst) {
            return Err(anyhow!("Output.dst '{}' is used already", o.dst));
        }

        outputs.push(Output::new(spec));
        Ok(Some(()))
    }

    /// Edits an [`Output`] with the given `spec` identified by the given `id`
    /// in the specified [`Restream`] of this [`State`].
    ///
    /// Returns [`None`] if there is no [`Restream`] with such `restream_id` in
    /// this [`State`], or there is no [`Output`] with such `id`.
    ///
    /// # Errors
    ///
    /// If the [`Restream`] has an [`Output`] with such `dst` already.
    pub fn edit_output(
        &self,
        restream_id: RestreamId,
        id: OutputId,
        spec: spec::v1::Output,
    ) -> anyhow::Result<Option<()>> {
        let mut restreams = self.restreams.lock_mut();

        let outputs = if let Some(r) =
            restreams.iter_mut().find(|r| r.id == restream_id)
        {
            &mut r.outputs
        } else {
            return Ok(None);
        };

        if outputs.iter().any(|o| o.dst == spec.dst && o.id != id) {
            return Err(anyhow!("Output.dst '{}' is used already", spec.dst));
        }

        #[allow(clippy::manual_find_map)] // due to consuming `spec`
        Ok(outputs
            .iter_mut()
            .find(|o| o.id == id)
            .map(|o| o.apply(spec, true)))
    }

    /// Removes an [`Output`] with the given `id` from the specified
    /// [`Restream`] of this [`State`].
    ///
    /// Returns [`None`] if there is no [`Restream`] with such `restream_id` or
    /// no [`Output`] with such `id` in this [`State`].
    #[must_use]
    pub fn remove_output(
        &self,
        id: OutputId,
        restream_id: RestreamId,
    ) -> Option<()> {
        let mut restreams = self.restreams.lock_mut();
        let outputs =
            &mut restreams.iter_mut().find(|r| r.id == restream_id)?.outputs;

        let prev_len = outputs.len();
        outputs.retain(|o| o.id != id);
        (outputs.len() != prev_len).then_some(())
    }

    /// Enables an [`Output`] with the given `id` in the specified [`Restream`]
    /// of this [`State`].
    ///
    /// Returns `true` if it has been enabled, or `false` if it already has been
    /// enabled, or [`None`] if it doesn't exist.
    #[must_use]
    pub fn enable_output(
        &self,
        id: OutputId,
        restream_id: RestreamId,
    ) -> Option<bool> {
        let mut restreams = self.restreams.lock_mut();
        let output = restreams
            .iter_mut()
            .find(|r| r.id == restream_id)?
            .outputs
            .iter_mut()
            .find(|o| o.id == id)?;

        if output.enabled {
            return Some(false);
        }

        output.enabled = true;
        Some(true)
    }

    /// Disables an [`Output`] with the given `id` in the specified [`Restream`]
    /// of this [`State`].
    ///
    /// Returns `true` if it has been disabled, or `false` if it already has
    /// been disabled, or [`None`] if it doesn't exist.
    #[must_use]
    pub fn disable_output(
        &self,
        id: OutputId,
        restream_id: RestreamId,
    ) -> Option<bool> {
        let mut restreams = self.restreams.lock_mut();
        let output = restreams
            .iter_mut()
            .find(|r| r.id == restream_id)?
            .outputs
            .iter_mut()
            .find(|o| o.id == id)?;

        if !output.enabled {
            return Some(false);
        }

        output.enabled = false;
        Some(true)
    }

    /// Get [Output] from [Restream] by `restream_id` and `output_id`
    #[must_use]
    pub fn get_output(
        &self,
        restream_id: RestreamId,
        output_id: OutputId,
    ) -> Option<Output> {
        self.restreams
            .get_cloned()
            .into_iter()
            .find(|r| r.id == restream_id)?
            .outputs
            .into_iter()
            .find(|o| o.id == output_id)
    }

    /// Enables all [`Output`]s in the specified [`Restream`] of this [`State`].
    ///
    /// Returns `true` if at least one [`Output`] has been enabled, or `false`
    /// if all of them already have been enabled, or [`None`] if no [`Restream`]
    /// with such `restream_id` exists.
    #[must_use]
    pub fn enable_all_outputs(&self, restream_id: RestreamId) -> Option<bool> {
        self.set_state_of_all_outputs(restream_id, true)
    }

    /// Disables all [`Output`]s in the specified [`Restream`] of this
    /// [`State`].
    ///
    /// Returns `true` if at least one [`Output`] has been disabled, or `false`
    /// if all of them already have been disabled, or [`None`] if no
    /// [`Restream`] with such `restream_id` exists.
    #[must_use]
    pub fn disable_all_outputs(&self, restream_id: RestreamId) -> Option<bool> {
        self.set_state_of_all_outputs(restream_id, false)
    }

    /// Enables all [`Output`]s in all [`Restream`]s of this [`State`].
    ///
    /// Returns `true` if at least one [`Output`] has been enabled, or `false`
    /// if all of them already have been enabled or there are no outputs
    #[must_use]
    pub fn enable_all_outputs_of_restreams(&self) -> bool {
        self.set_state_of_all_outputs_of_restreams(true)
    }

    /// Disables all [`Output`]s in ALL [`Restream`]s of this [`State`].
    ///
    /// Returns `true` if at least one [`Output`] has been disabled, or `false`
    /// if all of them already have been disabled or there are no outputs
    #[must_use]
    pub fn disable_all_outputs_of_restreams(&self) -> bool {
        self.set_state_of_all_outputs_of_restreams(false)
    }

    /// Tunes a [`Volume`] rate of the specified [`Output`] or its [`Mixin`] in
    /// this [`State`].
    ///
    /// Returns `true` if a [`Volume`] rate has been changed, or `false` if it
    /// has the same value already.
    ///
    /// Returns [`None`] if no such [`Restream`]/[`Output`]/[`Mixin`] exists.
    #[must_use]
    pub fn tune_volume(
        &self,
        restream_id: RestreamId,
        output_id: OutputId,
        mixin_id: Option<MixinId>,
        volume: Volume,
    ) -> Option<bool> {
        let mut restreams = self.restreams.lock_mut();
        let output = restreams
            .iter_mut()
            .find(|r| r.id == restream_id)?
            .outputs
            .iter_mut()
            .find(|o| o.id == output_id)?;

        let curr_volume = if let Some(id) = mixin_id {
            &mut output.mixins.iter_mut().find(|m| m.id == id)?.volume
        } else {
            &mut output.volume
        };

        if *curr_volume == volume {
            return Some(false);
        }

        *curr_volume = volume;
        Some(true)
    }

    /// Tunes a [`Delay`] of the specified [`Mixin`] in this [`State`].
    ///
    /// Returns `true` if a [`Delay`] has been changed, or `false` if it has the
    /// same value already.
    ///
    /// Returns [`None`] if no such [`Restream`]/[`Output`]/[`Mixin`] exists.
    #[must_use]
    pub fn tune_delay(
        &self,
        input_id: RestreamId,
        output_id: OutputId,
        mixin_id: MixinId,
        delay: Delay,
    ) -> Option<bool> {
        let mut restreams = self.restreams.lock_mut();
        let mixin = restreams
            .iter_mut()
            .find(|r| r.id == input_id)?
            .outputs
            .iter_mut()
            .find(|o| o.id == output_id)?
            .mixins
            .iter_mut()
            .find(|m| m.id == mixin_id)?;

        if mixin.delay == delay {
            return Some(false);
        }

        mixin.delay = delay;
        Some(true)
    }

    /// Tunes a the specified [`Mixin.sidechain`] in this [`State`].
    ///
    /// Returns `true` if a [`Mixin.sidechain`] has been changed, or `false`
    /// if it has the same value already.
    ///
    /// Returns [`None`] if no such [`Restream`]/[`Output`]/[`Mixin`] exists.
    #[must_use]
    pub fn tune_sidechain(
        &self,
        input_id: RestreamId,
        output_id: OutputId,
        mixin_id: MixinId,
        sidechain: bool,
    ) -> Option<bool> {
        let mut restreams = self.restreams.lock_mut();
        let mixin = restreams
            .iter_mut()
            .find(|r| r.id == input_id)?
            .outputs
            .iter_mut()
            .find(|o| o.id == output_id)?
            .mixins
            .iter_mut()
            .find(|m| m.id == mixin_id)?;

        if mixin.sidechain == sidechain {
            return Some(false);
        }

        mixin.sidechain = sidechain;
        Some(true)
    }

    /// Clean up stream statistics info
    pub fn cleanup_stream_info(&self) {
        let mut restreams = self.restreams.lock_mut();
        restreams.iter_mut().for_each(|r| {
            if let Some(InputSrc::Failover(s)) = &mut r.input.src {
                for mut e in
                    s.inputs.iter_mut().flat_map(|i| i.endpoints.iter_mut())
                {
                    if e.status == Status::Offline {
                        e.stream_stat = None;
                    }
                }
            }
        });
    }

    /// Updates info about stream for [`InputEndpoint`]
    ///
    /// # Errors
    ///
    /// If endpoint with specified `id` is not found.
    pub fn set_stream_info(
        &self,
        id: EndpointId,
        result: anyhow::Result<StreamInfo>,
    ) -> anyhow::Result<()> {
        let mut restreams = self.restreams.lock_mut();
        let endpoint = restreams
            .iter_mut()
            .find_map(|r| r.input.find_endpoint(id))
            .ok_or_else(|| anyhow!("Can't find endpoint with id: {:?}", id))?;

        endpoint.stream_stat = Some(StreamStatistics::new(result));
        Ok(())
    }

    /// Gather statistics about [`Input`]s statuses
    #[must_use]
    pub fn get_inputs_statistics(&self) -> Vec<StatusStatistics> {
        self.restreams
            .get_cloned()
            .into_iter()
            .fold(HashMap::new(), |mut stat, restream| {
                let item =
                    restream.input.endpoints.iter().find(|e| e.is_rtmp());
                match item {
                    Some(main_input) => {
                        Self::update_stat(&mut stat, main_input.status);
                    }
                    None => log::error!(
                        "Main endpoint not found for {} input",
                        restream.input.id
                    ),
                };

                stat
            })
            .into_iter()
            .map(|x| StatusStatistics {
                status: x.0,
                count: x.1,
            })
            .collect()
    }

    /// Gather statistics about [`Output`]s statuses
    #[must_use]
    pub fn get_outputs_statistics(&self) -> Vec<StatusStatistics> {
        self.restreams
            .get_cloned()
            .into_iter()
            .flat_map(|r| r.outputs.into_iter())
            .fold(HashMap::new(), |mut stat, output| {
                Self::update_stat(&mut stat, output.status);
                stat
            })
            .into_iter()
            .map(|x| StatusStatistics {
                status: x.0,
                count: x.1,
            })
            .collect()
    }

    /// Statistics for statuses of this [`Client`]
    #[must_use]
    pub fn get_statistics(&self) -> ClientStatistics {
        let settings = self.settings.get_cloned();
        let title = match settings.title {
            Some(t) => t,
            None => String::new(),
        };

        let inputs_stat = self.get_inputs_statistics();
        let outputs_stat = self.get_outputs_statistics();
        ClientStatistics::new(
            title,
            inputs_stat,
            outputs_stat,
            self.server_info.lock_mut().clone(),
        )
    }

    fn update_stat(stat: &mut HashMap<Status, i32>, status: Status) {
        if let Some(x) = stat.get_mut(&status) {
            *x += 1;
        } else {
            let _ = stat.insert(status, 1);
        }
    }

    /// Disables/Enables all [`Output`]s in the specified [`Restream`] of this
    /// [`State`].
    #[must_use]
    fn set_state_of_all_outputs(
        &self,
        restream_id: RestreamId,
        enabled: bool,
    ) -> Option<bool> {
        let mut restreams = self.restreams.lock_mut();
        Some(
            restreams
                .iter_mut()
                .find(|r| r.id == restream_id)?
                .outputs
                .iter_mut()
                .filter(|o| o.enabled != enabled)
                .fold(false, |_, o| {
                    o.enabled = enabled;
                    true
                }),
        )
    }

    /// Disables/Enables all [`Output`]s in ALL [`Restream`]s of this [`State`].
    #[must_use]
    fn set_state_of_all_outputs_of_restreams(&self, enabled: bool) -> bool {
        let mut restreams = self.restreams.lock_mut();
        restreams
            .iter_mut()
            .flat_map(|r| r.outputs.iter_mut())
            .filter(|o| o.enabled != enabled)
            .fold(false, |_, o| {
                o.enabled = enabled;
                true
            })
    }
}

/// ID of a `Playlist`.
#[derive(
    Clone,
    Copy,
    Debug,
    Deserialize,
    Display,
    Eq,
    From,
    GraphQLScalar,
    Into,
    PartialEq,
    Serialize,
)]
#[graphql(transparent)]
pub struct PlaylistId(Uuid);

impl PlaylistId {
    /// Generates a new random [`InputId`].
    #[inline]
    #[must_use]
    pub fn random() -> Self {
        Self(Uuid::new_v4())
    }
}

/// Video playlist for each restream as an alternative to stream input
#[derive(
    Clone, Debug, Deserialize, Eq, GraphQLObject, PartialEq, Serialize,
)]
pub struct Playlist {
    /// Unique ID of this playlist
    pub id: PlaylistId,

    /// List of video files in this playlist
    pub queue: Vec<PlaylistFileInfo>,

    /// Currently playing file.
    /// Setting this value to `Some(...)` will override current restreamer input
    /// and this file will be streamed instead.
    pub currently_playing_file: Option<PlaylistFileInfo>,
}

impl Playlist {
    /// Apply new playlist to this one
    pub fn apply(&mut self, queue: Vec<PlaylistFileInfo>) {
        self.queue = queue;
        self.currently_playing_file = None;
    }
}

/// Specifies kind of password
#[derive(Clone, Copy, Debug, Eq, GraphQLEnum, PartialEq)]
pub enum PasswordKind {
    /// Password for main application
    Main,

    /// Password for single output application
    Output,
}

/// Status indicating availability of an `Input`, `Output`, or a `Mixin`.
#[derive(
    Clone, Copy, Debug, Eq, GraphQLEnum, PartialEq, SmartDefault, Hash,
)]
pub enum Status {
    /// Inactive, no operations are performed and no media traffic is flowed.
    #[default]
    Offline,

    /// Initializing, media traffic doesn't yet flow as expected.
    Initializing,

    /// Active, all operations are performing successfully and media traffic
    /// flows as expected.
    Online,

    /// Failed recently
    Unstable,
}<|MERGE_RESOLUTION|>--- conflicted
+++ resolved
@@ -43,15 +43,13 @@
 use tokio::{fs, io::AsyncReadExt as _};
 
 use crate::{
-<<<<<<< HEAD
     broadcaster::DashboardCommand,
     display_panic,
     file_manager::{LocalFileInfo, PlaylistFileInfo},
-    spec, Spec,
-=======
-    display_panic, spec, state::client_statistics::StreamStatistics,
-    stream_probe::StreamInfo, Spec,
->>>>>>> a229930a
+    spec,
+    state::client_statistics::StreamStatistics,
+    stream_probe::StreamInfo,
+    Spec,
 };
 use std::collections::HashMap;
 use uuid::Uuid;
