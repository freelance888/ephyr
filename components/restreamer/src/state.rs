//! Application state.
#![allow(clippy::module_name_repetitions)]

mod client_statistics;
mod input;
mod label;
mod output;
mod restream;
mod settings;

pub use self::{
    client_statistics::{
        Client, ClientId, ClientStatistics, ClientStatisticsResponse,
        ServerInfo, StatusStatistics,
    },
    input::{
        EndpointId, FailoverInputSrc, Input, InputEndpoint, InputEndpointKind,
        InputId, InputKey, InputSrc, InputSrcUrl, RemoteInputSrc,
    },
    label::Label,
    output::{
        Delay, Mixin, MixinId, MixinSrcUrl, Output, OutputDstUrl, OutputId,
        Volume, VolumeLevel,
    },
    restream::{Restream, RestreamId, RestreamKey},
    settings::Settings,
};

use actix_web::http::StatusCode;
use anyhow::anyhow;
use derive_more::{Display, From, Into};
use ephyr_log::tracing;
use futures::{
    future::TryFutureExt as _,
    sink,
    stream::{StreamExt as _, TryStreamExt as _},
};
use futures_signals::signal::{Mutable, SignalExt as _};
use juniper::{GraphQLEnum, GraphQLObject, GraphQLScalar};
use serde::{Deserialize, Serialize};
use smart_default::SmartDefault;
use std::{future::Future, mem, panic::AssertUnwindSafe, path::Path};
use tokio::{fs, io::AsyncReadExt as _};

use crate::{
    api::graphql,
    broadcaster::DashboardCommand,
    console_logger::ConsoleMessage,
    display_panic,
    file_manager::{FileCommand, FileId, LocalFileInfo, PlaylistFileInfo},
    spec,
    stream_probe::StreamInfo,
    stream_statistics::StreamStatistics,
    Spec,
};
use std::collections::HashMap;
use uuid::Uuid;

/// Reactive application's state.
///
/// Any changes to it automatically propagate to the appropriate subscribers.
#[derive(Clone, Debug, Default, Deserialize, Serialize)]
pub struct State {
    /// Global [`Settings`] of the server
    pub settings: Mutable<Settings>,

    /// All [`Restream`]s performed by this application.
    pub restreams: Mutable<Vec<Restream>>,

    /// All [`Client`]s for monitoring
    pub clients: Mutable<Vec<Client>>,

    /// Global [`ServerInfo`] of the server
    pub server_info: Mutable<ServerInfo>,

    /// List of the files that are used as sources of video
    pub files: Mutable<Vec<LocalFileInfo>>,

    /// Commands for broadcasting to all [`Client`]s or specific [`Client`]
    #[serde(skip)]
    pub dashboard_commands: Mutable<Vec<DashboardCommand>>,

    /// Commands for files' manipulations
    #[serde(skip)]
    pub file_commands: Mutable<Vec<FileCommand>>,

    /// Errors and other messages visible in UI console
    pub console_log: Mutable<Vec<ConsoleMessage>>,
}

impl State {
    /// Instantiates a new [`State`] reading it from a `file` (if any) and
    /// performing all the required inner subscriptions.
    ///
    /// # Errors
    ///
    /// If [`State`] file exists, but fails to be parsed.
    pub async fn try_new<P: AsRef<Path>>(
        file: P,
    ) -> Result<Self, anyhow::Error> {
        let file = file.as_ref();

        let mut contents = vec![];
        _ = fs::OpenOptions::new()
            .write(true)
            .create(true)
            .read(true)
            .open(&file)
            .await
            .map_err(|e| {
                anyhow!("Failed to open '{}' file: {}", file.display(), e)
            })?
            .read_to_end(&mut contents)
            .await
            .map_err(|e| {
                anyhow!("Failed to read '{}' file: {}", file.display(), e)
            })?;

        let state = if contents.is_empty() {
            State::default()
        } else {
            serde_json::from_slice(&contents).map_err(|e| {
                anyhow!(
                    "Failed to deserialize state from '{}' file: {}",
                    file.display(),
                    e,
                )
            })?
        };

        let (file, persisted_state) = (file.to_owned(), state.clone());
        let persist_state1 = move || {
            fs::write(
                file.clone(),
                serde_json::to_vec(&persisted_state)
                    .expect("Failed to serialize server state"),
            )
            .map_err(|e| tracing::error!("Failed to persist server state: {e}"))
        };
        let persist_state2 = persist_state1.clone();
        let persist_state3 = persist_state1.clone();

        Self::on_change("persist_restreams", &state.restreams, move |_| {
            persist_state1()
        });
        Self::on_change("persist_settings", &state.settings, move |_| {
            persist_state2()
        });
        Self::on_change("persist_clients", &state.clients, move |_| {
            persist_state3()
        });

        Ok(state)
    }

    /// Applies the given [`Spec`] to this [`State`].
    ///
    /// If `replace` is `true` then all the [`Restream`]s, [`Restream::outputs`]
    /// and [`Output::mixins`] will be replaced with new ones, otherwise new
    /// ones will be merged with already existing ones.
    pub fn apply(&self, new: spec::v1::Spec, replace: bool) {
        let mut restreams = self.restreams.lock_mut();
        if replace {
            let mut olds = mem::replace(
                &mut *restreams,
                Vec::with_capacity(new.restreams.len()),
            );
            for new in new.restreams {
                if let Some(mut old) = olds
                    .iter()
                    .enumerate()
                    .find_map(|(n, o)| (o.key == new.key).then_some(n))
                    .map(|n| olds.swap_remove(n))
                {
                    old.apply(new, replace);
                    restreams.push(old);
                } else {
                    restreams.push(Restream::new(new));
                }
            }
        } else {
            for new in new.restreams {
                if let Some(old) =
                    restreams.iter_mut().find(|o| o.key == new.key)
                {
                    old.apply(new, replace);
                } else {
                    restreams.push(Restream::new(new));
                }
            }
        }

        let mut settings = self.settings.lock_mut();
        if new.settings.is_some() || replace {
            settings.apply(
                new.settings.unwrap_or_else(|| Settings::default().export()),
            );
        }
    }

    /// Exports this [`State`] as a [`spec::v1::Spec`].
    #[inline]
    #[must_use]
    pub fn export(&self) -> Spec {
        spec::v1::Spec {
            settings: Some(self.settings.get_cloned().export()),
            restreams: self
                .restreams
                .get_cloned()
                .iter()
                .map(Restream::export)
                .collect(),
        }
        .into()
    }

    /// Subscribes the specified `hook` to changes of the [`Mutable`] `val`ue.
    ///
    /// `name` is just a convenience for describing the `hook` in logs.
    pub fn on_change<F, Fut, T>(name: &'static str, val: &Mutable<T>, hook: F)
    where
        F: FnMut(T) -> Fut + Send + 'static,
        Fut: Future + Send + 'static,
        T: Clone + PartialEq + Send + Sync + 'static,
    {
        drop(tokio::spawn(
            AssertUnwindSafe(
                val.signal_cloned().dedupe_cloned().to_stream().then(hook),
            )
            .catch_unwind()
            .map_err(move |p| {
                tracing::error!(
                    "Panicked executing `{}` hook of state: {}",
                    name,
                    display_panic(&p),
                );
            })
            .map(|_| Ok(()))
            .forward(sink::drain()),
        ));
    }

    /// Adds a new [`Client`] to this [`State`]
    ///
    /// # Errors
    ///
    /// If this [`State`] has a [`Client`] with the same host
    pub fn add_client(&self, client_id: &ClientId) -> anyhow::Result<()> {
        let mut clients = self.clients.lock_mut();

        if clients.iter().any(|r| r.id == *client_id) {
            return Err(anyhow!("Client host '{}' is used already", client_id));
        }

        clients.push(Client::new(client_id));

        Ok(())
    }

    /// Removes a [`Client`] with the given `id` from this [`State`].
    ///
    /// Returns [`None`] if there is no [`Client`] with such `id` in this
    /// [`State`].
    #[allow(clippy::must_use_candidate)]
    pub fn remove_client(&self, client_id: &ClientId) -> Option<()> {
        let mut clients = self.clients.lock_mut();
        let prev_len = clients.len();
        clients.retain(|r| r.id != *client_id);
        (clients.len() != prev_len).then_some(())
    }

    /// Adds a new [`Restream`] by the given `spec` to this [`State`].
    ///
    /// # Errors
    ///
    /// If this [`State`] has a [`Restream`] with such `key` already.
    pub fn add_restream(
        &self,
        spec: spec::v1::Restream,
    ) -> anyhow::Result<Option<RestreamId>> {
        let mut restreams = self.restreams.lock_mut();

        if restreams.iter().any(|r| r.key == spec.key) {
            return Err(anyhow!("Restream.key '{}' is used already", spec.key));
        }

        let new_restream = Restream::new(spec);
        let id = new_restream.id;
        restreams.push(new_restream);
        Ok(Some(id))
    }

    /// Edits a [`Restream`] with the given `spec` identified by the given `id`
    /// in this [`State`].
    ///
    /// Returns [`None`] if there is no [`Restream`] with such `id` in this
    /// [`State`].
    ///
    /// # Errors
    ///
    /// If this [`State`] has a [`Restream`] with such `key` already.
    pub fn edit_restream(
        &self,
        id: RestreamId,
        spec: spec::v1::Restream,
    ) -> anyhow::Result<Option<RestreamId>> {
        let mut restreams = self.restreams.lock_mut();

        if restreams.iter().any(|r| r.key == spec.key && r.id != id) {
            return Err(anyhow!("Restream.key '{}' is used already", spec.key));
        }

        _ = restreams
            .iter_mut()
            .find(|r| r.id == id)
            .map(|r| r.apply(spec, false));

        Ok(Some(id))
    }

    /// Removes a [`Restream`] with the given `id` from this [`State`].
    ///
    /// Returns [`None`] if there is no [`Restream`] with such `id` in this
    /// [`State`].
    #[allow(clippy::must_use_candidate)]
    pub fn remove_restream(&self, id: RestreamId) -> Option<()> {
        let mut restreams = self.restreams.lock_mut();
        let prev_len = restreams.len();
        restreams.retain(|r| r.id != id);
        (restreams.len() != prev_len).then_some(())
    }

    /// Enables a [`Restream`] with the given `id` in this [`State`].
    ///
    /// Returns `true` if it has been enabled, or `false` if it already has been
    /// enabled, or [`None`] if it doesn't exist.
    #[must_use]
    pub fn enable_restream(&self, id: RestreamId) -> Option<bool> {
        self.restreams
            .lock_mut()
            .iter_mut()
            .find_map(|r| (r.id == id).then(|| r.input.enable()))
    }

    /// Disables a [`Restream`] with the given `id` in this [`State`].
    ///
    /// Returns `true` if it has been disabled, or `false` if it already has
    /// been disabled, or [`None`] if it doesn't exist.
    #[must_use]
    pub fn disable_restream(&self, id: RestreamId) -> Option<bool> {
        self.restreams
            .lock_mut()
            .iter_mut()
            .find_map(|r| (r.id == id).then(|| r.input.disable()))
    }

    /// Enables an [`Input`] with the given `id` in the specified [`Restream`]
    /// of this [`State`].
    ///
    /// Returns `true` if it has been enabled, or `false` if it already has been
    /// enabled, or [`None`] if it doesn't exist.
    #[must_use]
    pub fn enable_input(
        &self,
        id: InputId,
        restream_id: RestreamId,
    ) -> Option<bool> {
        self.restreams
            .lock_mut()
            .iter_mut()
            .find(|r| r.id == restream_id)?
            .input
            .find_mut(id)
            .map(Input::enable)
    }

    /// Disables an [`Input`] with the given `id` in the specified [`Restream`]
    /// of this [`State`].
    ///
    /// Returns `true` if it has been disabled, or `false` if it already has
    /// been disabled, or [`None`] if it doesn't exist.
    #[must_use]
    pub fn disable_input(
        &self,
        id: InputId,
        restream_id: RestreamId,
    ) -> Option<bool> {
        self.restreams
            .lock_mut()
            .iter_mut()
            .find(|r| r.id == restream_id)?
            .input
            .find_mut(id)
            .map(Input::disable)
    }

    /// Moves this [`Input`] in given direction.
    ///
    /// This may affect the order and priority of endpoints.
    /// E.g. if the second endpoint is moved up, it will become the new primary.
    ///
    /// Returns `true` if the move was successful, or `false` if not.
    /// # Errors
    ///
    /// If [`Restream`] or [`Input`] was not found
    /// If the move cannot be performed
    ///     (trying to go UP from the first position or down from the last)
    pub fn move_input_in_direction(
        &self,
        input_id: InputId,
        restream_id: RestreamId,
        direction: Direction,
    ) -> Result<Option<bool>, graphql::Error> {
        let mut restreams = self.restreams.lock_mut();

        let restreamer = restreams
            .iter_mut()
            .find(|r| r.id == restream_id)
            .ok_or_else(|| {
                graphql::Error::new("RESTREAM_NOT_FOUND")
                    .status(StatusCode::BAD_REQUEST)
                    .message(&format!("Restream {restream_id} not found"))
            })?;

        if let Some(InputSrc::Failover(s)) = restreamer.input.src.as_mut() {
            let current_index =
                s.inputs.iter().position(|r| r.id == input_id).ok_or_else(
                    || {
                        graphql::Error::new("INPUT_NOT_FOUND")
                            .status(StatusCode::BAD_REQUEST)
                            .message(&format!("Intput {input_id} not found"))
                    },
                )?;

            if direction == Direction::Up && current_index == 0 {
                return Err(graphql::Error::new("INPUT_INDEX_OUT_OF_BOUND")
                    .status(StatusCode::BAD_REQUEST)
                    .message("Cannot move UP the first input"));
            }

            if direction == Direction::Down
                && current_index + 1 > s.inputs.len() - 1
            {
                return Err(graphql::Error::new("INPUT_INDEX_OUT_OF_BOUND")
                    .status(StatusCode::BAD_REQUEST)
                    .message("Cannot move DOWN the last input."));
            }

            let new_index = match direction {
                Direction::Up => current_index - 1,
                Direction::Down => current_index + 1,
            };

            let moved_input = s.inputs.remove(current_index);
            s.inputs.insert(new_index, moved_input);

            return Ok(Some(true));
        }

        Ok(Some(false))
    }

    /// Sets label on [`Input`] with the given `id` in
    /// the specified [`Restream`] of this [`State`].
    ///
    /// Returns `true` if it has been set, or `false` if it already has
    /// been set, or [`None`] if it doesn't exist.
    #[must_use]
    pub fn set_endpoint_label(
        &self,
        id: InputId,
        restream_id: RestreamId,
        endpoint_id: EndpointId,
        label: Option<Label>,
    ) -> Option<bool> {
        self.restreams
            .lock_mut()
            .iter_mut()
            .find(|r| r.id == restream_id)?
            .input
            .find_mut(id)?
            .endpoints
            .iter_mut()
            .find(|endpoint| endpoint.id == endpoint_id)
            .map(|mut ie| {
                if ie.label == label {
                    false
                } else {
                    ie.label = label;
                    true
                }
            })
    }

    /// Adds a new [`Output`] to the specified [`Restream`] of this [`State`].
    ///
    /// Returns [`None`] if there is no [`Restream`] with such `id` in this
    /// [`State`].
    ///
    /// # Errors
    ///
    /// If the [`Restream`] has an [`Output`] with such `dst` already.
    pub fn add_output(
        &self,
        restream_id: RestreamId,
        spec: spec::v1::Output,
    ) -> anyhow::Result<Option<OutputId>> {
        let mut restreams = self.restreams.lock_mut();

        let outputs = if let Some(r) =
            restreams.iter_mut().find(|r| r.id == restream_id)
        {
            &mut r.outputs
        } else {
            return Ok(None);
        };

        if let Some(o) = outputs.iter().find(|o| o.dst == spec.dst) {
            return Err(anyhow!("Output.dst '{}' is used already", o.dst));
        }

        let new_output = Output::new(spec);
        let id = new_output.id;
        outputs.push(new_output);

        Ok(Some(id))
    }

    /// Edits an [`Output`] with the given `spec` identified by the given `id`
    /// in the specified [`Restream`] of this [`State`].
    ///
    /// Returns [`None`] if there is no [`Restream`] with such `restream_id` in
    /// this [`State`], or there is no [`Output`] with such `id`.
    ///
    /// # Errors
    ///
    /// If the [`Restream`] has an [`Output`] with such `dst` already.
    pub fn edit_output(
        &self,
        restream_id: RestreamId,
        id: OutputId,
        spec: spec::v1::Output,
    ) -> anyhow::Result<Option<OutputId>> {
        let mut restreams = self.restreams.lock_mut();

        let outputs = if let Some(r) =
            restreams.iter_mut().find(|r| r.id == restream_id)
        {
            &mut r.outputs
        } else {
            return Ok(None);
        };

        if outputs.iter().any(|o| o.dst == spec.dst && o.id != id) {
            return Err(anyhow!("Output.dst '{}' is used already", spec.dst));
        }

        _ = outputs
            .iter_mut()
            .find(|o| o.id == id)
            .map(|o| o.apply(spec, true));

        Ok(id.into())
    }

    /// Removes an [`Output`] with the given `id` from the specified
    /// [`Restream`] of this [`State`].
    ///
    /// Returns [`None`] if there is no [`Restream`] with such `restream_id` or
    /// no [`Output`] with such `id` in this [`State`].
    #[must_use]
    pub fn remove_output(
        &self,
        id: OutputId,
        restream_id: RestreamId,
    ) -> Option<()> {
        let mut restreams = self.restreams.lock_mut();
        let outputs =
            &mut restreams.iter_mut().find(|r| r.id == restream_id)?.outputs;

        let prev_len = outputs.len();
        outputs.retain(|o| o.id != id);
        (outputs.len() != prev_len).then_some(())
    }

    /// Enables an [`Output`] with the given `id` in the specified [`Restream`]
    /// of this [`State`].
    ///
    /// Returns `true` if it has been enabled, or `false` if it already has been
    /// enabled, or [`None`] if it doesn't exist.
    #[must_use]
    pub fn enable_output(
        &self,
        id: OutputId,
        restream_id: RestreamId,
    ) -> Option<bool> {
        let mut restreams = self.restreams.lock_mut();
        let output = restreams
            .iter_mut()
            .find(|r| r.id == restream_id)?
            .outputs
            .iter_mut()
            .find(|o| o.id == id)?;

        if output.enabled {
            return Some(false);
        }

        output.enabled = true;
        Some(true)
    }

    /// Disables an [`Output`] with the given `id` in the specified [`Restream`]
    /// of this [`State`].
    ///
    /// Returns `true` if it has been disabled, or `false` if it already has
    /// been disabled, or [`None`] if it doesn't exist.
    #[must_use]
    pub fn disable_output(
        &self,
        id: OutputId,
        restream_id: RestreamId,
    ) -> Option<bool> {
        let mut restreams = self.restreams.lock_mut();
        let output = restreams
            .iter_mut()
            .find(|r| r.id == restream_id)?
            .outputs
            .iter_mut()
            .find(|o| o.id == id)?;

        if !output.enabled {
            return Some(false);
        }

        output.enabled = false;
        Some(true)
    }

    /// Get [Output] from [Restream] by `restream_id` and `output_id`
    #[must_use]
    pub fn get_output(
        &self,
        restream_id: RestreamId,
        output_id: OutputId,
    ) -> Option<Output> {
        self.restreams
            .get_cloned()
            .into_iter()
            .find(|r| r.id == restream_id)?
            .outputs
            .into_iter()
            .find(|o| o.id == output_id)
    }

    /// Enables all [`Output`]s in the specified [`Restream`] of this [`State`].
    ///
    /// Returns `true` if at least one [`Output`] has been enabled, or `false`
    /// if all of them already have been enabled, or [`None`] if no [`Restream`]
    /// with such `restream_id` exists.
    #[must_use]
    pub fn enable_all_outputs(&self, restream_id: RestreamId) -> Option<bool> {
        self.set_state_of_all_outputs(restream_id, true)
    }

    /// Disables all [`Output`]s in the specified [`Restream`] of this
    /// [`State`].
    ///
    /// Returns `true` if at least one [`Output`] has been disabled, or `false`
    /// if all of them already have been disabled, or [`None`] if no
    /// [`Restream`] with such `restream_id` exists.
    #[must_use]
    pub fn disable_all_outputs(&self, restream_id: RestreamId) -> Option<bool> {
        self.set_state_of_all_outputs(restream_id, false)
    }

    /// Enables all [`Output`]s in all [`Restream`]s of this [`State`].
    ///
    /// Returns `true` if at least one [`Output`] has been enabled, or `false`
    /// if all of them already have been enabled or there are no outputs
    #[must_use]
    pub fn enable_all_outputs_of_restreams(&self) -> bool {
        self.set_state_of_all_outputs_of_restreams(true)
    }

    /// Disables all [`Output`]s in ALL [`Restream`]s of this [`State`].
    ///
    /// Returns `true` if at least one [`Output`] has been disabled, or `false`
    /// if all of them already have been disabled or there are no outputs
    #[must_use]
    pub fn disable_all_outputs_of_restreams(&self) -> bool {
        self.set_state_of_all_outputs_of_restreams(false)
    }

    /// Tunes a [`Volume`] rate of the specified [`Output`] or its [`Mixin`] in
    /// this [`State`].
    ///
    /// Returns `true` if a [`Volume`] rate has been changed, or `false` if it
    /// has the same value already.
    ///
    /// Returns [`None`] if no such [`Restream`]/[`Output`]/[`Mixin`] exists.
    #[must_use]
    pub fn tune_volume(
        &self,
        restream_id: RestreamId,
        output_id: OutputId,
        mixin_id: Option<MixinId>,
        volume: Volume,
    ) -> Option<bool> {
        let mut restreams = self.restreams.lock_mut();
        let output = restreams
            .iter_mut()
            .find(|r| r.id == restream_id)?
            .outputs
            .iter_mut()
            .find(|o| o.id == output_id)?;

        let curr_volume = if let Some(id) = mixin_id {
            &mut output.mixins.iter_mut().find(|m| m.id == id)?.volume
        } else {
            &mut output.volume
        };

        if *curr_volume == volume {
            return Some(false);
        }

        *curr_volume = volume;
        Some(true)
    }

    /// Tunes a [`Delay`] of the specified [`Mixin`] in this [`State`].
    ///
    /// Returns `true` if a [`Delay`] has been changed, or `false` if it has the
    /// same value already.
    ///
    /// Returns [`None`] if no such [`Restream`]/[`Output`]/[`Mixin`] exists.
    #[must_use]
    pub fn tune_delay(
        &self,
        input_id: RestreamId,
        output_id: OutputId,
        mixin_id: MixinId,
        delay: Delay,
    ) -> Option<bool> {
        let mut restreams = self.restreams.lock_mut();
        let mixin = restreams
            .iter_mut()
            .find(|r| r.id == input_id)?
            .outputs
            .iter_mut()
            .find(|o| o.id == output_id)?
            .mixins
            .iter_mut()
            .find(|m| m.id == mixin_id)?;

        if mixin.delay == delay {
            return Some(false);
        }

        mixin.delay = delay;
        Some(true)
    }

    /// Tunes a the specified [`Mixin.sidechain`] in this [`State`].
    ///
    /// Returns `true` if a [`Mixin.sidechain`] has been changed, or `false`
    /// if it has the same value already.
    ///
    /// Returns [`None`] if no such [`Restream`]/[`Output`]/[`Mixin`] exists.
    #[must_use]
    pub fn tune_sidechain(
        &self,
        input_id: RestreamId,
        output_id: OutputId,
        mixin_id: MixinId,
        sidechain: bool,
    ) -> Option<bool> {
        let mut restreams = self.restreams.lock_mut();
        let mixin = restreams
            .iter_mut()
            .find(|r| r.id == input_id)?
            .outputs
            .iter_mut()
            .find(|o| o.id == output_id)?
            .mixins
            .iter_mut()
            .find(|m| m.id == mixin_id)?;

        if mixin.sidechain == sidechain {
            return Some(false);
        }

        mixin.sidechain = sidechain;
        Some(true)
    }

<<<<<<< HEAD
=======
    /// Syncronize stream statistics
    pub fn sync_stream_info(&self) {
        let files = self.files.lock_mut();
        let mut restreams = self.restreams.lock_mut();
        restreams.iter_mut().for_each(|r| {
            if let Some(InputSrc::Failover(s)) = &mut r.input.src {
                for mut e in
                    s.inputs.iter_mut().flat_map(|i| i.endpoints.iter_mut())
                {
                    if e.kind == InputEndpointKind::File && e.file_id.is_some()
                    {
                        // For file - populate statistics from [`LocalFileInfo`]
                        if let Some(file_id) = e.file_id.clone() {
                            _ = files.iter().find_map(|f| {
                                (f.file_id == file_id).then(|| {
                                    e.stream_stat = f.stream_stat.clone();
                                })
                            });
                        }
                    } else if e.stream_stat.is_some()
                        && e.status == Status::Offline
                    {
                        // For stream - clear statistics if stream is offline
                        e.stream_stat = None;
                    }
                }
            }
        });
    }

>>>>>>> dd31ed56
    /// Updates info about stream for [`InputEndpoint`]
    ///
    /// # Errors
    ///
    /// If endpoint with specified `id` is not found.
    pub fn set_stream_info(
        &self,
        id: EndpointId,
        result: anyhow::Result<StreamInfo>,
    ) -> anyhow::Result<()> {
        let mut restreams = self.restreams.lock_mut();
        let endpoint = restreams
            .iter_mut()
            .find_map(|r| r.input.find_endpoint(id))
            .ok_or_else(|| anyhow!("Can't find endpoint with id: {:?}", id))?;

        endpoint.stream_stat = Some(StreamStatistics::new(result));
        Ok(())
    }

    ///Updates stream info for [`LocalFileInfo`]
    ///
    /// # Errors
    ///
    /// If file with specified `file_id` is not found
    pub fn set_file_stream_info(
        &self,
        file_id: &FileId,
        result: anyhow::Result<StreamInfo>,
    ) -> anyhow::Result<()> {
        let mut files = self.files.lock_mut();
        let mut file = files
            .iter_mut()
            .find(|f| f.file_id == *file_id)
            .ok_or_else(|| {
                anyhow!("Can't find file with file_id: {:?}", file_id)
            })?;

        file.stream_stat = Some(StreamStatistics::new(result));

        Ok(())
    }

    /// Gather statistics about [`Input`]s statuses
    #[must_use]
    pub fn get_inputs_statistics(&self) -> Vec<StatusStatistics> {
        self.restreams
            .get_cloned()
            .into_iter()
            .fold(HashMap::new(), |mut stat, restream| {
                let item =
                    restream.input.endpoints.iter().find(|e| e.is_rtmp());
                if let Some(main_input) = item {
                    Self::update_stat(&mut stat, main_input.status);
                } else {
                    tracing::error!(
                        "Main endpoint not found for {} input",
                        restream.input.id
                    );
                };

                stat
            })
            .into_iter()
            .map(|x| StatusStatistics {
                status: x.0,
                count: x.1,
            })
            .collect()
    }

    /// Gather statistics about [`Output`]s statuses
    #[must_use]
    pub fn get_outputs_statistics(&self) -> Vec<StatusStatistics> {
        self.restreams
            .get_cloned()
            .into_iter()
            .flat_map(|r| r.outputs.into_iter())
            .fold(HashMap::new(), |mut stat, output| {
                Self::update_stat(&mut stat, output.status);
                stat
            })
            .into_iter()
            .map(|x| StatusStatistics {
                status: x.0,
                count: x.1,
            })
            .collect()
    }

    /// Statistics for statuses of this [`Client`]
    #[must_use]
    pub fn get_statistics(&self) -> ClientStatistics {
        let settings = self.settings.get_cloned();
        let title = match settings.title {
            Some(t) => t,
            None => String::new(),
        };

        let inputs_stat = self.get_inputs_statistics();
        let outputs_stat = self.get_outputs_statistics();
        ClientStatistics::new(
            title,
            inputs_stat,
            outputs_stat,
            self.server_info.lock_mut().clone(),
        )
    }

    fn update_stat(stat: &mut HashMap<Status, i32>, status: Status) {
        if let Some(x) = stat.get_mut(&status) {
            *x += 1;
        } else {
            _ = stat.insert(status, 1);
        }
    }

    /// Disables/Enables all [`Output`]s in the specified [`Restream`] of this
    /// [`State`].
    #[must_use]
    fn set_state_of_all_outputs(
        &self,
        restream_id: RestreamId,
        enabled: bool,
    ) -> Option<bool> {
        let mut restreams = self.restreams.lock_mut();
        Some(
            restreams
                .iter_mut()
                .find(|r| r.id == restream_id)?
                .outputs
                .iter_mut()
                .filter(|o| o.enabled != enabled)
                .fold(false, |_, o| {
                    o.enabled = enabled;
                    true
                }),
        )
    }

    /// Disables/Enables all [`Output`]s in ALL [`Restream`]s of this [`State`].
    #[must_use]
    fn set_state_of_all_outputs_of_restreams(&self, enabled: bool) -> bool {
        let mut restreams = self.restreams.lock_mut();
        restreams
            .iter_mut()
            .flat_map(|r| r.outputs.iter_mut())
            .filter(|o| o.enabled != enabled)
            .fold(false, |_, o| {
                o.enabled = enabled;
                true
            })
    }
}

/// ID of a `Playlist`.
#[derive(
    Clone,
    Copy,
    Debug,
    Deserialize,
    Display,
    Eq,
    From,
    GraphQLScalar,
    Into,
    PartialEq,
    Serialize,
)]
#[graphql(transparent)]
pub struct PlaylistId(Uuid);

impl PlaylistId {
    /// Generates a new random [`InputId`].
    #[inline]
    #[must_use]
    pub fn random() -> Self {
        Self(Uuid::new_v4())
    }
}

/// Video playlist for each restream as an alternative to stream input
#[derive(
    Clone, Debug, Deserialize, Eq, GraphQLObject, PartialEq, Serialize,
)]
pub struct Playlist {
    /// Unique ID of this playlist
    pub id: PlaylistId,

    /// List of video files in this playlist
    pub queue: Vec<PlaylistFileInfo>,

    /// Currently playing file.
    /// Setting this value to `Some(...)` will override current restreamer input
    /// and this file will be streamed instead.
    pub currently_playing_file: Option<PlaylistFileInfo>,
}

impl Playlist {
    /// Apply new playlist to this one
    pub fn apply(&mut self, queue: Vec<PlaylistFileInfo>) {
        self.queue = queue;
        self.currently_playing_file = None;
    }
}

/// Specifies kind of password
#[derive(Clone, Copy, Debug, Eq, GraphQLEnum, PartialEq)]
pub enum PasswordKind {
    /// Password for main application
    Main,

    /// Password for single output application
    Output,
}

/// Status indicating availability of an `Input`, `Output`, or a `Mixin`.
#[derive(
    Clone, Copy, Debug, Eq, GraphQLEnum, PartialEq, SmartDefault, Hash,
)]
pub enum Status {
    /// Inactive, no operations are performed and no media traffic is flowed.
    #[default]
    Offline,

    /// Initializing, media traffic doesn't yet flow as expected.
    Initializing,

    /// Active, all operations are performing successfully and media traffic
    /// flows as expected.
    Online,

    /// Failed recently
    Unstable,
}

/// Direction
#[derive(Clone, Copy, Debug, Eq, GraphQLEnum, PartialEq)]
pub enum Direction {
    /// Up
    Up,

    /// Down
    Down,
}<|MERGE_RESOLUTION|>--- conflicted
+++ resolved
@@ -795,8 +795,6 @@
         Some(true)
     }
 
-<<<<<<< HEAD
-=======
     /// Syncronize stream statistics
     pub fn sync_stream_info(&self) {
         let files = self.files.lock_mut();
@@ -827,7 +825,6 @@
         });
     }
 
->>>>>>> dd31ed56
     /// Updates info about stream for [`InputEndpoint`]
     ///
     /// # Errors
