--- conflicted
+++ resolved
@@ -43,17 +43,13 @@
 use tokio::{fs, io::AsyncReadExt as _};
 
 use crate::{
-<<<<<<< HEAD
+    broadcaster::DashboardCommand,
     display_panic,
     file_manager::{FileCommand, LocalFileInfo, PlaylistFileInfo},
     spec,
     state::client_statistics::StreamStatistics,
     stream_probe::StreamInfo,
     Spec,
-=======
-    broadcaster::DashboardCommand, display_panic, spec,
-    state::client_statistics::StreamStatistics, stream_probe::StreamInfo, Spec,
->>>>>>> a2425ff5
 };
 use std::collections::HashMap;
 use uuid::Uuid;
@@ -75,18 +71,16 @@
     /// Global [`ServerInfo`] of the server
     pub server_info: Mutable<ServerInfo>,
 
-<<<<<<< HEAD
-    ///
-    #[serde(skip)]
-    pub file_commands: Mutable<Vec<FileCommand>>,
-
-    /// List of the files that are used as sources of video
-    pub files: Mutable<Vec<LocalFileInfo>>,
-=======
     /// Commands for broadcasting to all [`Client`]s or specific [`Client`]
     #[serde(skip)]
     pub dashboard_commands: Mutable<Vec<DashboardCommand>>,
->>>>>>> a2425ff5
+
+    ///
+    #[serde(skip)]
+    pub file_commands: Mutable<Vec<FileCommand>>,
+
+    /// List of the files that are used as sources of video
+    pub files: Mutable<Vec<LocalFileInfo>>,
 }
 
 impl State {
