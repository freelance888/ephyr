--- conflicted
+++ resolved
@@ -49,10 +49,7 @@
         cmd: &mut Command,
         repeat: bool,
     ) -> io::Result<()> {
-<<<<<<< HEAD
-=======
         _ = cmd.stderr(Stdio::inherit()).args(["-loglevel", "debug"]);
->>>>>>> dd31ed56
         match self.from_url.scheme() {
             "file" => {
                 _ = cmd.arg("-re");
