//! Handle to a running [FFmpeg] process performing a re-streaming.
//!
//! [FFmpeg]: https://ffmpeg.org

use chrono::{DateTime, Utc};
use std::{
    panic::AssertUnwindSafe, path::Path, process::Stdio, time::Duration,
};

use ephyr_log::log;
use futures::{future, pin_mut, FutureExt as _, TryFutureExt as _};
<<<<<<< HEAD
use tokio::{process::Command, time};
use tokio::io::AsyncWriteExt;
use tokio::signal::unix::SignalKind;
use nix::libc::{kill, pid_t};
use nix::unistd::Pid;
use nix::sys::signal::{self, Signal};
=======
use tokio::{process::Command, sync::watch, time};
>>>>>>> 8579b408

use crate::{
    display_panic,
    ffmpeg::restreamer_kind::RestreamerKind,
    state::{State, Status},
};

/// Status of [Restreamer] process
///
/// Using for communication through [`tokio::sync::watch`]
/// between [`Restreamer`] and [`MixingRestreamer`] with [`RestreamerKind`].
///
/// [`MixingRestreamer`]: crate::ffmpeg::MixingRestreamer
#[derive(PartialEq, Eq, Debug, Clone, Copy)]
pub(crate) enum RestreamerStatus {
    /// [`Restreamer`] process is started and running
    Started = 0,
    /// [`Restreamer`] process is finishing
    Finished = 1,
}

/// Handle to a running [FFmpeg] process performing a re-streaming.
///
/// [FFmpeg]: https://ffmpeg.org
#[derive(Debug)]
pub struct Restreamer {
<<<<<<< HEAD
    /// Handle for stopping [FFmpeg] process of this [`Restreamer`].
    ///
    /// [FFmpeg]: https://ffmpeg.org
    kill_tx: tokio::sync::watch::Sender<i32>,

=======
>>>>>>> 8579b408
    /// Kind of a spawned [FFmpeg] process describing the actual job it
    /// performs.
    ///
    /// [FFmpeg]: https://ffmpeg.org
    pub kind: RestreamerKind,

    /// Handle for stopping [FFmpeg] process of this [`Restreamer`].
    ///
    /// Kill with SIGTERM in normal scenario
    ///
    /// [FFmpeg]: https://ffmpeg.org
    kill_tx: watch::Sender<RestreamerStatus>,

    /// Handle for hanged [FFmpeg] process of this [`Restreamer`].
    ///
    /// Kill with SIGKILL if handed
    ///
    /// [FFmpeg]: https://ffmpeg.org
    abort_if_hanged: future::AbortHandle,
}

impl Restreamer {
    /// Creates a new [`Restreamer`] spawning the actual [FFmpeg] process in
    /// background. Once this [`Restreamer`] is dropped, its [FFmpeg] process is
    /// killed with SIGTERM or aborted.
    ///
    /// [FFmpeg]: https://ffmpeg.org
    #[must_use]
    pub fn run<P: AsRef<Path> + Send + 'static>(
        ffmpeg_path: P,
        kind: RestreamerKind,
        state: State,
    ) -> Self {
        let (kind_for_abort, state_for_abort) = (kind.clone(), state.clone());
        let kind_for_spawn = kind.clone();
        let mut time_of_fail: Option<DateTime<Utc>> = None;
<<<<<<< HEAD
        let (mut kill_tx, mut kill_rx) = tokio::sync::watch::channel(0);

        let spawner = async move {
=======
        let (kill_tx, kill_rx) = watch::channel(RestreamerStatus::Started);

        let (spawner, abort_if_hanged) = future::abortable(async move {
>>>>>>> 8579b408
            let kill_rx_for_loop = kill_rx.clone();
            loop {
                let (kind, state) = (&kind_for_spawn, &state);
                let mut cmd = Command::new(ffmpeg_path.as_ref());
<<<<<<< HEAD
                let mut kill_rx_for_ffmpeg = kill_rx.clone();
=======
                let kill_rx_for_ffmpeg = kill_rx.clone();
>>>>>>> 8579b408

                let result = AssertUnwindSafe(
                    async move {
                        Self::change_status(
                            time_of_fail,
                            kind,
                            state,
                            Status::Initializing,
                        );

                        kind.setup_ffmpeg(
                            cmd.kill_on_drop(true)
                                .stdin(Stdio::null())
                                .stdout(Stdio::null())
                                .stderr(Stdio::piped()),
                            state,
                        )
                        .map_err(|e| {
                            log::error!(
                                "Failed to setup FFmpeg re-streamer: {}",
                                e,
                            );
                        })
                        .await?;

                        let running = kind.run_ffmpeg(cmd, kill_rx_for_ffmpeg);
                        pin_mut!(running);

                        let set_online = async move {
                            // If ffmpeg process does not fail within 10 sec
                            // than set `Online` status.
                            time::sleep(Duration::from_secs(10)).await;
                            kind.renew_status(Status::Online, state);
                            future::pending::<()>().await;
                            Ok(())
                        };
                        pin_mut!(set_online);

                        future::try_select(running, set_online)
                            .await
                            .map_err(|e| {
                                log::error!(
                                    "Failed to run FFmpeg re-streamer: {}",
                                    e.factor_first().0,
                                );
                            })
                            .map(|r| r.factor_first().0)
                    }
                    .unwrap_or_else(|_| {
                        Self::change_status(
                            time_of_fail,
                            kind,
                            state,
                            Status::Offline,
                        );
                        time_of_fail = Some(Utc::now());
                    })
                )
                .catch_unwind()
                .await
                .map_err(|p| {
                    log::crit!(
                        "Panicked while spawning/observing FFmpeg \
                         re-streamer: {}",
                        display_panic(&p),
                    );
                });

<<<<<<< HEAD
                if kill_rx_for_loop.borrow().clone() != 0 {
                    break;
                }

                if let RestreamerKind::File(_) = kind {
                    let _ = state
                        .restreams
                        .lock_mut()
                        .iter_mut()
                        .find(|r| r.playlist.id == kind.id())
                        .map(|r| r.playlist.currently_playing_file = None);
=======
                if *kill_rx_for_loop.borrow() == RestreamerStatus::Finished {
>>>>>>> 8579b408
                    break;
                }

                time::sleep(Duration::from_secs(2)).await;
            }
        };

        // Spawn FFmpeg re-streamer manager as a child process.
        drop(tokio::spawn(spawner.map(move |_| {
            kind_for_abort.renew_status(Status::Offline, &state_for_abort);
        })));

        Self {
<<<<<<< HEAD
            kill_tx,
=======
>>>>>>> 8579b408
            kind,
            kill_tx,
            abort_if_hanged,
        }
    }

    /// Check if the last time of fail was less that 15 sec. ago than [FFmpeg]
    /// process is unstable.
    /// In other case set new `[Status]` to `[RestreamerKind]`
    ///
    /// [FFmpeg]: https://ffmpeg.org
    fn change_status(
        time_of_fail: Option<DateTime<Utc>>,
        kind: &RestreamerKind,
        state: &State,
        new_status: Status,
    ) {
        match time_of_fail {
            Some(dt) => {
                let seconds =
                    Utc::now().signed_duration_since(dt).num_seconds();
                let status = if seconds < 15 {
                    Status::Unstable
                } else {
                    new_status
                };
                kind.renew_status(status, state);
            }
            None => {
                kind.renew_status(new_status, state);
            }
        }
    }
}

impl Drop for Restreamer {
<<<<<<< HEAD
    fn drop(&mut self) {
        let _ = self.kill_tx.send(1);
=======
    /// Send signal that [`Restreamer`] process is finished
    fn drop(&mut self) {
        // Send notification to kill FFMPEG with SIGTERM
        log::debug!("Send signal to FFmpeg's");
        let _ = self.kill_tx.send(RestreamerStatus::Finished);

        // If FFmpeg wasn't killed kill it with SIGKILL
        let abort_for_future = self.abort_if_hanged.clone();
        drop(tokio::spawn(async move {
            log::debug!("Abort Restreamer in 5 sec if not killed");
            time::sleep(Duration::from_secs(5)).await;
            abort_for_future.abort();
        }));
>>>>>>> 8579b408
    }
}<|MERGE_RESOLUTION|>--- conflicted
+++ resolved
@@ -9,16 +9,7 @@
 
 use ephyr_log::log;
 use futures::{future, pin_mut, FutureExt as _, TryFutureExt as _};
-<<<<<<< HEAD
-use tokio::{process::Command, time};
-use tokio::io::AsyncWriteExt;
-use tokio::signal::unix::SignalKind;
-use nix::libc::{kill, pid_t};
-use nix::unistd::Pid;
-use nix::sys::signal::{self, Signal};
-=======
 use tokio::{process::Command, sync::watch, time};
->>>>>>> 8579b408
 
 use crate::{
     display_panic,
@@ -45,14 +36,6 @@
 /// [FFmpeg]: https://ffmpeg.org
 #[derive(Debug)]
 pub struct Restreamer {
-<<<<<<< HEAD
-    /// Handle for stopping [FFmpeg] process of this [`Restreamer`].
-    ///
-    /// [FFmpeg]: https://ffmpeg.org
-    kill_tx: tokio::sync::watch::Sender<i32>,
-
-=======
->>>>>>> 8579b408
     /// Kind of a spawned [FFmpeg] process describing the actual job it
     /// performs.
     ///
@@ -89,26 +72,16 @@
         let (kind_for_abort, state_for_abort) = (kind.clone(), state.clone());
         let kind_for_spawn = kind.clone();
         let mut time_of_fail: Option<DateTime<Utc>> = None;
-<<<<<<< HEAD
-        let (mut kill_tx, mut kill_rx) = tokio::sync::watch::channel(0);
-
-        let spawner = async move {
-=======
         let (kill_tx, kill_rx) = watch::channel(RestreamerStatus::Started);
 
         let (spawner, abort_if_hanged) = future::abortable(async move {
->>>>>>> 8579b408
             let kill_rx_for_loop = kill_rx.clone();
             loop {
                 let (kind, state) = (&kind_for_spawn, &state);
                 let mut cmd = Command::new(ffmpeg_path.as_ref());
-<<<<<<< HEAD
-                let mut kill_rx_for_ffmpeg = kill_rx.clone();
-=======
                 let kill_rx_for_ffmpeg = kill_rx.clone();
->>>>>>> 8579b408
-
-                let result = AssertUnwindSafe(
+
+                let _ = AssertUnwindSafe(
                     async move {
                         Self::change_status(
                             time_of_fail,
@@ -163,7 +136,7 @@
                             Status::Offline,
                         );
                         time_of_fail = Some(Utc::now());
-                    })
+                    }),
                 )
                 .catch_unwind()
                 .await
@@ -175,10 +148,9 @@
                     );
                 });
 
-<<<<<<< HEAD
-                if kill_rx_for_loop.borrow().clone() != 0 {
+                if *kill_rx_for_loop.borrow() == RestreamerStatus::Finished {
                     break;
-                }
+                };
 
                 if let RestreamerKind::File(_) = kind {
                     let _ = state
@@ -187,15 +159,12 @@
                         .iter_mut()
                         .find(|r| r.playlist.id == kind.id())
                         .map(|r| r.playlist.currently_playing_file = None);
-=======
-                if *kill_rx_for_loop.borrow() == RestreamerStatus::Finished {
->>>>>>> 8579b408
                     break;
-                }
+                };
 
                 time::sleep(Duration::from_secs(2)).await;
             }
-        };
+        });
 
         // Spawn FFmpeg re-streamer manager as a child process.
         drop(tokio::spawn(spawner.map(move |_| {
@@ -203,10 +172,6 @@
         })));
 
         Self {
-<<<<<<< HEAD
-            kill_tx,
-=======
->>>>>>> 8579b408
             kind,
             kill_tx,
             abort_if_hanged,
@@ -243,10 +208,6 @@
 }
 
 impl Drop for Restreamer {
-<<<<<<< HEAD
-    fn drop(&mut self) {
-        let _ = self.kill_tx.send(1);
-=======
     /// Send signal that [`Restreamer`] process is finished
     fn drop(&mut self) {
         // Send notification to kill FFMPEG with SIGTERM
@@ -260,6 +221,5 @@
             time::sleep(Duration::from_secs(5)).await;
             abort_for_future.abort();
         }));
->>>>>>> 8579b408
     }
 }