//! Kind of a [FFmpeg] re-streaming process that mixes a live stream from one
//! URL endpoint with some additional live streams and re-streams the result to
//! another endpoint.
//!
//! [FFmpeg]: https://ffmpeg.org

use std::{
    borrow::Cow,
    collections::HashMap,
    fmt::Write as _,
    panic::AssertUnwindSafe,
    path::{Path, PathBuf},
    process::Stdio,
    sync::Arc,
};
use nix::unistd::Pid;
use nix::sys::signal::{self, Signal};
use nix::libc::{kill, pid_t};

use ephyr_log::{log, Drain as _};
use futures::{FutureExt as _, TryFutureExt as _};
use interprocess::os::unix::fifo_file::create_fifo;
use tokio::{
    fs::File,
    io, pin,
    process::Command,
    sync::{watch, Mutex},
};
use tsclientlib::Identity;
use url::Url;
use uuid::Uuid;

use crate::{
    display_panic, dvr,
    ffmpeg::{restreamer::RestreamerStatus, RestreamerKind},
    state::{self, Delay, MixinId, MixinSrcUrl, State, Volume},
    teamspeak,
};
<<<<<<< HEAD
use std::result::Result::Err;
use std::time::Duration;
use tokio::fs::File;
=======
>>>>>>> 8579b408

/// Kind of a [FFmpeg] re-streaming process that mixes a live stream from one
/// URL endpoint with some additional live streams and re-streams the result to
/// another endpoint.
///
/// [FFmpeg]: https://ffmpeg.org
#[derive(Clone, Debug)]
pub struct MixingRestreamer {
    /// ID of an element in a [`State`] this [`MixingRestreamer`] process is
    /// related to.
    pub id: Uuid,

    /// [`Url`] to pull a live stream from.
    pub from_url: Url,

    /// [`Url`] to publish the mixed live stream onto.
    pub to_url: Url,

    /// [`Volume`] rate to mix an audio of the original pulled live stream with.
    pub orig_volume: Volume,

    /// [ZeroMQ] port of a spawned [FFmpeg] process listening to a real-time
    /// filter updates of the original pulled live stream during mixing process.
    ///
    /// [FFmpeg]: https://ffmpeg.org
    /// [ZeroMQ]: https://zeromq.org
    pub orig_zmq_port: u16,

    /// Additional live streams to be mixed with the original one before being
    /// re-streamed to the [`MixingRestreamer::to_url`].
    pub mixins: Vec<Mixin>,
}

impl MixingRestreamer {
    /// Creates a new [`MixingRestreamer`] out of the given [`state::Output`].
    ///
    /// `prev` value may be specified to consume already initialized resources,
    /// which are unwanted to be re-created.
    #[must_use]
    pub fn new(
        output: &state::Output,
        from_url: &Url,
        mut prev: Option<&RestreamerKind>,
    ) -> Self {
        let prev = prev.as_mut().and_then(|kind| {
            if let RestreamerKind::Mixing(r) = kind {
                Some(&r.mixins)
            } else {
                None
            }
        });
        Self {
            id: output.id.into(),
            from_url: from_url.clone(),
            to_url: RestreamerKind::dst_url(output),
            orig_volume: output.volume.clone(),
            orig_zmq_port: new_unique_zmq_port(),
            mixins: output
                .mixins
                .iter()
                .map(|m| {
                    Mixin::new(
                        m,
                        output.label.as_ref(),
                        prev.and_then(|p| p.iter().find(|p| p.id == m.id)),
                    )
                })
                .collect(),
        }
    }

    /// Checks whether this [`MixingRestreamer`] process must be restarted, as
    /// cannot apply the new `actual` params on itself correctly, without
    /// interruptions.
    #[inline]
    #[must_use]
    pub fn needs_restart(&mut self, actual: &Self) -> bool {
        if self.from_url != actual.from_url
            || self.to_url != actual.to_url
            || self.mixins.len() != actual.mixins.len()
        {
            return true;
        }

        for (curr, actual) in self.mixins.iter().zip(actual.mixins.iter()) {
            if curr.needs_restart(actual) {
                return true;
            }
        }

        if self.orig_volume != actual.orig_volume {
            self.orig_volume = actual.orig_volume.clone();
            tune_volume(self.id, self.orig_zmq_port, self.orig_volume.clone());
        }
        for (curr, actual) in self.mixins.iter_mut().zip(actual.mixins.iter()) {
            if curr.volume != actual.volume {
                curr.volume = actual.volume.clone();
                tune_volume(curr.id.into(), curr.zmq_port, curr.volume.clone());
            }
        }

        false
    }

    /// Properly setups the given [FFmpeg] [`Command`] for this
    /// [`MixingRestreamer`] before running it.
    ///
    /// The specified [`State`] is used to retrieve up-to-date [`Volume`]s, as
    /// their changes don't trigger re-creation of the whole [FFmpeg]
    /// re-streaming process.
    ///
    /// # Errors
    ///
    /// If the given [FFmpeg] [`Command`] fails to be setup.
    ///
    /// [FFmpeg]: https://ffmpeg.org
    #[allow(clippy::too_many_lines)]
    pub(crate) async fn setup_ffmpeg(
        &self,
        cmd: &mut Command,
        state: &State,
    ) -> io::Result<()> {
        let my_id = self.id.into();

        // We need up-to-date values of `Volume` here, right from the `State`,
        // as they won't be updated in a closured `self` value.
        let output =
            state.restreams.lock_ref().iter().find_map(|r| {
                r.outputs.iter().find(|o| o.id == my_id).cloned()
            });

        if ephyr_log::logger().is_debug_enabled() {
            let _ = cmd.stderr(Stdio::inherit()).args(&["-loglevel", "debug"]);
        } else {
            let _ = cmd.stderr(Stdio::null());
        }

        let orig_volume = output
            .as_ref()
            .map_or(self.orig_volume.clone(), |o| o.volume.clone());

        // WARNING: The filters order matters here!
        let mut filter_complex = Vec::with_capacity(self.mixins.len() + 1);
        filter_complex.push(format!(
            "[0:a]\
               volume@{orig_id}={volume},\
               aresample=48000,\
               azmq=bind_address=tcp\\\\\\://127.0.0.1\\\\\\:{port}\
             [{orig_id}]",
            orig_id = self.id,
            volume = orig_volume.display_as_fraction(),
            port = self.orig_zmq_port,
        ));
        let _ = cmd.args(&["-i", self.from_url.as_str()]);

        for (n, mixin) in self.mixins.iter().enumerate() {
            let mut extra_filters = String::new();

            let _ = match mixin.url.scheme() {
                "ts" => {
                    extra_filters.push_str("aresample=async=1,");
                    cmd.args(&["-thread_queue_size", "512"])
                        .args(&["-f", "f32be"])
                        .args(&["-sample_rate", "48000"])
                        .args(&["-channels", "2"])
                        .args(&["-use_wallclock_as_timestamps", "true"])
                        .arg("-i")
                        .arg(mixin.get_fifo_path())
                }

                "http" | "https"
                    if Path::new(mixin.url.path()).extension()
                        == Some("mp3".as_ref()) =>
                {
                    extra_filters.push_str("aresample=48000,");
                    cmd.args(&["-i", mixin.url.as_str()])
                }

                _ => unimplemented!(),
            };

            if !mixin.delay.is_zero() {
                let _ = write!(
                    extra_filters,
                    "adelay=delays={}:all=1,",
                    mixin.delay.as_millis()
                );
            }

            let volume = output
                .as_ref()
                .and_then(|o| {
                    o.mixins.iter().find_map(|m| {
                        (m.id == mixin.id).then(|| m.volume.clone())
                    })
                })
                .unwrap_or_else(|| mixin.volume.clone());

            // WARNING: The filters order matters here!
            filter_complex.push(format!(
                "[{num}:a]\
                   volume@{mixin_id}={volume},\
                   {extra_filters}\
                   azmq=bind_address=tcp\\\\\\://127.0.0.1\\\\\\:{port}\
                 [{mixin_id}]",
                num = n + 1,
                mixin_id = mixin.id,
                volume = volume.display_as_fraction(),
                extra_filters = extra_filters,
                port = mixin.zmq_port,
            ));
        }

        let mut orig_id = self.id.to_string();
        let mut mixin_ids = self
            .mixins
            .iter()
            .map(|m| m.id.to_string())
            .collect::<Vec<_>>();

        // Activate `sidechain` filter if required
        if let Some(sidechain_mixin) = self.mixins.iter().find(|m| m.sidechain)
        {
            let sidechain_mixin_id = sidechain_mixin.id.to_string();
            // Sidechain is mixing Origin Audio and selected Mixin Audio
            filter_complex.push(format!(
                "[{sidechain_mixin_id}]asplit=2[sc][mix];\
                 [{orig_id}][sc]sidechaincompress=\
                                    level_in=2\
                                    :threshold=0.01\
                                    :ratio=10\
                                    :attack=10\
                                    :release=1500[compr]"
            ));
            // Replace Mixin Id for sidechain with `mix` value
            if let Some(elem) =
                mixin_ids.iter_mut().find(|x| **x == sidechain_mixin_id)
            {
                "mix".clone_into(elem);
            };

            // Replace Origin Audio Id with side-chained version
            orig_id = "compr".to_string();
        };

        filter_complex.push(format!(
            "[{orig_id}][{mixin_ids}]amix=inputs={count}:duration=longest[out]",
            orig_id = orig_id,
            mixin_ids = mixin_ids.join("]["),
            count = self.mixins.len() + 1,
        ));

        log::debug!("FFmpeg FILTER COMPLEX: {:?}", &filter_complex.join(";"));
        let _ = cmd
            .args(&["-filter_complex", &filter_complex.join(";")])
            .args(&["-map", "[out]"])
            .args(&["-max_muxing_queue_size", "50000000"]);

        let _ = match self.to_url.scheme() {
            "file"
                if Path::new(self.to_url.path()).extension()
                    == Some("flv".as_ref()) =>
            {
                cmd.args(&["-map", "0:v"])
                    .args(&["-c:a", "libfdk_aac", "-c:v", "copy", "-shortest"])
                    .arg(dvr::new_file_path(&self.to_url).await?)
            }

            "icecast" => cmd
                .args(&["-c:a", "libmp3lame", "-b:a", "64k"])
                .args(&["-f", "mp3", "-content_type", "audio/mpeg"])
                .arg(self.to_url.as_str()),

            "rtmp" | "rtmps" => cmd
                .args(&["-map", "0:v"])
                .args(&["-c:a", "libfdk_aac", "-c:v", "copy", "-shortest"])
                .args(&["-f", "flv"])
                .arg(self.to_url.as_str()),

            "srt" => cmd
                .args(&["-map", "0:v"])
                .args(&["-c:a", "libfdk_aac", "-c:v", "copy", "-shortest"])
                .args(&["-strict", "-2", "-y", "-f", "mpegts"])
                .arg(self.to_url.as_str()),

            _ => unimplemented!(),
        };
        log::debug!("FFmpeg CMD: {:?}", &cmd);
        Ok(())
    }

<<<<<<< HEAD
    /// Runs the given [FFmpeg] [`Command`] by providing input FIFO files and
    /// feeding [`Mixin`]s into them (if required), and awaits its completion.
    ///
    /// The FIFO files are created before starting [`Command`] and separate
    /// tasks are created for each file to feed the [`Mixin`] data into them.
    /// After the [`Command`] finishes FIFO files are deleted.
    ///
    /// Returns [`Ok`] if the [`kill_rx`] was sent and the ffmpeg process
    /// was stopped properly or if the entire input file was played to the end.
    ///
    /// # Errors
    ///
    /// It can return an [`io::Error`] if something unexpected happened and the
    /// [FFmpeg] process was stopped.
    ///
    /// [FFmpeg]: https://ffmpeg.org
    /// [TeamSpeak]: https://teamspeak.com
    pub(crate) async fn run_ffmpeg_with_mixins(&self, mut cmd: Command, mut kill_rx: tokio::sync::watch::Receiver<i32>) -> io::Result<()> {
        // FIFO should be exists before start of FFmpeg process
        self.create_mixins_fifo()?;
        // FFmpeg should start reading FIFO before writing started
        let mut process = cmd.spawn()?;

        let exit_signal = kill_rx.borrow_and_update().clone();
        if exit_signal != 0 {
            return Ok(());
        }

        let process_id = process.id().unwrap() as pid_t;
        // Task that sends SIGTERM if async stop of ffmpeg was invoked
        let kill_task = tokio::spawn(async move {
            let _ = kill_rx.changed().await;
            // It is necessary to send the signal two times and wait after
            // sending the first one to correctly close all ffmpeg processes
            signal::kill(Pid::from_raw(process_id), Signal::SIGTERM).unwrap();
            tokio::time::sleep(Duration::from_millis(1)).await;
            signal::kill(Pid::from_raw(process_id), Signal::SIGTERM).unwrap();
        });

        self.start_fed_mixins_fifo();

        let out = process.wait_with_output().await?;
        kill_task.abort();
        self.remove_mixins_fifo();
        // if the process exited because of SIGTERM signal (exit code 255) or exited with 0
        if out.status.code().and_then(|v| (v == 255).then_some(())).is_some() || out.status.success() {
            Ok(())
        } else {
            Err(io::Error::new(
                io::ErrorKind::Other,
                format!(
                    "FFmpeg mixing re-streamer stopped with exit code: {}\n{}",
                    out.status,
                    String::from_utf8_lossy(&out.stderr),
                ),
            ))
        }
    }

    /// Creates [FIFO] files for [`Mixin`]s.
=======
    /// Copy data from [`Mixin.stdin`] to [FIFO].
    ///
    /// Each data copying is operated in separate thread.
    /// [FIFO] should be fed before [FFmpeg].
>>>>>>> 8579b408
    ///
    /// # Errors
    ///
    /// If [FIFI] file failed to create.
    /// We need it because [FFmpeg] cannot start if no [FIFO] file.
    ///
    /// [FIFO]: https://www.unix.com/man-page/linux/7/fifo/
    /// [FFmpeg]: https://ffmpeg.org
    pub(crate) fn start_fed_mixins_fifo(
        &self,
        kill_rx: &watch::Receiver<RestreamerStatus>,
    ) {
        async fn run_copy_and_stop_on_signal(
            input: Arc<Mutex<teamspeak::Input>>,
            fifo_path: PathBuf,
            mut kill_rx: watch::Receiver<RestreamerStatus>,
        ) -> io::Result<()> {
            // To avoid instant resolve on await for `kill_rx`
            let _ = *kill_rx.borrow_and_update();

            // Initialize copying future to fed it into select
            let mut src = input.lock().await;
            let mut file = File::create(&fifo_path).await?;
            let copying = io::copy(&mut *src, &mut file);
            pin!(copying);

            // Run copying to FIFO and stops if receive signal from `kill_rx`
            loop {
                tokio::select! {
                    r = &mut copying => {
                        let _ = r.map_err(|e|
                            log::error!("Failed to write into FIFO: {}", e)
                        );
                        break;
                    }
                   _ = kill_rx.changed() => {
                        log::debug!("Signal for FIFO received");
                        break;
                    }
                }
            }
            // Clean up FIFO file
            let _ = std::fs::remove_file(fifo_path)
                .map_err(|e| log::error!("Failed to remove FIFO: {}", e));

<<<<<<< HEAD
            let _ = io::copy(&mut *src, &mut file).await.map_err(|e| {
                log::error!("Failed to write into FIFO: {}", e);
            });
            log::info!("Finishing copy operation on FIFO: {:?}", &fifo_path);
=======
>>>>>>> 8579b408
            Ok(())
        }

        for m in &self.mixins {
            // FIFO should be created before open
            if !m.get_fifo_path().exists() {
                let _ = create_fifo(m.get_fifo_path(), 0o777)
                    .map_err(|e| log::error!("Failed to create FIFO: {}", e));
            }
            if let Some(i) = m.stdin.as_ref() {
                drop(tokio::spawn(run_copy_and_stop_on_signal(
                    Arc::clone(i),
                    m.get_fifo_path(),
                    kill_rx.clone(),
                )));
            }
        }
    }
}

/// Additional live stream for mixing in a [`MixingRestreamer`].
#[derive(Clone, Debug)]
pub struct Mixin {
    /// ID of a [`state::Mixin`] represented by this [`Mixin`].
    pub id: MixinId,

    /// [`Url`] to pull an additional live stream from for mixing.
    pub url: MixinSrcUrl,

    /// [`Delay`] to mix this [`Mixin`]'s live stream with.
    pub delay: Delay,

    /// [`Volume`] rate to mix an audio of this [`Mixin`]'s live stream with.
    pub volume: Volume,

    /// Apply [sidechain] audio filter of this [`Mixin`]'s with live stream.
    ///
    /// [sidechain]: https://ffmpeg.org/ffmpeg-filters.html#sidechaincompress
    pub sidechain: bool,

    /// [ZeroMQ] port of a spawned [FFmpeg] process listening to a real-time
    /// filter updates of this [`Mixin`]'s live stream during mixing process.
    ///
    /// [FFmpeg]: https://ffmpeg.org
    /// [ZeroMQ]: https://zeromq.org
    pub zmq_port: u16,

    /// Actual live audio stream captured from the [TeamSpeak] server.
    ///
    /// If present, it should be fed into [FIFO].
    ///
    /// [TeamSpeak]: https://teamspeak.com
    /// [FIFO]: https://www.unix.com/man-page/linux/7/fifo/
    stdin: Option<Arc<Mutex<teamspeak::Input>>>,
}

impl Mixin {
    /// Creates a new [`Mixin`] out of the given [`state::Mixin`].
    ///
    /// `prev` value may be specified to consume already initialized resources,
    /// which are unwanted to be re-created.
    ///
    /// Optional `label` may be used to identify this [`Mixin`] in a [TeamSpeak]
    /// channel.
    ///
    /// [TeamSpeak]: https://teamspeak.com
    #[allow(clippy::non_ascii_literal)]
    #[must_use]
    pub fn new(
        state: &state::Mixin,
        label: Option<&state::Label>,
        prev: Option<&Mixin>,
    ) -> Self {
        let stdin = (state.src.scheme() == "ts")
            .then(|| {
                prev.and_then(|m| m.stdin.clone()).or_else(|| {
                    let mut host = Cow::Borrowed(state.src.host_str()?);
                    if let Some(port) = state.src.port() {
                        host = Cow::Owned(format!("{}:{}", host, port));
                    }

                    let channel = state.src.path().trim_start_matches('/');

                    let query: HashMap<String, String> =
                        state.src.query_pairs().into_owned().collect();
                    let name = query
                        .get("name")
                        .cloned()
                        .or_else(|| label.map(|l| format!("🤖 {}", l)))
                        .unwrap_or_else(|| format!("🤖 {}", state.id));
                    let identity = query.get("identity").map_or_else(
                        Identity::create,
                        |v| {
                            Identity::new_from_str(v).unwrap_or_else(|e| {
                                log::error!(
                                    "Failed to create identity `{}`\
                                    \n\t with error: {}",
                                    &v,
                                    &e
                                );
                                Identity::create()
                            })
                        },
                    );

                    Some(Arc::new(Mutex::new(teamspeak::Input::new(
                        teamspeak::Connection::build(host.into_owned())
                            .channel(channel.to_owned())
                            .name(name)
                            .identity(identity),
                    ))))
                })
            })
            .flatten();

        Self {
            id: state.id,
            url: state.src.clone(),
            delay: state.delay,
            sidechain: state.sidechain,
            volume: state.volume.clone(),
            zmq_port: new_unique_zmq_port(),
            stdin,
        }
    }

    /// Checks whether this [`Mixin`]'s [FFmpeg] process must be restarted, as
    /// cannot apply the new `actual` params on itself correctly, without
    /// interruptions.
    ///
    /// [FFmpeg]: https://ffmpeg.org
    #[inline]
    #[must_use]
    pub fn needs_restart(&self, actual: &Self) -> bool {
        self.url != actual.url
            || self.delay != actual.delay
            || self.sidechain != actual.sidechain
    }

    /// [FIFO] path where stream captures from the [TeamSpeak] server.
    ///
    /// Should be fed into [FFmpeg]'s as file input.
    ///
    /// [FFmpeg]: https://ffmpeg.org
    /// [TeamSpeak]: https://teamspeak.com
    /// [FIFO]: https://www.unix.com/man-page/linux/7/fifo/
    #[inline]
    #[must_use]
    pub fn get_fifo_path(&self) -> PathBuf {
        std::env::temp_dir().join(format!("ephyr_mixin_{}.pipe", self.id))
    }
}

/// Generates a new port for a [ZeroMQ] listener, which is highly unlikely to be
/// used already.
///
/// [ZeroMQ]: https://zeromq.org
#[must_use]
fn new_unique_zmq_port() -> u16 {
    use std::{
        convert,
        sync::atomic::{AtomicU16, Ordering},
    };

    static LATEST_PORT: AtomicU16 = AtomicU16::new(20000);

    LATEST_PORT
        .fetch_update(Ordering::SeqCst, Ordering::SeqCst, |p| {
            Some(p.checked_add(1).unwrap_or(20000))
        })
        .unwrap_or_else(convert::identity)
}

/// Tunes [`Volume`] of the specified [FFmpeg] `track` by updating the `volume`
/// [FFmpeg] filter in real-time via [ZeroMQ] protocol.
///
/// [FFmpeg]: https://ffmpeg.org
/// [ZeroMQ]: https://zeromq.org
fn tune_volume(track: Uuid, port: u16, volume: Volume) {
    use zeromq::{Socket as _, SocketRecv as _, SocketSend as _};

    drop(tokio::spawn(
        AssertUnwindSafe(async move {
            let addr = format!("tcp://127.0.0.1:{}", port);

            let mut socket = zeromq::ReqSocket::new();
            socket.connect(&addr).await.map_err(|e| {
                log::error!(
                    "Failed to establish ZeroMQ connection with {} : {}",
                    addr,
                    e,
                );
            })?;
            socket
                .send(
                    format!(
                        "volume@{} volume {}",
                        track,
                        volume.display_as_fraction(),
                    )
                    .into(),
                )
                .await
                .map_err(|e| {
                    log::error!(
                        "Failed to send ZeroMQ message to {} : {}",
                        addr,
                        e,
                    );
                })?;

            let resp = socket.recv().await.map_err(|e| {
                log::error!(
                    "Failed to receive ZeroMQ response from {} : {}",
                    addr,
                    e,
                );
            })?;

            let data = resp.into_vec().pop().unwrap();
            if data.as_ref() != "0 Success".as_bytes() {
                log::error!(
                    "Received invalid ZeroMQ response from {} : {}",
                    addr,
                    std::str::from_utf8(&data).map_or_else(
                        |_| Cow::Owned(format!("{:?}", &data)),
                        Cow::Borrowed,
                    ),
                );
            }

            <Result<_, ()>>::Ok(())
        })
        .catch_unwind()
        .map_err(|p| {
            log::crit!(
                "Panicked while sending ZeroMQ message: {}",
                display_panic(&p),
            );
        }),
    ));
}<|MERGE_RESOLUTION|>--- conflicted
+++ resolved
@@ -13,9 +13,6 @@
     process::Stdio,
     sync::Arc,
 };
-use nix::unistd::Pid;
-use nix::sys::signal::{self, Signal};
-use nix::libc::{kill, pid_t};
 
 use ephyr_log::{log, Drain as _};
 use futures::{FutureExt as _, TryFutureExt as _};
@@ -36,12 +33,6 @@
     state::{self, Delay, MixinId, MixinSrcUrl, State, Volume},
     teamspeak,
 };
-<<<<<<< HEAD
-use std::result::Result::Err;
-use std::time::Duration;
-use tokio::fs::File;
-=======
->>>>>>> 8579b408
 
 /// Kind of a [FFmpeg] re-streaming process that mixes a live stream from one
 /// URL endpoint with some additional live streams and re-streams the result to
@@ -333,73 +324,10 @@
         Ok(())
     }
 
-<<<<<<< HEAD
-    /// Runs the given [FFmpeg] [`Command`] by providing input FIFO files and
-    /// feeding [`Mixin`]s into them (if required), and awaits its completion.
-    ///
-    /// The FIFO files are created before starting [`Command`] and separate
-    /// tasks are created for each file to feed the [`Mixin`] data into them.
-    /// After the [`Command`] finishes FIFO files are deleted.
-    ///
-    /// Returns [`Ok`] if the [`kill_rx`] was sent and the ffmpeg process
-    /// was stopped properly or if the entire input file was played to the end.
-    ///
-    /// # Errors
-    ///
-    /// It can return an [`io::Error`] if something unexpected happened and the
-    /// [FFmpeg] process was stopped.
-    ///
-    /// [FFmpeg]: https://ffmpeg.org
-    /// [TeamSpeak]: https://teamspeak.com
-    pub(crate) async fn run_ffmpeg_with_mixins(&self, mut cmd: Command, mut kill_rx: tokio::sync::watch::Receiver<i32>) -> io::Result<()> {
-        // FIFO should be exists before start of FFmpeg process
-        self.create_mixins_fifo()?;
-        // FFmpeg should start reading FIFO before writing started
-        let mut process = cmd.spawn()?;
-
-        let exit_signal = kill_rx.borrow_and_update().clone();
-        if exit_signal != 0 {
-            return Ok(());
-        }
-
-        let process_id = process.id().unwrap() as pid_t;
-        // Task that sends SIGTERM if async stop of ffmpeg was invoked
-        let kill_task = tokio::spawn(async move {
-            let _ = kill_rx.changed().await;
-            // It is necessary to send the signal two times and wait after
-            // sending the first one to correctly close all ffmpeg processes
-            signal::kill(Pid::from_raw(process_id), Signal::SIGTERM).unwrap();
-            tokio::time::sleep(Duration::from_millis(1)).await;
-            signal::kill(Pid::from_raw(process_id), Signal::SIGTERM).unwrap();
-        });
-
-        self.start_fed_mixins_fifo();
-
-        let out = process.wait_with_output().await?;
-        kill_task.abort();
-        self.remove_mixins_fifo();
-        // if the process exited because of SIGTERM signal (exit code 255) or exited with 0
-        if out.status.code().and_then(|v| (v == 255).then_some(())).is_some() || out.status.success() {
-            Ok(())
-        } else {
-            Err(io::Error::new(
-                io::ErrorKind::Other,
-                format!(
-                    "FFmpeg mixing re-streamer stopped with exit code: {}\n{}",
-                    out.status,
-                    String::from_utf8_lossy(&out.stderr),
-                ),
-            ))
-        }
-    }
-
-    /// Creates [FIFO] files for [`Mixin`]s.
-=======
     /// Copy data from [`Mixin.stdin`] to [FIFO].
     ///
     /// Each data copying is operated in separate thread.
     /// [FIFO] should be fed before [FFmpeg].
->>>>>>> 8579b408
     ///
     /// # Errors
     ///
@@ -445,13 +373,6 @@
             let _ = std::fs::remove_file(fifo_path)
                 .map_err(|e| log::error!("Failed to remove FIFO: {}", e));
 
-<<<<<<< HEAD
-            let _ = io::copy(&mut *src, &mut file).await.map_err(|e| {
-                log::error!("Failed to write into FIFO: {}", e);
-            });
-            log::info!("Finishing copy operation on FIFO: {:?}", &fifo_path);
-=======
->>>>>>> 8579b408
             Ok(())
         }
 
