--- conflicted
+++ resolved
@@ -25,12 +25,8 @@
         mixing_restreamer::MixingRestreamer, restreamer::RestreamerStatus,
         transcoding_restreamer::TranscodingRestreamer,
     },
-<<<<<<< HEAD
     file_manager::{FileState, LocalFileInfo},
-    state::{self, State, Status},
-=======
     state::{self, RestreamKey, State, Status},
->>>>>>> a229930a
 };
 
 /// Data of a concrete kind of a running [FFmpeg] process performing a
@@ -83,6 +79,7 @@
             Self::Copy(c) => c.to_url.clone(),
             Self::Transcoding(t) => t.to_url.clone(),
             Self::Mixing(m) => m.to_url.clone(),
+            Self::File(f) => f.to_url.clone(),
         }
     }
 
@@ -96,6 +93,7 @@
             Self::Copy(c) => c.from_url.clone(),
             Self::Transcoding(t) => t.from_url.clone(),
             Self::Mixing(m) => m.from_url.clone(),
+            Self::File(f) => f.from_url.clone(),
         }
     }
 
@@ -110,14 +108,10 @@
     pub fn from_input(
         input: &state::Input,
         endpoint: &state::InputEndpoint,
-<<<<<<< HEAD
-        key: &state::RestreamKey,
+        key: &RestreamKey,
         is_playing_playlist: bool,
         files: &[LocalFileInfo],
         file_root: &Path,
-=======
-        key: &RestreamKey,
->>>>>>> a229930a
     ) -> Option<Self> {
         if !input.enabled {
             return None;
@@ -327,8 +321,6 @@
     }
 
     /// Properly runs the given [FFmpeg] [`Command`] awaiting its completion.
-    /// Returns [`Ok`] if the [`kill_rx`] was sent and the ffmpeg process
-    /// was stopped properly or if the entire input file was played to the end.
     ///
     /// Returns [`Ok`] if the [`kill_rx`] was sent and the ffmpeg process
     /// was stopped properly or if the entire input file was played to the end.
