<svelte:options immutable={true} />

<script lang="js">
  import { getClient, mutation, subscribe } from 'svelte-apollo';

  import {
    DisableAllOutputs,
    DisableOutput,
    EnableAllOutputs,
    EnableOutput,
    ExportRestream,
    Info,
    RemoveOutput,
    RemoveRestream,
    TuneDelay,
    TuneVolume,
  } from './api/graphql/client.graphql';

  import { showError } from './util';
  import { statusesList } from './constants/statuses';

  import { exportModal, outputModal, restreamModal } from './stores';

  import Confirm from './Confirm.svelte';
  import Input from './Input.svelte';
  import Output from './Output.svelte';
  import Toggle from './Toggle.svelte';
  import StatusFilter from './components/common/StatusFilter.svelte';
  import { getReStreamOutputsCount } from './restreamHelpers';
  import { toggleFilterStatus } from './utils/statusFilters.util';

  const removeRestreamMutation = mutation(RemoveRestream);
  const disableAllOutputsMutation = mutation(DisableAllOutputs);
  const enableAllOutputsMutation = mutation(EnableAllOutputs);

  const gqlClient = getClient();
  const info = subscribe(Info, { errorPolicy: 'all' });

  export let public_host = 'localhost';
  // TODO: rename 'value' to 'reStream'
  export let value;
  export let globalOutputsFilters;
  export let hidden = false;

  let outputMutations = {
    DisableOutput,
    EnableOutput,
    RemoveOutput,
    TuneVolume,
    TuneDelay,
  };

  $: deleteConfirmation = $info.data
    ? $info.data.info.deleteConfirmation
    : true;

  $: enableConfirmation = $info.data
    ? $info.data.info.enableConfirmation
    : true;

  $: allEnabled = value.outputs.every((o) => o.enabled);
  $: toggleStatusText = allEnabled ? 'Disable' : 'Enable';

  $: hasGlobalOutputsFilters = !!globalOutputsFilters.length;
  $: reStreamOutputsCountByStatus = getReStreamOutputsCount(value);
  // NOTE: if global filters are selected, they have higher priority
  $: reStreamOutputsFilters = hasGlobalOutputsFilters
    ? globalOutputsFilters
    : [];
  $: hasActiveFilters = reStreamOutputsFilters.length;

  function openEditRestreamModal() {
    const with_hls = value.input.endpoints.some((e) => e.kind === 'HLS');

    let pull_url = null;
    let backup = null;

    if (!!value.input.src && value.input.src.__typename === 'RemoteInputSrc') {
      pull_url = value.input.src.url;
    }

    if (
      !!value.input.src &&
      value.input.src.__typename === 'FailoverInputSrc'
    ) {
      backup = true;
      if (!!value.input.src.inputs[0].src) {
        pull_url = value.input.src.inputs[0].src.url;
      }
      if (!!value.input.src.inputs[1].src) {
        backup = value.input.src.inputs[1].src.url;
      }
    }

    restreamModal.openEdit(
      value.id,
      value.key,
      value.label,
      pull_url,
      backup,
      with_hls
    );
  }

  async function removeRestream() {
    try {
      await removeRestreamMutation({ variables: { id: value.id } });
    } catch (e) {
      showError(e.message);
    }
  }

  function openAddOutputModal() {
    outputModal.openAdd(value.id);
  }

  async function toggleAllOutputs() {
    if (value.outputs.length < 1) return;
    const variables = { restream_id: value.id };
    try {
      if (allEnabled) {
        await disableAllOutputsMutation({ variables });
      } else {
        await enableAllOutputsMutation({ variables });
      }
    } catch (e) {
      showError(e.message);
    }
  }

  async function openExportModal() {
    let resp;
    try {
      resp = await gqlClient.query({
        query: ExportRestream,
        variables: { id: value.id },
        fetchPolicy: 'no-cache',
      });
    } catch (e) {
      showError(e.message);
      return;
    }

    if (!!resp.data && !!resp.data.export) {
      exportModal.open(
        value.id,
        JSON.stringify(JSON.parse(resp.data.export), null, 2)
      );
    }
  }
</script>

<template>
  <div class="uk-section uk-section-muted uk-section-xsmall" class:hidden>
    <div class="left-buttons-area" />
    <div class="right-buttons-area" />
    <Confirm let:confirm>
      <button
        type="button"
        class="uk-close"
        uk-close
        on:click={deleteConfirmation
          ? () => confirm(removeRestream)
          : removeRestream}
      />
      <span slot="title"
        >Removing <code>{value.key}</code> input source for re-streaming</span
      >
      <span slot="description"
        >All its outputs will be removed too. You won't be able to undone this.</span
      >
      <span slot="confirm">Remove</span>
    </Confirm>

    <button
      class="uk-button uk-button-primary uk-button-small"
      on:click={openAddOutputModal}
    >
      <i class="fas fa-plus" />&nbsp;<span>Output</span>
    </button>

    <a
      class="export-import"
      href="/"
      on:click|preventDefault={openExportModal}
      title="Export/Import"
    >
      <i class="fas fa-share-square" />
    </a>

    {#if !!value.label}
      <span class="label">{value.label}</span>
    {/if}

    {#if value.outputs && value.outputs.length > 0}
      <span class="total">
        {#each statusesList as status (status)}
          <StatusFilter
            {status}
            count={reStreamOutputsCountByStatus[status]}
            active={reStreamOutputsFilters.includes(status)}
            disabled={hasGlobalOutputsFilters}
            title={hasGlobalOutputsFilters &&
              'Filter is disabled while global output filters are active'}
            handleClick={() =>
              (reStreamOutputsFilters = toggleFilterStatus(
                reStreamOutputsFilters,
                status
              ))}
          />
        {/each}

        <Confirm let:confirm>
          <Toggle
            id="all-outputs-toggle-{value.id}"
            checked={allEnabled}
            title="{toggleStatusText} all outputs"
            confirmFn={enableConfirmation ? confirm : undefined}
            onChangeFn={toggleAllOutputs}
          />
          <span slot="title"
            >{toggleStatusText} all outputs of <code>{value.key}</code> input</span
          >
          <span slot="description">Are you sure about it?</span>
          <span slot="confirm">{toggleStatusText}</span>
        </Confirm>
      </span>
    {/if}

    <a
      class="edit-input"
      href="/"
      on:click|preventDefault={openEditRestreamModal}
    >
      <i class="far fa-edit" title="Edit input" />
    </a>
    <Input
      {public_host}
      restream_id={value.id}
      restream_key={value.key}
      value={value.input}
    />
    {#if !!value.input.src && value.input.src.__typename === 'FailoverInputSrc'}
      {#each value.input.src.inputs as input}
        <Input
          {public_host}
          restream_id={value.id}
          restream_key={value.key}
          value={input}
        />
      {/each}
    {/if}

<<<<<<< HEAD
    {#if value.outputs && value.outputs.length > 0}
      <div class="uk-grid uk-grid-small" uk-grid>
        {#each value.outputs as output}
          <Output
            {deleteConfirmation}
            {enableConfirmation}
            {public_host}
            restream_id={value.id}
            value={output}
            hidden={!showAll && !showFiltered[output.status]}
            mutations={outputMutations}
          />
        {/each}
      </div>
    {/if}
=======
    <div class="uk-grid uk-grid-small" uk-grid>
      {#each value.outputs as output}
        <Output
          {public_host}
          restream_id={value.id}
          value={output}
          hidden={hasActiveFilters &&
            !reStreamOutputsFilters.includes(output.status)}
        />
      {:else}
        <div class="uk-flex-1">
          <div class="uk-card-default uk-padding-small uk-text-center">
            There are no Outputs for current Input. You can add it by clicking <b
              >+OUTPUT</b
            > button.
          </div>
        </div>
      {/each}
    </div>
>>>>>>> d98e0400
  </div>
</template>

<style lang="stylus">
  .uk-section
    position: relative
    margin-top: 20px
    padding-left: 10px
    padding-right: @padding-left

    &.hidden
      display: none

    &:hover
      .uk-close, .uk-button-small
      .edit-input, .export-import
        opacity: 1

    .uk-button-small
      float: right
      font-size: 0.7rem
      margin-top: -2px
      opacity: 0
      transition: opacity .3s ease
      &:hover
        opacity: 1

    .total
      float: right
      margin-right: 20px

    .edit-input, .export-import, .uk-close
      position: absolute
      opacity: 0
      transition: opacity .3s ease
      &:hover
        opacity: 1
    .edit-input, .export-import
      color: #666
      outline: none
      &:hover
        text-decoration: none
        color: #444
    .edit-input
      left: -25px
    .export-import
      right: -25px
    .uk-close
      right: -21px
      top: -15px

    .left-buttons-area, .right-buttons-area
      position: absolute
      width: 34px
    .left-buttons-area
      right: 100%
      top: 0
      height: 100%
    .right-buttons-area
      left: 100%
      top: -20px
      height: calc(20px + 100%)

    .uk-grid
      margin-top: 10px
      margin-left: -10px

    .label
      position: absolute
      top: -12px
      left: 0
      padding: 2px 10px
      border-top-left-radius: 4px
      border-top-right-radius: 4px
      background-color: #f8f8f8
</style><|MERGE_RESOLUTION|>--- conflicted
+++ resolved
@@ -1,25 +1,25 @@
 <svelte:options immutable={true} />
 
 <script lang="js">
-  import { getClient, mutation, subscribe } from 'svelte-apollo';
+  import { mutation, getClient, subscribe } from 'svelte-apollo';
 
   import {
+    RemoveRestream,
+    DisableOutput,
     DisableAllOutputs,
-    DisableOutput,
     EnableAllOutputs,
     EnableOutput,
     ExportRestream,
-    Info,
     RemoveOutput,
-    RemoveRestream,
     TuneDelay,
     TuneVolume,
+    Info,
   } from './api/graphql/client.graphql';
 
   import { showError } from './util';
   import { statusesList } from './constants/statuses';
 
-  import { exportModal, outputModal, restreamModal } from './stores';
+  import { restreamModal, outputModal, exportModal } from './stores';
 
   import Confirm from './Confirm.svelte';
   import Input from './Input.svelte';
@@ -251,31 +251,17 @@
       {/each}
     {/if}
 
-<<<<<<< HEAD
-    {#if value.outputs && value.outputs.length > 0}
-      <div class="uk-grid uk-grid-small" uk-grid>
-        {#each value.outputs as output}
-          <Output
-            {deleteConfirmation}
-            {enableConfirmation}
-            {public_host}
-            restream_id={value.id}
-            value={output}
-            hidden={!showAll && !showFiltered[output.status]}
-            mutations={outputMutations}
-          />
-        {/each}
-      </div>
-    {/if}
-=======
     <div class="uk-grid uk-grid-small" uk-grid>
       {#each value.outputs as output}
         <Output
+          {deleteConfirmation}
+          {enableConfirmation}
           {public_host}
           restream_id={value.id}
           value={output}
           hidden={hasActiveFilters &&
             !reStreamOutputsFilters.includes(output.status)}
+          mutations={outputMutations}
         />
       {:else}
         <div class="uk-flex-1">
@@ -287,7 +273,6 @@
         </div>
       {/each}
     </div>
->>>>>>> d98e0400
   </div>
 </template>
 
