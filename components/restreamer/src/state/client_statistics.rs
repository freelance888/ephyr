//! Information about status of all [`Input`]s and [`Output`]s and
//! server health info (CPU usage, memory usage, etc.)
//!
//! [`Input`]: crate::state::Input
//! [`Output`]: crate::state::Output
use crate::state::Status;
use anyhow::anyhow;
use chrono::Utc;

use crate::{stream_probe::StreamInfo, types::UNumber};
use derive_more::{Deref, Display, Into};
use juniper::{
    GraphQLObject, GraphQLScalar, InputValue, ParseScalarResult,
    ParseScalarValue, ScalarToken, ScalarValue, Value,
};
use regex::Regex;
<<<<<<< HEAD

use crate::{stream_probe::StreamInfo, types::UNumber};
=======
>>>>>>> a2425ff5
use serde::{Deserialize, Deserializer, Serialize};
use url::Url;

/// Statistics of statuses in [`Input`]s or [`Output`]s of [`Client`]
///
/// [`Input`]: crate::state::Input
/// [`Output`]: crate::state::Output
#[derive(Clone, Debug, Eq, GraphQLObject, PartialEq)]
pub struct StatusStatistics {
    /// Status of [`Input`]s or [`Output`]
    ///
    /// [`Input`]: crate::state::Input
    /// [`Output`]: crate::state::Output
    pub status: Status,

    /// Count of items having [`Status`]
    /// GraphQLScalar requires i32 numbers
    pub count: i32,
}

/// Information about status of all [`Input`]s and [`Output`]s and
/// server health info (CPU usage, memory usage, etc.)
///
/// [`Input`]: crate::state::Input
/// [`Output`]: crate::state::Output
#[derive(Clone, Debug, GraphQLObject, PartialEq)]
pub struct ClientStatistics {
    /// Client title
    pub client_title: String,

    /// Time when statistics was taken
    pub timestamp: String,

    /// Count of inputs grouped by status
    pub inputs: Vec<StatusStatistics>,

    /// Count of outputs grouped by status
    pub outputs: Vec<StatusStatistics>,

    /// Info about server info (CPU, Memory, Network)
    pub server_info: ServerInfo,
}

impl ClientStatistics {
    /// Creates a new [`ClientStatistics`] object with snapshot of
    /// current client's statistics regarding [`Input`]s and [`Output`]s
    ///
    /// [`Input`]: crate::state::Input
    /// [`Output`]: crate::state::Output
    #[must_use]
    pub fn new(
        client_title: String,
        inputs: Vec<StatusStatistics>,
        outputs: Vec<StatusStatistics>,
        server_info: ServerInfo,
    ) -> Self {
        Self {
            client_title,
            timestamp: Utc::now().format("%d.%m.%Y %H:%M").to_string(),
            inputs,
            outputs,
            server_info,
        }
    }
}

/// Current state of [`ClientStatistics`] request
#[derive(Clone, Debug, GraphQLObject, PartialEq)]
pub struct ClientStatisticsResponse {
    /// Statistics data
    pub data: Option<ClientStatistics>,

    /// The top-level errors returned by the server.
    pub errors: Option<Vec<String>>,
}

/// Server's info
#[derive(
    Clone, Debug, Deserialize, Serialize, GraphQLObject, PartialEq, Default,
)]
pub struct ServerInfo {
    /// Total CPU usage, %
    pub cpu_usage: Option<f64>,

    /// CPU cores count
    pub cpu_cores: Option<i32>,

    /// Total RAM installed on current machine
    pub ram_total: Option<f64>,

    /// Free (available) RAM
    pub ram_free: Option<f64>,

    /// Network traffic, transferred last second
    pub tx_delta: Option<f64>,

    /// Network traffic, received last second
    pub rx_delta: Option<f64>,

    /// Error message
    pub error_msg: Option<String>,
}

impl ServerInfo {
    /// Updates cpu usage
    pub fn update_cpu(&mut self, cpu: Option<f64>) {
        self.cpu_usage = cpu;
    }

    /// Updates cpu cores
    pub fn update_cores(&mut self, cpu: Option<i32>) {
        self.cpu_cores = cpu;
    }

    /// Sets error message
    pub fn set_error(&mut self, msg: Option<String>) {
        self.error_msg = msg;
    }

    /// Updates ram usage
    pub fn update_ram(
        &mut self,
        ram_total: Option<f64>,
        ram_free: Option<f64>,
    ) {
        self.ram_total = ram_total;
        self.ram_free = ram_free;
    }

    /// Updates traffic usage
    pub fn update_traffic_usage(
        &mut self,
        tx_delta: Option<f64>,
        rx_delta: Option<f64>,
    ) {
        self.tx_delta = tx_delta;
        self.rx_delta = rx_delta;
    }
}

/// Client represents server with running `ephyr` app and can return some
/// statistics about status of [`Input`]s, [`Output`]s .
///
/// [`Input`]: crate::state::Input
/// [`Output`]: crate::state::Output
#[derive(Clone, Debug, GraphQLObject, PartialEq, Serialize, Deserialize)]
pub struct Client {
    /// Unique id of client. Url of the host.
    pub id: ClientId,

    /// Whether the client url is protected by base auth
    #[serde(default)]
    pub is_protected: bool,

    /// Statistics for this [`Client`].
    #[serde(skip)]
    pub statistics: Option<ClientStatisticsResponse>,

    /// Whether the client url is protected by base auth
    #[serde(default)]
    pub is_protected: bool,
}

impl Client {
    /// Creates a new [`Client`] passing host or ip address as identity.
    #[must_use]
    pub fn new(client_id: &ClientId) -> Self {
        Self {
            id: client_id.clone(),
            is_protected: client_id.has_base_auth(),
            statistics: None,
        }
    }
}

/// ID of a [`Client`].
#[derive(
    Clone,
    Debug,
    Deref,
    Display,
    Eq,
    Hash,
    Into,
    PartialEq,
    Serialize,
    GraphQLScalar,
)]
#[graphql(with = Self)]
pub struct ClientId(Url);

impl ClientId {
    /// Constructs [`ClientId`] from string.
    #[must_use]
    pub fn new(url: Url) -> Self {
        Self(url)
    }
    /// Checks whether client id url is base auth url
    /// # Panics
    #[must_use]
    pub fn has_base_auth(&self) -> bool {
        let re = Regex::new(
    r"^(?P<protocol>.+?//)(?P<username>.+?):(?P<password>.+?)@(?P<address>.+)$")
            .unwrap();
        re.is_match(self.0.as_str())
    }

    /// Checks whether client id url is base auth ulr
    /// # Panics
    #[must_use]
    pub fn has_base_auth(&self) -> bool {
        let re = Regex::new(
            r"^(?P<protocol>.+?\\)
(?P<username>.+?):
(?P<password>.+?)@
(?P<address>.+)$",
        )
        .unwrap();
        re.is_match(self.0.as_str())
    }

    #[allow(clippy::wrong_self_convention)]
    fn to_output<S: ScalarValue>(&self) -> Value<S> {
        Value::scalar(self.0.as_str().to_owned())
    }

    fn from_input<S>(v: &InputValue<S>) -> Result<Self, String>
    where
        S: ScalarValue,
    {
        let s = v
            .as_scalar()
            .and_then(ScalarValue::as_str)
            .and_then(|s| Url::parse(s).ok())
            .map(Self::new);
        match s {
            None => Err(format!("Expected `String` or `Int`, found: {v}")),
            Some(e) => Ok(e),
        }
    }

    fn parse_token<S>(value: ScalarToken<'_>) -> ParseScalarResult<S>
    where
        S: ScalarValue,
    {
        <String as ParseScalarValue<S>>::from_str(value)
    }
}

impl<'de> Deserialize<'de> for ClientId {
    #[inline]
    fn deserialize<D>(deserializer: D) -> Result<Self, D::Error>
    where
        D: Deserializer<'de>,
    {
        Ok(Self::new(Url::deserialize(deserializer)?))
    }
}

/// Stream statistics
#[derive(
    Clone, Debug, Deserialize, Eq, Serialize, PartialEq, GraphQLObject,
)]
pub struct StreamStatistics {
    /// Name of audio codec.  Example: "aac"
    pub audio_codec_name: Option<String>,
    /// Stereo / Mono layout
    pub audio_channel_layout: Option<String>,
    // Audio sample rate. Example - "44100"
    pub audio_sample_rate: Option<String>,
    /// Count of audio channels. Example: 2
    pub audio_channels: Option<UNumber>,
    // Name of video codec. Example: "h264"
    pub video_codec_name: Option<String>,
    // Video frame rate (fps). Example: "30/1"
    pub video_r_frame_rate: Option<String>,
    /// Video width
    pub video_width: Option<UNumber>,
    // Video height
    pub video_height: Option<UNumber>,
    // Total bit rate
    pub bit_rate: Option<String>,
    // Error message, if we could not retrieve stream info
    pub error: Option<String>,
}

impl StreamStatistics {
    /// Constructs [`StreamStatistics`] from [`Result`]
    #[must_use]
    pub fn new(result: anyhow::Result<StreamInfo>) -> Self {
        match result {
            Err(e) => Self::create_error_instance(&e),
            Ok(info) => {
<<<<<<< HEAD
                let Some(audio_stream) = info.find_stream("audio") else {
=======
                let Some(audio_stream) = info.find_stream("audio")
                else {
>>>>>>> a2425ff5
                    return Self::create_error_instance(&anyhow!(
                        "Can't find 'audio' stream"
                    ))
                };
<<<<<<< HEAD

                let Some(video_stream) = info.find_stream("video") else {
=======
                let Some(video_stream) = info.find_stream("video")
                else {
>>>>>>> a2425ff5
                    return Self::create_error_instance(&anyhow!(
                        "Can't find 'video' stream"
                    ))
                };

                Self {
                    audio_codec_name: audio_stream.codec_name,
                    audio_channel_layout: audio_stream.channel_layout,
                    audio_sample_rate: audio_stream.sample_rate,
                    audio_channels: audio_stream
                        .channels
                        .map(|x| UNumber::new(x.into())),
                    video_codec_name: video_stream.codec_name,
                    video_r_frame_rate: video_stream.r_frame_rate,
                    video_width: video_stream.width.map(UNumber::new),
                    video_height: video_stream.height.map(UNumber::new),
                    bit_rate: info.format.bit_rate,
                    error: None,
                }
            }
        }
    }

    pub fn create_error_instance(e: &anyhow::Error) -> Self {
        Self {
            audio_codec_name: None,
            audio_channel_layout: None,
            audio_sample_rate: None,
            audio_channels: None,
            video_codec_name: None,
            video_r_frame_rate: None,
            video_width: None,
            video_height: None,
            bit_rate: None,
            error: Some(e.to_string()),
        }
    }
}<|MERGE_RESOLUTION|>--- conflicted
+++ resolved
@@ -5,20 +5,16 @@
 //! [`Output`]: crate::state::Output
 use crate::state::Status;
 use anyhow::anyhow;
-use chrono::Utc;
-
-use crate::{stream_probe::StreamInfo, types::UNumber};
+use chrono::{DateTime, Utc};
+
 use derive_more::{Deref, Display, Into};
 use juniper::{
     GraphQLObject, GraphQLScalar, InputValue, ParseScalarResult,
     ParseScalarValue, ScalarToken, ScalarValue, Value,
 };
 use regex::Regex;
-<<<<<<< HEAD
 
 use crate::{stream_probe::StreamInfo, types::UNumber};
-=======
->>>>>>> a2425ff5
 use serde::{Deserialize, Deserializer, Serialize};
 use url::Url;
 
@@ -168,10 +164,6 @@
 pub struct Client {
     /// Unique id of client. Url of the host.
     pub id: ClientId,
-
-    /// Whether the client url is protected by base auth
-    #[serde(default)]
-    pub is_protected: bool,
 
     /// Statistics for this [`Client`].
     #[serde(skip)]
@@ -223,20 +215,6 @@
         let re = Regex::new(
     r"^(?P<protocol>.+?//)(?P<username>.+?):(?P<password>.+?)@(?P<address>.+)$")
             .unwrap();
-        re.is_match(self.0.as_str())
-    }
-
-    /// Checks whether client id url is base auth ulr
-    /// # Panics
-    #[must_use]
-    pub fn has_base_auth(&self) -> bool {
-        let re = Regex::new(
-            r"^(?P<protocol>.+?\\)
-(?P<username>.+?):
-(?P<password>.+?)@
-(?P<address>.+)$",
-        )
-        .unwrap();
         re.is_match(self.0.as_str())
     }
 
@@ -312,23 +290,13 @@
         match result {
             Err(e) => Self::create_error_instance(&e),
             Ok(info) => {
-<<<<<<< HEAD
                 let Some(audio_stream) = info.find_stream("audio") else {
-=======
-                let Some(audio_stream) = info.find_stream("audio")
-                else {
->>>>>>> a2425ff5
                     return Self::create_error_instance(&anyhow!(
                         "Can't find 'audio' stream"
                     ))
                 };
-<<<<<<< HEAD
 
                 let Some(video_stream) = info.find_stream("video") else {
-=======
-                let Some(video_stream) = info.find_stream("video")
-                else {
->>>>>>> a2425ff5
                     return Self::create_error_instance(&anyhow!(
                         "Can't find 'video' stream"
                     ))
