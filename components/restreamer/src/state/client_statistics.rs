--- conflicted
+++ resolved
@@ -4,12 +4,8 @@
 //! [`Input`]: crate::state::Input
 //! [`Output`]: crate::state::Output
 use crate::state::Status;
-<<<<<<< HEAD
+use anyhow::anyhow;
 use chrono::Utc;
-=======
-use anyhow::anyhow;
-use chrono::{DateTime, Utc};
->>>>>>> a229930a
 
 use derive_more::{Deref, Display, Into};
 use juniper::{
