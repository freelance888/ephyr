use std::collections::HashSet;

use derive_more::{Display, From, Into};
use juniper::{GraphQLEnum, GraphQLObject, GraphQLScalar};
use serde::{Deserialize, Serialize};
use url::Url;
use uuid::Uuid;

use crate::{
    spec, srs,
    state::{
        client_statistics::StreamStatistics, InputKey, Label, RestreamKey,
        Status,
    },
};

/// Endpoint of an `Input` serving a live stream for `Output`s and clients.
#[derive(
    Clone, Debug, Deserialize, Eq, GraphQLObject, PartialEq, Serialize,
)]
pub struct InputEndpoint {
    /// Unique ID of this `InputEndpoint`.
    ///
    /// Once assigned, it never changes.
    pub id: EndpointId,

    /// Kind of this `InputEndpoint`.
    pub kind: InputEndpointKind,

    /// User defined label for each Endpoint
    #[serde(default, skip_serializing_if = "Option::is_none")]
    pub label: Option<Label>,

    /// If the endpoint is of type FILE, then this contains
    /// the file ID that is in the [`State::files`]
    ///
    /// [`State::files`]: crate::state::State::files
    #[serde(default, skip_serializing_if = "Option::is_none")]
    pub file_id: Option<String>,

    /// `Status` of this `InputEndpoint` indicating whether it actually serves a
    /// live stream ready to be consumed by `Output`s and clients.
    #[serde(skip)]
    pub status: Status,

    /// ID of [SRS] client who publishes a live stream to this [`InputEndpoint`]
    /// (either an external client or a local process).
    ///
    /// [SRS]: https://github.com/ossrs/srs
    #[graphql(skip)]
    #[serde(skip)]
    pub srs_publisher_id: Option<srs::ClientId>,

    /// IDs of [SRS] clients who play a live stream from this [`InputEndpoint`]
    /// (either an external clients or a local processes).
    ///
    /// [SRS]: https://github.com/ossrs/srs
    #[graphql(skip)]
    #[serde(skip)]
    pub srs_player_ids: HashSet<srs::ClientId>,

    /// Corresponding stream info
    pub stream_stat: Option<StreamStatistics>,
}

impl InputEndpoint {
    /// Creates a new [`InputEndpoint`] out of the given
    /// [`spec::v1::InputEndpoint`].
    #[inline]
    #[must_use]
    pub fn new(spec: spec::v1::InputEndpoint) -> Self {
        Self {
            id: EndpointId::random(),
            kind: spec.kind,
            status: Status::Offline,
            file_id: spec.file_id,
            label: spec.label,
            srs_publisher_id: None,
            srs_player_ids: HashSet::new(),
            stream_stat: None,
        }
    }

    /// Applies the given [`spec::v1::InputEndpoint`] to this [`InputEndpoint`].
    #[inline]
    pub fn apply(&mut self, new: spec::v1::InputEndpoint) {
        self.kind = new.kind;
        self.label = new.label;
        self.file_id = new.file_id;
    }

    /// Exports this [`InputEndpoint`] as a [`spec::v1::InputEndpoint`].
    #[inline]
    #[must_use]
    pub fn export(&self) -> spec::v1::InputEndpoint {
        spec::v1::InputEndpoint {
            kind: self.kind,
            label: self.label.clone(),
            file_id: self.file_id.clone(),
        }
    }

    /// Indicates whether this [`InputEndpoint`] is an
    /// [`InputEndpointKind::Rtmp`].
    #[inline]
    #[must_use]
    pub fn is_rtmp(&self) -> bool {
        matches!(self.kind, InputEndpointKind::Rtmp)
    }

    /// Indicates whether this [`InputEndpoint`] is an
    /// [`InputEndpointKind::Rtmp`].
    #[inline]
    #[must_use]
    pub fn is_file(&self) -> bool {
        matches!(self.kind, InputEndpointKind::File)
    }
}

/// Possible kinds of an `InputEndpoint`.
#[derive(
    Clone,
    Copy,
    Debug,
    Deserialize,
    Display,
    Eq,
    From,
    GraphQLEnum,
    Hash,
    PartialEq,
    Serialize,
)]
#[serde(rename_all = "lowercase")]
pub enum InputEndpointKind {
    /// [RTMP] endpoint.
    ///
    /// Can accept a live stream and serve it for playing.
    ///
    /// [RTMP]: https://en.wikipedia.org/wiki/Real-Time_Messaging_Protocol
    #[display(fmt = "RTMP")]
    Rtmp,

    /// [HLS] endpoint.
    ///
    /// Only serves a live stream for playing and is not able to accept one.
    ///
    /// [HLS]: https://en.wikipedia.org/wiki/HTTP_Live_Streaming
    #[display(fmt = "HLS")]
    Hls,

    /// File input.
    #[display(fmt = "FILE")]
    File,
}

impl InputEndpointKind {
    /// Returns RTMP URL on a local [SRS] server of this [`InputEndpointKind`]
    /// for the given `restream` and `input`.
    ///
    /// [SRS]: https://github.com/ossrs/srs
    #[must_use]
    pub fn rtmp_url(self, restream: &RestreamKey, input: &InputKey) -> Url {
        Self::get_rtmp_url(restream, input, self)
    }

    /// Create RTMP URL for specific [`RestreamKey`] and [`InputKey`]
    /// and [`InputEndpointKind`]
    ///
    /// # Panics
    /// No panics, because [`RestreamKey`] and [`InputKey`] are validated.
    #[must_use]
    pub fn get_rtmp_url(
        restream: &RestreamKey,
        input: &InputKey,
        kind: InputEndpointKind,
    ) -> Url {
        Url::parse(&format!(
            "rtmp://127.0.0.1:1935/{}{}/{}",
            restream,
<<<<<<< HEAD
            match self {
                Self::Rtmp | Self::File => "",
                Self::Hls => "?vhost=hls",
=======
            match kind {
                InputEndpointKind::Rtmp => "",
                InputEndpointKind::Hls => "?vhost=hls",
>>>>>>> a229930a
            },
            input,
        ))
        .unwrap()
    }
}

/// ID of an `InputEndpoint`.
#[derive(
    Clone,
    Copy,
    Debug,
    Deserialize,
    Display,
    Eq,
    From,
    GraphQLScalar,
    Into,
    PartialEq,
    Serialize,
)]
#[graphql(transparent)]
pub struct EndpointId(Uuid);

impl EndpointId {
    /// Generates a new random [`EndpointId`].
    #[inline]
    #[must_use]
    pub fn random() -> Self {
        Self(Uuid::new_v4())
    }
}<|MERGE_RESOLUTION|>--- conflicted
+++ resolved
@@ -81,12 +81,17 @@
         }
     }
 
-    /// Applies the given [`spec::v1::InputEndpoint`] to this [`InputEndpoint`].
+    /// Applies the given [`spec::v1::InputEndpoint`] to
+    /// this [`InputEndpoint`].
+    ///
+    /// If `label` is not `None` than we already
+    /// set the value and the update is not required.
     #[inline]
     pub fn apply(&mut self, new: spec::v1::InputEndpoint) {
         self.kind = new.kind;
-        self.label = new.label;
-        self.file_id = new.file_id;
+        if new.label.is_some() {
+            self.label = new.label;
+        };
     }
 
     /// Exports this [`InputEndpoint`] as a [`spec::v1::InputEndpoint`].
@@ -178,15 +183,9 @@
         Url::parse(&format!(
             "rtmp://127.0.0.1:1935/{}{}/{}",
             restream,
-<<<<<<< HEAD
-            match self {
-                Self::Rtmp | Self::File => "",
-                Self::Hls => "?vhost=hls",
-=======
             match kind {
-                InputEndpointKind::Rtmp => "",
+                InputEndpointKind::Rtmp | InputEndpointKind::File => "",
                 InputEndpointKind::Hls => "?vhost=hls",
->>>>>>> a229930a
             },
             input,
         ))
