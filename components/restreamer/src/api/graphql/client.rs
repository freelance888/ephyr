//! Client [GraphQL] API providing application usage.
//!
//! [GraphQL]: https://graphql.com

use std::collections::HashSet;

use actix_web::http::StatusCode;
use anyhow::anyhow;
<<<<<<< HEAD
use ephyr_log::log;
use futures::stream::BoxStream;
=======
use futures::{stream::BoxStream, StreamExt};
>>>>>>> d4c71e31
use futures_signals::signal::SignalExt as _;
use juniper::{graphql_object, graphql_subscription, GraphQLObject, RootNode};
use once_cell::sync::Lazy;
use rand::Rng as _;
use tap::Tap;

use crate::{
    api::graphql,
    dvr, spec,
    state::{
        Delay, InputEndpointKind, InputId, InputKey, InputSrcUrl, Label,
        MixinId, MixinSrcUrl, OutputDstUrl, OutputId, PasswordKind, Restream,
        RestreamId, RestreamKey, Volume,
    },
    Spec,
};

use super::Context;
use crate::{
    file_manager::{get_video_list_from_gdrive_folder, LocalFileInfo},
    state::{EndpointId, NumberOfItems, ServerInfo, VolumeLevel},
};
use url::Url;

/// Schema of `Restreamer` app.
pub type Schema =
    RootNode<'static, QueriesRoot, MutationsRoot, SubscriptionsRoot>;

/// Constructs and returns new [`Schema`], ready for use.
#[inline]
#[must_use]
pub fn schema() -> Schema {
    Schema::new(QueriesRoot, MutationsRoot, SubscriptionsRoot)
}

/// Root of all [GraphQL mutations][1] in the [`Schema`].
///
/// [1]: https://spec.graphql.org/June2018/#sec-Root-Operation-Types
#[derive(Clone, Copy, Debug)]
pub struct MutationsRoot;

#[graphql_object(name = "Mutation", context = Context)]
impl MutationsRoot {
    /// Applies the specified JSON `spec` of `Restream`s to this server.
    ///
    /// If `replace` is `true` then replaces all the existing `Restream`s with
    /// the one defined by the `spec`. Otherwise, merges the `spec` with
    /// existing `Restream`s.
    ///
    /// ### Result
    ///
    /// Returns `null` if a `Restream` with the given `id` doesn't exist,
    /// otherwise always returns `true`.
    fn import(
        #[graphql(desc = "JSON spec obtained with `export` query.")]
        spec: String,
        #[graphql(
            description = "Indicator whether the `spec` should replace \
                           existing definitions.",
            default = false
        )]
        replace: bool,
        #[graphql(
            description = "Optional ID of a concrete `Restream` to apply \
                           the `spec` to without touching other `Restream`s."
        )]
        restream_id: Option<RestreamId>,
        context: &Context,
    ) -> Result<Option<bool>, graphql::Error> {
        let spec = serde_json::from_str::<Spec>(&spec)?.into_v1();

        Ok(if let Some(id) = restream_id {
            let spec = (spec.restreams.len() == 1)
                .then(|| spec.restreams.into_iter().next())
                .flatten()
                .ok_or_else(|| {
                    graphql::Error::new("INVALID_SPEC")
                        .status(StatusCode::BAD_REQUEST)
                        .message(
                            "JSON spec should contain exactly one Restream",
                        )
                })?;
            #[allow(clippy::manual_find_map)]
            // due to moving `spec` inside closure
            context
                .state()
                .restreams
                .lock_mut()
                .iter_mut()
                .find(|r| r.id == id)
                .map(|r| {
                    r.apply(spec, replace);
                    true
                })
        } else {
            context.state().apply(spec, replace);
            Some(true)
        })
    }

    /// Sets a new `Restream` or updates an existing one (if `id` is specified).
    ///
    /// ### Idempotency
    ///
    /// Idempotent if `id` is specified. Otherwise is non-idempotent, always
    /// creates a new `Restream` and errors on the `key` duplicates.
    ///
    /// ### Result
    ///
    /// Returns `null` if a `Restream` with the given `id` doesn't exist,
    /// otherwise always returns `true`.
    #[allow(clippy::too_many_arguments)]
    fn set_restream(
        #[graphql(description = "Unique key to set the `Restream` with.")]
        key: RestreamKey,
        #[graphql(description = "Optional label to set the `Restream` with.")]
        label: Option<Label>,
        #[graphql(description = "URL to pull a live stream from.\
                           \n\n\
                           If not specified then `Restream` will await for a \
                           live stream being pushed to its endpoint.")]
        src: Option<InputSrcUrl>,
        #[graphql(
            description = "URL to pull a live stream from for a backup \
                           endpoint.\
                           \n\n\
                           If not specified then `Restream` will await for a \
                           live stream being pushed to its backup endpoint.\
                           \n\n\
                           Has no effect if `withBackup` argument is not \
                           `true`."
        )]
        backup_src: Option<InputSrcUrl>,
        #[graphql(
            description = "Indicator whether the `Restream` should have a \
                               backup endpoint for a live stream.",
            default = false
        )]
        with_backup: bool,
        #[graphql(
            description = "Indicator whether the `Restream` should have an \
                           additional endpoint for serving a live stream via \
                           HLS.",
<<<<<<< HEAD
            default = false,
        ),
        id(description = "ID of the `Restream` to be updated rather than \
                          creating a new one."),
    ))]
    fn set_restream(
        key: RestreamKey,
        label: Option<Label>,
        src: Option<InputSrcUrl>,
        backup_src: Option<InputSrcUrl>,
        file_id: Option<String>,
        with_backup: bool,
        with_hls: bool,
        max_files_in_playlist: Option<NumberOfItems>,
=======
            default = false
        )]
        with_hls: bool,
        #[graphql(description = "ID of the `Restream` to be updated \
                                 rather than creating a new one.")]
>>>>>>> d4c71e31
        id: Option<RestreamId>,
        context: &Context,
    ) -> Result<Option<bool>, graphql::Error> {
        let input_src = if with_backup {
            let mut inputs = vec![spec::v1::Input {
                id: None,
                key: InputKey::new("main").unwrap(),
                endpoints: vec![spec::v1::InputEndpoint {
                    kind: InputEndpointKind::Rtmp,
                    label: None,
                    file_id: None,
                }],
                src: src.map(spec::v1::InputSrc::RemoteUrl),
                enabled: true,
            }];

            if file_id.is_some() {
                inputs.push(spec::v1::Input {
                    id: None,
                    key: InputKey::new("backup").unwrap(),
                    endpoints: vec![spec::v1::InputEndpoint {
                        kind: InputEndpointKind::File,
                        label: None,
                        file_id,
                    }],
                    src: None,
                    enabled: true,
                });
            } else {
                inputs.push(spec::v1::Input {
                    id: None,
                    key: InputKey::new("backup").unwrap(),
                    endpoints: vec![spec::v1::InputEndpoint {
                        kind: InputEndpointKind::Rtmp,
                        label: None,
                        file_id: None,
                    }],
                    src: backup_src.map(spec::v1::InputSrc::RemoteUrl),
                    enabled: true,
                });
            }
            Some(spec::v1::InputSrc::FailoverInputs(inputs))
        } else {
            src.map(spec::v1::InputSrc::RemoteUrl)
        };

        let mut endpoints = vec![spec::v1::InputEndpoint {
            kind: InputEndpointKind::Rtmp,
            label: None,
            file_id: None,
        }];
        if with_hls {
            endpoints.push(spec::v1::InputEndpoint {
                kind: InputEndpointKind::Hls,
                label: None,
                file_id: None,
            });
        }

        let spec = spec::v1::Restream {
            id: None,
            key,
            label,
            max_files_in_playlist,
            input: spec::v1::Input {
                id: None,
                key: InputKey::new("origin").unwrap(),
                endpoints,
                src: input_src,
                enabled: true,
            },
            outputs: vec![],
        };

        #[allow(clippy::option_if_let_else)] // due to consuming `spec`
        Ok(if let Some(id) = id {
            context.state().edit_restream(id, spec)
        } else {
            context.state().add_restream(spec).map(Some)
        }
        .map_err(|e| {
            graphql::Error::new("DUPLICATE_RESTREAM_KEY")
                .status(StatusCode::CONFLICT)
                .message(&e)
        })?
        .map(|_| true))
    }

    /// Removes a `Restream` by its `id`.
    ///
    /// ### Result
    ///
    /// Returns `null` if `Restream` with the given `id` doesn't exist,
    /// otherwise always returns `true`.
    fn remove_restream(
        #[graphql(description = "ID of the `Restream` to be removed.")]
        id: RestreamId,
        context: &Context,
    ) -> Option<bool> {
        context.state().remove_restream(id)?;
        Some(true)
    }

    /// Enables a `Restream` by its `id`.
    ///
    /// Enabled `Restream` is allowed to accept or pull a live stream.
    ///
    /// ### Result
    ///
    /// Returns `true` if a `Restream` with the given `id` has been enabled,
    /// `false` if it has been enabled already, and `null` if it doesn't exist.
    fn enable_restream(
        #[graphql(description = "ID of the `Restream` to be enabled.")]
        id: RestreamId,
        context: &Context,
    ) -> Option<bool> {
        context.state().enable_restream(id)
    }

    /// Disables a `Restream` by its `id`.
    ///
    /// Disabled `Restream` stops all on-going re-streaming processes and is not
    /// allowed to accept or pull a live stream.
    ///
    /// ### Result
    ///
    /// Returns `true` if a `Restream` with the given `id` has been disabled,
    /// `false` if it has been disabled already, and `null` if it doesn't exist.
    fn disable_restream(
        #[graphql(description = "ID of the `Restream` to be disabled.")]
        id: RestreamId,
        context: &Context,
    ) -> Option<bool> {
        context.state().disable_restream(id)
    }

    fn set_playlist(
        restream_id: RestreamId,
        playlist: Vec<String>,
        context: &Context,
    ) -> Option<bool> {
        context
            .state()
            .restreams
            .lock_mut()
            .iter_mut()
            .find(|r| r.id == restream_id)?
            .tap_mut(|restream| {
                restream.playlist.queue = playlist.iter()
                    .filter_map(|order_id| {
                        restream.playlist.queue.iter().find(|f| f.file_id == *order_id)
                    })
                    .map(|v| v.clone())
                    .collect();
                ()
            });
        return Some(true);
    }

    fn stop_playing_file_from_playlist(
        restream_id: RestreamId,
        context: &Context,
    ) -> Option<bool> {
        context
            .state()
            .restreams
            .lock_mut()
            .iter_mut()
            .find_map(|r| {
                (r.id == restream_id).then(|| {
                    r.playlist.currently_playing_file = None;
                })
            })?;

        Some(true)
    }

    /// Starts playing the provided file from playlist
    fn play_file_from_playlist(
        restream_id: RestreamId,
        file_id: String,
        context: &Context,
    ) -> Option<bool> {
        context
            .state()
            .restreams
            .lock_mut()
            .iter_mut()
            .find_map(|r| {
                (r.id == restream_id).then(|| {
                        r.playlist.currently_playing_file = r.playlist.queue.iter().find(|f| f.file_id == file_id).cloned();
                })
            })?;

        Some(true)
    }

    /// Sends request to Google API and appends found files to the provided
    /// restream's playlist.
    async fn get_playlist_from_gdrive(
        restream_id: RestreamId,
        folder_id: String,
        context: &Context,
    ) -> Option<bool> {
        let api_key =
            context.state().settings.lock_mut().google_api_key.clone()?;
        let result =
            get_video_list_from_gdrive_folder(&api_key, &folder_id).await;
        if let Ok(playlist_files) = result {
            context
                .state()
                .restreams
                .lock_mut()
                .iter_mut()
                .find(|r| r.id == restream_id)?
                .playlist
                .apply(playlist_files);

            Some(true)
        } else {
            log::error!("{}", result.err().unwrap());
            None
        }
    }

    /// Enables an `Input` by its `id`.
    ///
    /// Enabled `Input` is allowed to accept or pull a live stream.
    ///
    /// ### Result
    ///
    /// Returns `true` if an `Input` with the given `id` has been enabled,
    /// `false` if it has been enabled already, and `null` if it doesn't exist.
    fn enable_input(
        #[graphql(description = "ID of the `Input` to be enabled.")]
        id: InputId,
        #[graphql(
            description = "ID of the `Restream` to enable the `Input` in."
        )]
        restream_id: RestreamId,
        context: &Context,
    ) -> Option<bool> {
        context.state().enable_input(id, restream_id)
    }

    /// Disables an `Input` by its `id`.
    ///
    /// Disabled `Input` stops all on-going re-streaming processes and is not
    /// allowed to accept or pull a live stream.
    ///
    /// ### Result
    ///
    /// Returns `true` if an `Input` with the given `id` has been disabled,
    /// `false` if it has been disabled already, and `null` if it doesn't exist.
    fn disable_input(
        #[graphql(description = "ID of the `Input` to be disabled.")]
        id: InputId,
        #[graphql(
            description = "ID of the `Restream` to disable the `Input` in."
        )]
        restream_id: RestreamId,
        context: &Context,
    ) -> Option<bool> {
        context.state().disable_input(id, restream_id)
    }

    /// Sets an `Input`'s endpoint label by `Input` and `Endpoint` `id`.
    ///
    /// ### Result
    ///
    /// Returns `true` if the label has been set with the given `label`,
    /// `false` if it was not
    /// `null` if the `Input` or `Endpoint` doesn't exist.
    fn change_endpoint_label(
        #[graphql(description = "ID of the `Input` to be changed.")]
        id: InputId,
        #[graphql(description = "ID of the `Restream` to change.")]
        restream_id: RestreamId,
        endpoint_id: EndpointId,
        label: String,
        context: &Context,
    ) -> Option<bool> {
        if label.is_empty() {
            context.state().change_endpoint_label(
                id,
                restream_id,
                endpoint_id,
                None,
            )
        } else {
            let label_opt: Option<Label> = Label::new(label);
            if label_opt.is_some() {
                context.state().change_endpoint_label(
                    id,
                    restream_id,
                    endpoint_id,
                    label_opt,
                )
            } else {
                Some(false)
            }
        }
    }

    /// Sets a new `Output` or updates an existing one (if `id` is specified).
    ///
    /// ### Idempotency
    ///
    /// Idempotent if `id` is specified. Otherwise is non-idempotent, always
    /// creates a new `Output` and errors on the `dst` duplicates within the
    /// specified `Restream`.
    ///
    /// ### Result
    ///
    /// Returns `null` if a `Restream` with the given `restreamId` doesn't
    /// exist, or an `Output` with the given `id` doesn't exist, otherwise
    /// always returns `true`.
    fn set_output(
        #[graphql(
            description = "ID of the `Restream` to add a new `Output` to."
        )]
        restream_id: RestreamId,
        #[graphql(
            description = "Destination URL to re-stream a live stream onto.\
                           \n\n\
                           At the moment only [RTMP] and [Icecast] are \
                           supported.\
                           \n\n\
                           [Icecast]: https://icecast.org\n\
                           [RTMP]: https://en.wikipedia.org/wiki/\
                                   Real-Time_Messaging_Protocol"
        )]
        dst: OutputDstUrl,
        #[graphql(description = "Optional label to add a new `Output` with.")]
        label: Option<Label>,
        preview_url: Option<Url>,
        #[graphql(
            description = "Optional `MixinSrcUrl`s to mix into this `Output`.",
            default = Vec::new(),
        )]
        mixins: Vec<MixinSrcUrl>,
        #[graphql(description = "ID of the `Output` to be updated \
                                 rather than creating a new one.")]
        id: Option<OutputId>,
        context: &Context,
    ) -> Result<Option<bool>, graphql::Error> {
        if mixins.len() > 5 {
            return Err(graphql::Error::new("TOO_MUCH_MIXIN_URLS")
                .status(StatusCode::BAD_REQUEST)
                .message("Maximum 5 mixing URLs are allowed"));
        }
        if !mixins.is_empty() {
            let mut unique = HashSet::with_capacity(mixins.len());
            for m in &mixins {
                if let Some(dup) = unique.replace(m) {
                    return Err(graphql::Error::new("DUPLICATE_MIXIN_URL")
                        .status(StatusCode::BAD_REQUEST)
                        .message(&format!(
                            "Duplicate Output.mixin.src: {}",
                            dup,
                        )));
                }
            }
            if mixins.iter().filter(|u| u.scheme() == "ts").take(4).count() > 3
            {
                return Err(graphql::Error::new(
                    "TOO_MUCH_TEAMSPEAK_MIXIN_URLS",
                )
                .status(StatusCode::BAD_REQUEST)
                .message("Maximum 3 TeamSpeak URLs are allowed"));
            }
        }

        let existing_output = id.as_ref().and_then(|output_id| {
            context.state().get_output(restream_id, *output_id)
        });
        let mut original_volume = Volume::ORIGIN.export();
        if let Some(output) = existing_output.as_ref() {
            if !mixins.is_empty() {
                original_volume = output.volume.export();
            }
        }

        let spec = spec::v1::Output {
            id: None,
            dst,
            label,
            preview_url,
            volume: original_volume,
            mixins: mixins
                .into_iter()
                .map(|src| {
                    let delay;
                    let volume;
                    if let Some(orig_mixin) =
                        existing_output.as_ref().and_then(|val| {
                            val.mixins.iter().find(|val| val.src == src)
                        })
                    {
                        volume = orig_mixin.volume.export();
                        delay = orig_mixin.delay;
                    } else {
                        volume = Volume::ORIGIN.export();
                        delay = (src.scheme() == "ts")
                            .then(|| Delay::from_millis(3500))
                            .flatten()
                            .unwrap_or_default();
                    }
                    spec::v1::Mixin { src, volume, delay }
                })
                .collect(),
            enabled: false,
        };

        #[allow(clippy::option_if_let_else)] // due to consuming `spec`
        Ok(if let Some(id) = id {
            context.state().edit_output(restream_id, id, spec)
        } else {
            context.state().add_output(restream_id, spec)
        }
        .map_err(|e| {
            graphql::Error::new("DUPLICATE_OUTPUT_URL")
                .status(StatusCode::CONFLICT)
                .message(&e)
        })?
        .map(|_| true))
    }

    /// Removes an `Output` by its `id` from the specified `Restream`.
    ///
    /// ### Result
    ///
    /// Returns `null` if the specified `Restream`/`Output` doesn't exist,
    /// otherwise always returns `true`.
    fn remove_output(
        #[graphql(description = "ID of the `Output` to be removed.")]
        id: OutputId,
        #[graphql(
            description = "ID of the `Restream` to remove the `Output` from."
        )]
        restream_id: RestreamId,
        context: &Context,
    ) -> Option<bool> {
        context.state().remove_output(id, restream_id).map(|_| true)
    }

    /// Enables an `Output` by its `id` in the specified `Restream`.
    ///
    /// Enabled `Output` starts re-streaming a live stream to its destination.
    ///
    /// ### Result
    ///
    /// Returns `true` if an `Output` with the given `id` has been enabled,
    /// `false` if it has been enabled already, and `null` if the specified
    /// `Restream`/`Output` doesn't exist.
    fn enable_output(
        #[graphql(description = "ID of the `Output` to be enabled.")]
        id: OutputId,
        #[graphql(
            description = "ID of the `Restream` to enable the `Output` in."
        )]
        restream_id: RestreamId,
        context: &Context,
    ) -> Option<bool> {
        context.state().enable_output(id, restream_id)
    }

    /// Disables an `Output` by its `id` in the specified `Restream`.
    ///
    /// Disabled `Output` stops re-streaming a live stream to its destination.
    ///
    /// ### Result
    ///
    /// Returns `true` if an `Output` with the given `id` has been disabled,
    /// `false` if it has been disabled already, and `null` if the specified
    /// `Restream`/`Output` doesn't exist.
    fn disable_output(
        #[graphql(description = "ID of the `Output` to be disabled.")]
        id: OutputId,
        #[graphql(
            description = "ID of the `Restream` to disable the `Output` in."
        )]
        restream_id: RestreamId,
        context: &Context,
    ) -> Option<bool> {
        context.state().disable_output(id, restream_id)
    }

    /// Enables all `Output`s in the specified `Restream`.
    ///
    /// Enabled `Output`s start re-streaming a live stream to their
    /// destinations.
    ///
    /// ### Result
    ///
    /// Returns `true` if at least one `Output` has been enabled, `false` if all
    /// `Output`s have been enabled already, and `null` if the specified
    /// `Restream` doesn't exist.
    fn enable_all_outputs(
        #[graphql(
            description = "ID of the `Restream` to enable all `Output`s in."
        )]
        restream_id: RestreamId,
        context: &Context,
    ) -> Option<bool> {
        context.state().enable_all_outputs(restream_id)
    }

    /// Disables all `Output`s in the specified `Restream`.
    ///
    /// Disabled `Output`s stop re-streaming a live stream to their
    /// destinations.
    ///
    /// ### Result
    ///
    /// Returns `true` if at least one `Output` has been disabled, `false` if
    /// all `Output`s have been disabled already, and `null` if the specified
    /// `Restream` doesn't exist.
    fn disable_all_outputs(
        #[graphql(
            description = "ID of the `Restream` to disable all `Output`s in."
        )]
        restream_id: RestreamId,
        context: &Context,
    ) -> Option<bool> {
        context.state().disable_all_outputs(restream_id)
    }

    /// Disables all `Output`s in all `Restream`s.
    ///
    /// Disabled `Output`s stop re-streaming a live stream to their
    /// destinations.
    ///
    /// ### Result
    ///
    /// Returns `true` if at least one `Output` has been disabled, `false` if
    /// all `Output`s have been disabled already or there are no outputs
    fn disable_all_outputs_of_restreams(context: &Context) -> bool {
        context.state().disable_all_outputs_of_restreams()
    }

    /// Enables all `Output`s in all `Restream`s.
    ///
    /// Enabled `Output`s start re-streaming a live stream to their
    /// destinations.
    ///
    /// ### Result
    ///
    /// Returns `true` if at least one `Output` has been enabled, `false` if all
    /// `Output`s have been enabled already or there are no outputs
    fn enables_all_outputs_of_restreams(context: &Context) -> bool {
        context.state().enable_all_outputs_of_restreams()
    }

    /// Tunes a `Volume` rate of the specified `Output` or one of its `Mixin`s.
    ///
    /// ### Result
    ///
    /// Returns `true` if a `Volume` rate has been changed, `false` if it has
    /// the same value already, or `null` if the specified `Output` or `Mixin`
    /// doesn't exist.
    fn tune_volume(
        #[graphql(
            description = "ID of the `Restream` to tune the `Output` in."
        )]
        restream_id: RestreamId,
        #[graphql(description = "ID of the tuned `Output`.")]
        output_id: OutputId,
        #[graphql(description = "Optional ID of the tuned `Mixin`.\
                                \n\n\
                                If set, then tunes the `Mixin` rather than \
                                the `Output`.")]
        mixin_id: Option<MixinId>,
        #[graphql(description = "Volume rate in percents to be set.")]
        level: VolumeLevel,
        muted: bool,
        context: &Context,
    ) -> Option<bool> {
        context.state().tune_volume(
            restream_id,
            output_id,
            mixin_id,
            Volume { level, muted },
        )
    }

    /// Tunes a `Delay` of the specified `Mixin` before mix it into its
    /// `Output`.
    ///
    /// ### Result
    ///
    /// Returns `true` if a `Delay` has been changed, `false` if it has the same
    /// value already, or `null` if the specified `Output` or `Mixin` doesn't
    /// exist.
    fn tune_delay(
        #[graphql(
            description = "ID of the `Restream` to tune the the `Mixin` in."
        )]
        restream_id: RestreamId,
        #[graphql(description = "ID of the `Output` of the tuned `Mixin`.")]
        output_id: OutputId,
        #[graphql(description = "ID of the tuned `Mixin`.")] mixin_id: MixinId,
        #[graphql(description = "Number of milliseconds to delay \
                                 the `Mixin` before mix it into its `Output`.")]
        delay: Delay,
        context: &Context,
    ) -> Option<bool> {
        context
            .state()
            .tune_delay(restream_id, output_id, mixin_id, delay)
    }

    /// Removes the specified recorded file.
    ///
    /// ### Result
    ///
    /// Returns `true` if the specified recorded file was removed, otherwise
    /// `false` if nothing changes.
    async fn remove_dvr_file(
        #[graphql(
            description = "Relative path of the recorded file to be removed.\
                           \n\n \
                           Use the exact value returned by `Query.dvrFiles`."
        )]
        path: String,
    ) -> Result<bool, graphql::Error> {
        if path.starts_with('/') || path.contains("../") {
            return Err(graphql::Error::new("INVALID_DVR_FILE_PATH")
                .status(StatusCode::BAD_REQUEST)
                .message(&format!("Invalid DVR file path: {}", path)));
        }

        Ok(dvr::Storage::global().remove_file(path).await)
    }

    /// Sets or unsets the password to protect this GraphQL API with.
    ///
    /// Once password is set, any subsequent requests to this GraphQL API should
    /// perform [HTTP Basic auth][1], where any username is allowed, but the
    /// password should match the one being set.
    ///
    /// ### Result
    ///
    /// Returns `true` if password has been changed or unset, otherwise `false`
    /// if nothing changes.
    ///
    /// [1]: https://en.wikipedia.org/wiki/Basic_access_authentication
    fn set_password(
        #[graphql(description = "New password to be set. \
                                 In `null` then unsets the current password.")]
        new: Option<String>,
        #[graphql(description = "Old password for authorization, \
                                 if it was set previously.")]
        old: Option<String>,
        kind: Option<PasswordKind>,
        context: &Context,
    ) -> Result<bool, graphql::Error> {
        static HASH_CFG: Lazy<argon2::Config<'static>> =
            Lazy::new(argon2::Config::default);

        let settings = context.state().settings.get_cloned();
        let hash = match kind {
            None | Some(PasswordKind::Main) => settings.password_hash,
            Some(PasswordKind::Output) => settings.password_output_hash,
        };

        if let Some(hash) = &hash {
            match old {
                None => {
                    return Err(graphql::Error::new("NO_OLD_PASSWORD")
                        .status(StatusCode::FORBIDDEN)
                        .message("Old password required for this action"))
                }
                Some(pass) => {
                    if !argon2::verify_encoded(hash, pass.as_bytes()).unwrap() {
                        return Err(graphql::Error::new("WRONG_OLD_PASSWORD")
                            .status(StatusCode::FORBIDDEN)
                            .message("Wrong old password specified"));
                    }
                }
            }
        }

        if hash.is_none() && new.is_none() {
            return Ok(false);
        }

        let new_hash = new.map(|v| {
            argon2::hash_encoded(
                v.as_bytes(),
                &rand::thread_rng().gen::<[u8; 32]>(),
                &*HASH_CFG,
            )
            .unwrap()
        });

        let mut settings = context.state().settings.lock_mut();
        match kind {
            None | Some(PasswordKind::Main) => {
                settings.password_hash = new_hash;
            }
            Some(PasswordKind::Output) => {
                settings.password_output_hash = new_hash;
            }
        };

        Ok(true)
    }

    /// Sets settings of the server
    ///
    /// ### Result
    ///
    /// Returns `false` if title does not pass validation for max allowed
    /// characters length. Otherwise returns `true`
    fn set_settings(
        #[graphql(description = "Title for the server")] title: Option<String>,
        #[graphql(description = "Whether do we need to confirm deletion \
                                 of inputs and outputs")]
        delete_confirmation: Option<bool>,
        #[graphql(
            description = "Whether do we need to confirm enabling/disabling \
                           of inputs or outputs"
        )]
        enable_confirmation: Option<bool>,
        google_api_key: Option<String>,
        max_files_in_playlist: Option<NumberOfItems>,
        context: &Context,
    ) -> Result<bool, graphql::Error> {
        // Validate title
        let value = title.unwrap_or_default();
        if value.len() > 70 {
            return Err(graphql::Error::new("WRONG_TITLE_LENGTH")
                .status(StatusCode::BAD_REQUEST)
                .message("Title exceeds max allowed length of 70 characters"));
        }

        let mut settings = context.state().settings.lock_mut();
        settings.title = Some(value);
        settings.delete_confirmation = delete_confirmation;
        settings.enable_confirmation = enable_confirmation;
        settings.google_api_key = google_api_key;
        settings.max_files_in_playlist = max_files_in_playlist;
        Ok(true)
    }
}

/// Root of all [GraphQL queries][1] in the [`Schema`].
///
/// [1]: https://spec.graphql.org/June2018/#sec-Root-Operation-Types
#[derive(Clone, Copy, Debug)]
pub struct QueriesRoot;

#[graphql_object(name = "Query", context = Context)]
impl QueriesRoot {
    /// Returns the current `Info` parameters of this server.
    fn info(context: &Context) -> Info {
        let settings = context.state().settings.get_cloned();
        Info {
            public_host: context.config().public_host.clone().unwrap(),
            password_hash: settings.password_hash,
            password_output_hash: settings.password_output_hash,
            title: settings.title,
            delete_confirmation: settings.delete_confirmation,
            enable_confirmation: settings.enable_confirmation,
            google_api_key: settings.google_api_key,
            max_files_in_playlist: settings.max_files_in_playlist,
        }
    }

    /// Returns the current `ServerInfo`
    fn server_info(context: &Context) -> ServerInfo {
        let info = context.state().server_info.get_cloned();
        ServerInfo {
            cpu_usage: info.cpu_usage,
            ram_total: info.ram_total,
            ram_free: info.ram_free,
            tx_delta: info.tx_delta,
            rx_delta: info.rx_delta,
            error_msg: info.error_msg,
        }
    }

    /// Returns all the `Restream`s happening on this server.
    fn all_restreams(context: &Context) -> Vec<Restream> {
        context.state().restreams.get_cloned()
    }

    /// Returns list of recorded files of the specified `Output`.
    ///
    /// If returned list is empty, the there is no recorded files for the
    /// specified `Output`.
    ///
    /// Each recorded file is represented as a relative path on [SRS] HTTP
    /// server in `dvr/` directory, so the download link should look like this:
    /// ```ignore
    /// http://my.host:8080/dvr/returned/file/path.flv
    /// ```
    ///
    /// [SRS]: https://github.com/ossrs/srs
    async fn dvr_files(
        #[graphql(
            description = "ID of the `Output` to return recorded files of."
        )]
        id: OutputId,
    ) -> Vec<String> {
        dvr::Storage::global().list_files(id).await
    }

    /// Returns `Restream`s happening on this server and identifiable by the
    /// given `ids` in an exportable JSON format.
    ///
    /// If no `ids` specified, then returns all the `Restream`s happening on
    /// this server at the moment.
    fn export(
        #[graphql(
            description = "IDs of `Restream`s to be exported. \n\n \
                           If empty, then all the `Restream`s \
                           will be exported.",
            default = Vec::new(),
        )]
        ids: Vec<RestreamId>,
        context: &Context,
    ) -> Result<Option<String>, graphql::Error> {
        let settings = context.state().settings.get_cloned().export();
        let restreams = context
            .state()
            .restreams
            .get_cloned()
            .into_iter()
            .filter_map(|r| {
                (ids.is_empty() || ids.contains(&r.id)).then(|| r.export())
            })
            .collect::<Vec<_>>();
        (!restreams.is_empty())
            .then(|| {
                let spec: Spec = spec::v1::Spec {
                    settings: Some(settings),
                    restreams,
                }
                .into();
                serde_json::to_string(&spec).map_err(|e| {
                    anyhow!("Failed to JSON-serialize spec: {}", e).into()
                })
            })
            .transpose()
    }
}

/// Root of all [GraphQL subscriptions][1] in the [`Schema`].
///
/// [1]: https://spec.graphql.org/June2018/#sec-Root-Operation-Types
#[derive(Clone, Copy, Debug)]
pub struct SubscriptionsRoot;

#[graphql_subscription(name = "Subscription", context = Context)]
impl SubscriptionsRoot {
    /// Subscribes to updates of `Info` parameters of this server.
    async fn info(context: &Context) -> BoxStream<'static, Info> {
        let public_host = context.config().public_host.clone().unwrap();
        context
            .state()
            .settings
            .signal_cloned()
            .dedupe_cloned()
            .map(move |h| Info {
                public_host: public_host.clone(),
                password_hash: h.password_hash,
                password_output_hash: h.password_output_hash,
                title: h.title,
                delete_confirmation: h.delete_confirmation,
                enable_confirmation: h.enable_confirmation,
                google_api_key: h.google_api_key,
                max_files_in_playlist: h.max_files_in_playlist,
            })
            .to_stream()
            .boxed()
    }

    /// Subscribes to updates of `ServerInfo` parameters of this server.
    async fn server_info(context: &Context) -> BoxStream<'static, ServerInfo> {
        context
            .state()
            .server_info
            .signal_cloned()
            .dedupe_cloned()
            .to_stream()
            .boxed()
    }

    /// Subscribes to updates of all `Restream`s happening on this server.
    async fn all_restreams(
        context: &Context,
    ) -> BoxStream<'static, Vec<Restream>> {
        context
            .state()
            .restreams
            .signal_cloned()
            .dedupe_cloned()
            .to_stream()
            .boxed()
    }

    async fn files(
        context: &Context,
    ) -> BoxStream<'static, Vec<LocalFileInfo>> {
        context
            .state()
            .files
            .signal_cloned()
            .dedupe_cloned()
            .to_stream()
            .boxed()
    }

    async fn restream(
        id: RestreamId,
        context: &Context,
    ) -> BoxStream<'static, Option<RestreamWithParent>> {
        let public_host = context.config().public_host.clone().unwrap();
        context
            .state()
            .restreams
            .signal_cloned()
            .filter_map(move |vec| {
                let restream = vec.iter().find(|r| r.id == id);
                let parent = restream
                    .map(|restream| {
                        vec.iter().find_map(|r| {
                            r.outputs
                                .iter()
                                .find(|o| {
                                    o.dst
                                        .is_address_of_restream(
                                            &restream.key,
                                            &public_host,
                                        )
                                        .unwrap_or(false)
                                })
                                .map(|out| RestreamParent {
                                    restream: r.clone(),
                                    output_id: out.id,
                                })
                        })
                    })
                    .flatten();

                if restream.is_some() {
                    Some(RestreamWithParent {
                        restream: restream.unwrap().clone(),
                        parent,
                    })
                } else {
                    None
                }
            })
            .dedupe_cloned()
            .to_stream()
            .boxed()
    }
}

/// Information about parameters that this server operates with.
#[derive(Clone, Debug, GraphQLObject)]
pub struct Info {
    /// Host that this server is reachable via in public.
    ///
    /// Use it for constructing URLs to this server.
    pub public_host: String,

    /// Title of the server
    pub title: Option<String>,

    /// Whether do we need to confirm deletion of inputs and outputs
    pub delete_confirmation: Option<bool>,

    /// Whether do we need to confirm enabling/disabling of inputs or outputs
    pub enable_confirmation: Option<bool>,

    /// [Argon2] hash of the password that this server's GraphQL API is
    /// protected with, if any.
    ///
    /// Non-`null` value means that any request to GraphQL API should perform
    /// [HTTP Basic auth][1]. Any username is allowed, but the password should
    /// match this hash.
    ///
    /// [Argon2]: https://en.wikipedia.org/wiki/Argon2
    /// [1]: https://en.wikipedia.org/wiki/Basic_access_authentication
    pub password_hash: Option<String>,

    /// Password hash for single output application
    pub password_output_hash: Option<String>,

    /// Google API key for file downloading
    pub google_api_key: Option<String>,

    /// Max number of files allowed in [Restream]'s playlist
    /// This value can be overwritten by the similar setting
    /// on a particular [Restream]
    pub max_files_in_playlist: Option<NumberOfItems>,
}

/// Restream with its source output if it has any
#[derive(Clone, Debug, GraphQLObject, PartialEq, Eq)]
pub struct RestreamWithParent {
    /// Restream info
    restream: Restream,

    /// Restream parent if it has any
    parent: Option<RestreamParent>,
}

/// Restream parent which contains output that streams to the current restream
#[derive(Clone, Debug, GraphQLObject, PartialEq, Eq)]
pub struct RestreamParent {
    /// parent restream
    restream: Restream,

    /// output ID of the parent restream output that streams to the child
    output_id: OutputId,
}<|MERGE_RESOLUTION|>--- conflicted
+++ resolved
@@ -6,12 +6,8 @@
 
 use actix_web::http::StatusCode;
 use anyhow::anyhow;
-<<<<<<< HEAD
+use futures::{stream::BoxStream, StreamExt};
 use ephyr_log::log;
-use futures::stream::BoxStream;
-=======
-use futures::{stream::BoxStream, StreamExt};
->>>>>>> d4c71e31
 use futures_signals::signal::SignalExt as _;
 use juniper::{graphql_object, graphql_subscription, GraphQLObject, RootNode};
 use once_cell::sync::Lazy;
@@ -146,6 +142,10 @@
         )]
         backup_src: Option<InputSrcUrl>,
         #[graphql(
+            description = "Google drive file ID for failover file endpoint."
+        )]
+        file_id: Option<String>,
+        #[graphql(
             description = "Indicator whether the `Restream` should have a \
                                backup endpoint for a live stream.",
             default = false
@@ -155,28 +155,16 @@
             description = "Indicator whether the `Restream` should have an \
                            additional endpoint for serving a live stream via \
                            HLS.",
-<<<<<<< HEAD
-            default = false,
-        ),
-        id(description = "ID of the `Restream` to be updated rather than \
-                          creating a new one."),
-    ))]
-    fn set_restream(
-        key: RestreamKey,
-        label: Option<Label>,
-        src: Option<InputSrcUrl>,
-        backup_src: Option<InputSrcUrl>,
-        file_id: Option<String>,
-        with_backup: bool,
+            default = false
+        )]
         with_hls: bool,
+        #[graphql(
+            description = "Override for global maximum for files in \
+                           playlist"
+        )]
         max_files_in_playlist: Option<NumberOfItems>,
-=======
-            default = false
-        )]
-        with_hls: bool,
         #[graphql(description = "ID of the `Restream` to be updated \
                                  rather than creating a new one.")]
->>>>>>> d4c71e31
         id: Option<RestreamId>,
         context: &Context,
     ) -> Result<Option<bool>, graphql::Error> {
@@ -778,7 +766,8 @@
         restream_id: RestreamId,
         #[graphql(description = "ID of the `Output` of the tuned `Mixin`.")]
         output_id: OutputId,
-        #[graphql(description = "ID of the tuned `Mixin`.")] mixin_id: MixinId,
+        #[graphql(description = "ID of the tuned `Mixin`.")]
+        mixin_id: MixinId,
         #[graphql(description = "Number of milliseconds to delay \
                                  the `Mixin` before mix it into its `Output`.")]
         delay: Delay,
@@ -893,7 +882,8 @@
     /// Returns `false` if title does not pass validation for max allowed
     /// characters length. Otherwise returns `true`
     fn set_settings(
-        #[graphql(description = "Title for the server")] title: Option<String>,
+        #[graphql(description = "Title for the server")]
+        title: Option<String>,
         #[graphql(description = "Whether do we need to confirm deletion \
                                  of inputs and outputs")]
         delete_confirmation: Option<bool>,
@@ -902,7 +892,9 @@
                            of inputs or outputs"
         )]
         enable_confirmation: Option<bool>,
+        #[graphql(description = "Google API key for google drive access")]
         google_api_key: Option<String>,
+        #[graphql(description = "Maximum number of files in playlist")]
         max_files_in_playlist: Option<NumberOfItems>,
         context: &Context,
     ) -> Result<bool, graphql::Error> {
