--- conflicted
+++ resolved
@@ -244,13 +244,6 @@
         let result = if let Some(id) = id {
             context.state().edit_restream(id, spec)
         } else {
-<<<<<<< HEAD
-            context.state().add_restream(spec).map(Some)
-        }
-            .tap(|_| {
-                let mut commands = context.state().file_commands.lock_mut();
-                commands.push(FileCommand::ListOfFilesChanged);
-=======
             context.state().add_restream(spec)
         };
 
@@ -258,18 +251,12 @@
             .tap(|_| {
                 let mut commands = context.state().file_commands.lock_mut();
                 commands.push(FileCommand::FileAddedOrRemoved);
->>>>>>> dd31ed56
             })
             .map_err(|e| {
                 graphql::Error::new("DUPLICATE_RESTREAM_KEY")
                     .status(StatusCode::CONFLICT)
                     .message(&e)
-<<<<<<< HEAD
-            })?
-            .map(|_| true))
-=======
             })
->>>>>>> dd31ed56
     }
 
     /// Force download file from Google Drive by it's id
@@ -829,15 +816,6 @@
             context.state().edit_output(restream_id, id, spec)
         } else {
             context.state().add_output(restream_id, spec)
-<<<<<<< HEAD
-        }
-            .map_err(|e| {
-                graphql::Error::new("DUPLICATE_OUTPUT_URL")
-                    .status(StatusCode::CONFLICT)
-                    .message(&e)
-            })?
-            .map(|_| true))
-=======
         };
 
         result.map_err(|e| {
@@ -845,7 +823,6 @@
                 .status(StatusCode::CONFLICT)
                 .message(&e)
         })
->>>>>>> dd31ed56
     }
 
     /// Removes an `Output` by its `id` from the specified `Restream`.
