//! Client [GraphQL] API providing application usage.
//!
//! [GraphQL]: https://graphql.com

use std::collections::HashSet;

use actix_web::http::StatusCode;
use anyhow::anyhow;
use ephyr_log::log;
use futures::{stream::BoxStream, StreamExt};
use futures_signals::signal::SignalExt as _;
use juniper::{graphql_object, graphql_subscription, GraphQLObject, RootNode};
use once_cell::sync::Lazy;
use rand::Rng as _;

use crate::{
    api::graphql,
    dvr, spec,
    state::{
        Delay, InputEndpointKind, InputId, InputKey, InputSrcUrl, Label,
        MixinId, MixinSrcUrl, OutputDstUrl, OutputId, PasswordKind, Restream,
        RestreamId, RestreamKey, Volume,
    },
    Spec,
};

use super::Context;
use crate::{
    file_manager::{get_video_list_from_gdrive_folder, LocalFileInfo},
    state::{EndpointId, NumberOfItems, ServerInfo, VolumeLevel},
};
use url::Url;

/// Schema of `Restreamer` app.
pub type Schema =
    RootNode<'static, QueriesRoot, MutationsRoot, SubscriptionsRoot>;

/// Constructs and returns new [`Schema`], ready for use.
#[inline]
#[must_use]
pub fn schema() -> Schema {
    Schema::new(QueriesRoot, MutationsRoot, SubscriptionsRoot)
}

/// Root of all [GraphQL mutations][1] in the [`Schema`].
///
/// [1]: https://spec.graphql.org/June2018/#sec-Root-Operation-Types
#[derive(Clone, Copy, Debug)]
pub struct MutationsRoot;

#[graphql_object(name = "Mutation", context = Context)]
impl MutationsRoot {
    /// Applies the specified JSON `spec` of `Restream`s to this server.
    ///
    /// If `replace` is `true` then replaces all the existing `Restream`s with
    /// the one defined by the `spec`. Otherwise, merges the `spec` with
    /// existing `Restream`s.
    ///
    /// ### Result
    ///
    /// Returns `null` if a `Restream` with the given `id` doesn't exist,
    /// otherwise always returns `true`.
    fn import(
        #[graphql(desc = "JSON spec obtained with `export` query.")]
        spec: String,
        #[graphql(
            description = "Indicator whether the `spec` should replace \
                           existing definitions.",
            default = false
        )]
        replace: bool,
        #[graphql(
            description = "Optional ID of a concrete `Restream` to apply \
                           the `spec` to without touching other `Restream`s."
        )]
        restream_id: Option<RestreamId>,
        context: &Context,
    ) -> Result<Option<bool>, graphql::Error> {
        let spec = serde_json::from_str::<Spec>(&spec)?.into_v1();

        Ok(if let Some(id) = restream_id {
            let spec = (spec.restreams.len() == 1)
                .then(|| spec.restreams.into_iter().next())
                .flatten()
                .ok_or_else(|| {
                    graphql::Error::new("INVALID_SPEC")
                        .status(StatusCode::BAD_REQUEST)
                        .message(
                            "JSON spec should contain exactly one Restream",
                        )
                })?;
            #[allow(clippy::manual_find_map)]
            // due to moving `spec` inside closure
            context
                .state()
                .restreams
                .lock_mut()
                .iter_mut()
                .find(|r| r.id == id)
                .map(|r| {
                    r.apply(spec, replace);
                    true
                })
        } else {
            context.state().apply(spec, replace);
            Some(true)
        })
    }

    /// Sets a new `Restream` or updates an existing one (if `id` is specified).
    ///
    /// ### Idempotency
    ///
    /// Idempotent if `id` is specified. Otherwise is non-idempotent, always
    /// creates a new `Restream` and errors on the `key` duplicates.
    ///
    /// ### Result
    ///
    /// Returns `null` if a `Restream` with the given `id` doesn't exist,
    /// otherwise always returns `true`.
    #[allow(clippy::too_many_arguments)]
    fn set_restream(
        #[graphql(description = "Unique key to set the `Restream` with.")]
        key: RestreamKey,
        #[graphql(description = "Optional label to set the `Restream` with.")]
        label: Option<Label>,
        #[graphql(description = "URL to pull a live stream from.\
                           \n\n\
                           If not specified then `Restream` will await for a \
                           live stream being pushed to its endpoint.")]
        src: Option<InputSrcUrl>,
        #[graphql(
            description = "URL to pull a live stream from for a backup \
                           endpoint.\
                           \n\n\
                           If not specified then `Restream` will await for a \
                           live stream being pushed to its backup endpoint.\
                           \n\n\
                           Has no effect if `withBackup` argument is not \
                           `true`."
        )]
        backup_src: Option<InputSrcUrl>,
        #[graphql(
            description = "Google drive file ID for failover file endpoint."
        )]
        file_id: Option<String>,
        #[graphql(
            description = "Indicator whether the `Restream` should have a \
                               backup endpoint for a live stream.",
            default = false
        )]
        with_backup: bool,
        #[graphql(
            description = "Indicator whether the `Restream` should have an \
                           additional endpoint for serving a live stream via \
                           HLS.",
            default = false
        )]
        with_hls: bool,
        #[graphql(description = "Override for global maximum for files in \
<<<<<<< HEAD
                           playlist")]
=======
                                 playlist")]
>>>>>>> e21428bc
        max_files_in_playlist: Option<NumberOfItems>,
        #[graphql(description = "ID of the `Restream` to be updated \
                                 rather than creating a new one.")]
        id: Option<RestreamId>,
        context: &Context,
    ) -> Result<Option<bool>, graphql::Error> {
        let input_src = if with_backup {
            let mut inputs = vec![spec::v1::Input {
                id: None,
                key: InputKey::new("main").unwrap(),
                endpoints: vec![spec::v1::InputEndpoint {
                    kind: InputEndpointKind::Rtmp,
                    label: None,
                    file_id: None,
                }],
                src: src.map(spec::v1::InputSrc::RemoteUrl),
                enabled: true,
            }];

            if file_id.is_some() {
                inputs.push(spec::v1::Input {
                    id: None,
                    key: InputKey::new("backup").unwrap(),
                    endpoints: vec![spec::v1::InputEndpoint {
                        kind: InputEndpointKind::File,
                        label: None,
                        file_id,
                    }],
                    src: None,
                    enabled: true,
                });
            } else {
                inputs.push(spec::v1::Input {
                    id: None,
                    key: InputKey::new("backup").unwrap(),
                    endpoints: vec![spec::v1::InputEndpoint {
                        kind: InputEndpointKind::Rtmp,
                        label: None,
                        file_id: None,
                    }],
                    src: backup_src.map(spec::v1::InputSrc::RemoteUrl),
                    enabled: true,
                });
            }
            Some(spec::v1::InputSrc::FailoverInputs(inputs))
        } else {
            src.map(spec::v1::InputSrc::RemoteUrl)
        };

        let mut endpoints = vec![spec::v1::InputEndpoint {
            kind: InputEndpointKind::Rtmp,
            label: None,
            file_id: None,
        }];
        if with_hls {
            endpoints.push(spec::v1::InputEndpoint {
                kind: InputEndpointKind::Hls,
                label: None,
                file_id: None,
            });
        }

        let spec = spec::v1::Restream {
            id: None,
            key,
            label,
            max_files_in_playlist,
            input: spec::v1::Input {
                id: None,
                key: InputKey::new("origin").unwrap(),
                endpoints,
                src: input_src,
                enabled: true,
            },
            outputs: vec![],
        };

        #[allow(clippy::option_if_let_else)] // due to consuming `spec`
        Ok(if let Some(id) = id {
            context.state().edit_restream(id, spec)
        } else {
            context.state().add_restream(spec).map(Some)
        }
        .map_err(|e| {
            graphql::Error::new("DUPLICATE_RESTREAM_KEY")
                .status(StatusCode::CONFLICT)
                .message(&e)
        })?
        .map(|_| true))
    }

    /// Removes a `Restream` by its `id`.
    ///
    /// ### Result
    ///
    /// Returns `null` if `Restream` with the given `id` doesn't exist,
    /// otherwise always returns `true`.
    fn remove_restream(
        #[graphql(description = "ID of the `Restream` to be removed.")]
        id: RestreamId,
        context: &Context,
    ) -> Option<bool> {
        context.state().remove_restream(id)?;
        Some(true)
    }

    /// Enables a `Restream` by its `id`.
    ///
    /// Enabled `Restream` is allowed to accept or pull a live stream.
    ///
    /// ### Result
    ///
    /// Returns `true` if a `Restream` with the given `id` has been enabled,
    /// `false` if it has been enabled already, and `null` if it doesn't exist.
    fn enable_restream(
        #[graphql(description = "ID of the `Restream` to be enabled.")]
        id: RestreamId,
        context: &Context,
    ) -> Option<bool> {
        context.state().enable_restream(id)
    }

    /// Disables a `Restream` by its `id`.
    ///
    /// Disabled `Restream` stops all on-going re-streaming processes and is not
    /// allowed to accept or pull a live stream.
    ///
    /// ### Result
    ///
    /// Returns `true` if a `Restream` with the given `id` has been disabled,
    /// `false` if it has been disabled already, and `null` if it doesn't exist.
    fn disable_restream(
        #[graphql(description = "ID of the `Restream` to be disabled.")]
        id: RestreamId,
        context: &Context,
    ) -> Option<bool> {
        context.state().disable_restream(id)
    }

    fn set_playlist(
        restream_id: RestreamId,
        playlist: Vec<String>,
        context: &Context,
    ) -> Option<bool> {
        context.state().restreams.lock_mut().iter_mut().find_map(
            |restream| {
                (restream.id == restream_id).then(|| {
                    restream.playlist.queue = playlist
                        .iter()
                        .filter_map(|order_id| {
                            restream
                                .playlist
                                .queue
                                .iter()
                                .find(|f| f.file_id == *order_id)
                        })
<<<<<<< HEAD
                        .map(|v| v.clone())
                        .collect()
                })
            },
        )?;
        return Some(true);
=======
                        .cloned()
                        .collect();
                })
            },
        )?;
        Some(true)
>>>>>>> e21428bc
    }

    fn stop_playing_file_from_playlist(
        restream_id: RestreamId,
        context: &Context,
    ) -> Option<bool> {
        context
            .state()
            .restreams
            .lock_mut()
            .iter_mut()
            .find_map(|r| {
                (r.id == restream_id).then(|| {
                    r.playlist.currently_playing_file = None;
                })
            })?;

        Some(true)
    }

    /// Starts playing file if it's found in playlist of any of `[Restream]`
    ///
    /// Returns `true` if file was found in any of existing `[Restream]`s
    /// and `false` if no such file were found  
    fn broadcast_play_file(
        #[graphql(description = "file identity")] file_id: String,
        context: &Context,
    ) -> Option<bool> {
        let mut has_found = false;
        context
            .state()
            .restreams
            .lock_mut()
            .iter_mut()
            .for_each(|r| {
                let found =
                    r.playlist.queue.iter().find(|f| f.file_id == file_id);

                if found.is_some() {
                    r.playlist.currently_playing_file = found.cloned();
                    has_found = true;
                }
            });

        Some(has_found)
    }

    /// Starts playing the provided file from playlist
    fn play_file_from_playlist(
        restream_id: RestreamId,
        file_id: String,
        context: &Context,
    ) -> Option<bool> {
        context
            .state()
            .restreams
            .lock_mut()
            .iter_mut()
            .find_map(|r| {
                (r.id == restream_id).then(|| {
                    r.playlist.currently_playing_file = r
                        .playlist
                        .queue
                        .iter()
                        .find(|f| f.file_id == file_id)
                        .cloned();
                })
            })?;

        Some(true)
    }

    /// Sends request to Google API and appends found files to the provided
    /// restream's playlist.
    async fn get_playlist_from_gdrive(
        restream_id: RestreamId,
        folder_id: String,
        context: &Context,
    ) -> Result<Option<bool>, graphql::Error> {
        let api_key = context
            .state()
            .settings
            .lock_mut()
            .google_api_key
            .clone()
<<<<<<< HEAD
            .ok_or(
                graphql::Error::new("NO_API_KEY")
                    .status(StatusCode::UNAUTHORIZED)
                    .message("No API key"),
            )?;
=======
            .ok_or_else(|| {
                graphql::Error::new("NO_API_KEY")
                    .status(StatusCode::UNAUTHORIZED)
                    .message("No API key")
            })?;
>>>>>>> e21428bc
        let result =
            get_video_list_from_gdrive_folder(&api_key, &folder_id).await;
        if let Ok(playlist_files) = result {
            context
                .state()
                .restreams
                .lock_mut()
                .iter_mut()
                .find(|r| r.id == restream_id)
                .ok_or_else(|| {
                    graphql::Error::new("UNKNOWN_RESTREAM")
<<<<<<< HEAD
                        .message("Could not find restream with provided ID"),
                )?
=======
                        .message("Could not find restream with provided ID")
                })?
>>>>>>> e21428bc
                .playlist
                .apply(playlist_files);

            Ok(Some(true))
        } else {
            let err = result.err().unwrap();
            log::error!("{}", &err);
            Err(graphql::Error::new(err))
        }
    }

    /// Enables an `Input` by its `id`.
    ///
    /// Enabled `Input` is allowed to accept or pull a live stream.
    ///
    /// ### Result
    ///
    /// Returns `true` if an `Input` with the given `id` has been enabled,
    /// `false` if it has been enabled already, and `null` if it doesn't exist.
    fn enable_input(
        #[graphql(description = "ID of the `Input` to be enabled.")]
        id: InputId,
        #[graphql(
            description = "ID of the `Restream` to enable the `Input` in."
        )]
        restream_id: RestreamId,
        context: &Context,
    ) -> Option<bool> {
        context.state().enable_input(id, restream_id)
    }

    /// Disables an `Input` by its `id`.
    ///
    /// Disabled `Input` stops all on-going re-streaming processes and is not
    /// allowed to accept or pull a live stream.
    ///
    /// ### Result
    ///
    /// Returns `true` if an `Input` with the given `id` has been disabled,
    /// `false` if it has been disabled already, and `null` if it doesn't exist.
    fn disable_input(
        #[graphql(description = "ID of the `Input` to be disabled.")]
        id: InputId,
        #[graphql(
            description = "ID of the `Restream` to disable the `Input` in."
        )]
        restream_id: RestreamId,
        context: &Context,
    ) -> Option<bool> {
        context.state().disable_input(id, restream_id)
    }

    /// Sets an `Input`'s endpoint label by `Input` and `Endpoint` `id`.
    ///
    /// ### Result
    ///
    /// Returns `true` if the label has been set with the given `label`,
    /// `false` if it was not
    /// `null` if the `Input` or `Endpoint` doesn't exist.
    fn change_endpoint_label(
        #[graphql(description = "ID of the `Input` to be changed.")]
        id: InputId,
        #[graphql(description = "ID of the `Restream` to change.")]
        restream_id: RestreamId,
        endpoint_id: EndpointId,
        label: String,
        context: &Context,
    ) -> Option<bool> {
        if label.is_empty() {
            context.state().change_endpoint_label(
                id,
                restream_id,
                endpoint_id,
                None,
            )
        } else {
            let label_opt: Option<Label> = Label::new(label);
            if label_opt.is_some() {
                context.state().change_endpoint_label(
                    id,
                    restream_id,
                    endpoint_id,
                    label_opt,
                )
            } else {
                Some(false)
            }
        }
    }

    /// Sets a new `Output` or updates an existing one (if `id` is specified).
    ///
    /// ### Idempotency
    ///
    /// Idempotent if `id` is specified. Otherwise is non-idempotent, always
    /// creates a new `Output` and errors on the `dst` duplicates within the
    /// specified `Restream`.
    ///
    /// ### Result
    ///
    /// Returns `null` if a `Restream` with the given `restreamId` doesn't
    /// exist, or an `Output` with the given `id` doesn't exist, otherwise
    /// always returns `true`.
    fn set_output(
        #[graphql(
            description = "ID of the `Restream` to add a new `Output` to."
        )]
        restream_id: RestreamId,
        #[graphql(
            description = "Destination URL to re-stream a live stream onto.\
                           \n\n\
                           At the moment only [RTMP] and [Icecast] are \
                           supported.\
                           \n\n\
                           [Icecast]: https://icecast.org\n\
                           [RTMP]: https://en.wikipedia.org/wiki/\
                                   Real-Time_Messaging_Protocol"
        )]
        dst: OutputDstUrl,
        #[graphql(description = "Optional label to add a new `Output` with.")]
        label: Option<Label>,
        preview_url: Option<Url>,
        #[graphql(
            description = "Optional `MixinSrcUrl`s to mix into this `Output`.",
            default = Vec::new(),
        )]
        mixins: Vec<MixinSrcUrl>,
        #[graphql(description = "ID of the `Output` to be updated \
                                 rather than creating a new one.")]
        id: Option<OutputId>,
        context: &Context,
    ) -> Result<Option<bool>, graphql::Error> {
        if mixins.len() > 5 {
            return Err(graphql::Error::new("TOO_MUCH_MIXIN_URLS")
                .status(StatusCode::BAD_REQUEST)
                .message("Maximum 5 mixing URLs are allowed"));
        }
        if !mixins.is_empty() {
            let mut unique = HashSet::with_capacity(mixins.len());
            for m in &mixins {
                if let Some(dup) = unique.replace(m) {
                    return Err(graphql::Error::new("DUPLICATE_MIXIN_URL")
                        .status(StatusCode::BAD_REQUEST)
                        .message(&format!(
                            "Duplicate Output.mixin.src: {}",
                            dup,
                        )));
                }
            }
            if mixins.iter().filter(|u| u.scheme() == "ts").take(4).count() > 3
            {
                return Err(graphql::Error::new(
                    "TOO_MUCH_TEAMSPEAK_MIXIN_URLS",
                )
                .status(StatusCode::BAD_REQUEST)
                .message("Maximum 3 TeamSpeak URLs are allowed"));
            }
        }

        let existing_output = id.as_ref().and_then(|output_id| {
            context.state().get_output(restream_id, *output_id)
        });
        let mut original_volume = Volume::ORIGIN.export();
        if let Some(output) = existing_output.as_ref() {
            if !mixins.is_empty() {
                original_volume = output.volume.export();
            }
        }

        let spec = spec::v1::Output {
            id: None,
            dst,
            label,
            preview_url,
            volume: original_volume,
            mixins: mixins
                .into_iter()
                .map(|src| {
                    let delay;
                    let volume;
                    let sidechain;
                    if let Some(orig_mixin) =
                        existing_output.as_ref().and_then(|val| {
                            val.mixins.iter().find(|val| val.src == src)
                        })
                    {
                        volume = orig_mixin.volume.export();
                        delay = orig_mixin.delay;
                        sidechain = orig_mixin.sidechain;
                    } else {
                        volume = Volume::ORIGIN.export();
                        delay = (src.scheme() == "ts")
                            .then(|| Delay::from_millis(3500))
                            .flatten()
                            .unwrap_or_default();
                        sidechain = false;
                    }
                    spec::v1::Mixin {
                        src,
                        volume,
                        delay,
                        sidechain,
                    }
                })
                .collect(),
            enabled: false,
        };

        #[allow(clippy::option_if_let_else)] // due to consuming `spec`
        Ok(if let Some(id) = id {
            context.state().edit_output(restream_id, id, spec)
        } else {
            context.state().add_output(restream_id, spec)
        }
        .map_err(|e| {
            graphql::Error::new("DUPLICATE_OUTPUT_URL")
                .status(StatusCode::CONFLICT)
                .message(&e)
        })?
        .map(|_| true))
    }

    /// Removes an `Output` by its `id` from the specified `Restream`.
    ///
    /// ### Result
    ///
    /// Returns `null` if the specified `Restream`/`Output` doesn't exist,
    /// otherwise always returns `true`.
    fn remove_output(
        #[graphql(description = "ID of the `Output` to be removed.")]
        id: OutputId,
        #[graphql(
            description = "ID of the `Restream` to remove the `Output` from."
        )]
        restream_id: RestreamId,
        context: &Context,
    ) -> Option<bool> {
        context.state().remove_output(id, restream_id).map(|_| true)
    }

    /// Enables an `Output` by its `id` in the specified `Restream`.
    ///
    /// Enabled `Output` starts re-streaming a live stream to its destination.
    ///
    /// ### Result
    ///
    /// Returns `true` if an `Output` with the given `id` has been enabled,
    /// `false` if it has been enabled already, and `null` if the specified
    /// `Restream`/`Output` doesn't exist.
    fn enable_output(
        #[graphql(description = "ID of the `Output` to be enabled.")]
        id: OutputId,
        #[graphql(
            description = "ID of the `Restream` to enable the `Output` in."
        )]
        restream_id: RestreamId,
        context: &Context,
    ) -> Option<bool> {
        context.state().enable_output(id, restream_id)
    }

    /// Disables an `Output` by its `id` in the specified `Restream`.
    ///
    /// Disabled `Output` stops re-streaming a live stream to its destination.
    ///
    /// ### Result
    ///
    /// Returns `true` if an `Output` with the given `id` has been disabled,
    /// `false` if it has been disabled already, and `null` if the specified
    /// `Restream`/`Output` doesn't exist.
    fn disable_output(
        #[graphql(description = "ID of the `Output` to be disabled.")]
        id: OutputId,
        #[graphql(
            description = "ID of the `Restream` to disable the `Output` in."
        )]
        restream_id: RestreamId,
        context: &Context,
    ) -> Option<bool> {
        context.state().disable_output(id, restream_id)
    }

    /// Enables all `Output`s in the specified `Restream`.
    ///
    /// Enabled `Output`s start re-streaming a live stream to their
    /// destinations.
    ///
    /// ### Result
    ///
    /// Returns `true` if at least one `Output` has been enabled, `false` if all
    /// `Output`s have been enabled already, and `null` if the specified
    /// `Restream` doesn't exist.
    fn enable_all_outputs(
        #[graphql(
            description = "ID of the `Restream` to enable all `Output`s in."
        )]
        restream_id: RestreamId,
        context: &Context,
    ) -> Option<bool> {
        context.state().enable_all_outputs(restream_id)
    }

    /// Disables all `Output`s in the specified `Restream`.
    ///
    /// Disabled `Output`s stop re-streaming a live stream to their
    /// destinations.
    ///
    /// ### Result
    ///
    /// Returns `true` if at least one `Output` has been disabled, `false` if
    /// all `Output`s have been disabled already, and `null` if the specified
    /// `Restream` doesn't exist.
    fn disable_all_outputs(
        #[graphql(
            description = "ID of the `Restream` to disable all `Output`s in."
        )]
        restream_id: RestreamId,
        context: &Context,
    ) -> Option<bool> {
        context.state().disable_all_outputs(restream_id)
    }

    /// Disables all `Output`s in all `Restream`s.
    ///
    /// Disabled `Output`s stop re-streaming a live stream to their
    /// destinations.
    ///
    /// ### Result
    ///
    /// Returns `true` if at least one `Output` has been disabled, `false` if
    /// all `Output`s have been disabled already or there are no outputs
    fn disable_all_outputs_of_restreams(context: &Context) -> bool {
        context.state().disable_all_outputs_of_restreams()
    }

    /// Enables all `Output`s in all `Restream`s.
    ///
    /// Enabled `Output`s start re-streaming a live stream to their
    /// destinations.
    ///
    /// ### Result
    ///
    /// Returns `true` if at least one `Output` has been enabled, `false` if all
    /// `Output`s have been enabled already or there are no outputs
    fn enables_all_outputs_of_restreams(context: &Context) -> bool {
        context.state().enable_all_outputs_of_restreams()
    }

    /// Tunes a `Volume` rate of the specified `Output` or one of its `Mixin`s.
    ///
    /// ### Result
    ///
    /// Returns `true` if a `Volume` rate has been changed, `false` if it has
    /// the same value already, or `null` if the specified `Output` or `Mixin`
    /// doesn't exist.
    fn tune_volume(
        #[graphql(
            description = "ID of the `Restream` to tune the `Output` in."
        )]
        restream_id: RestreamId,
        #[graphql(description = "ID of the tuned `Output`.")]
        output_id: OutputId,
        #[graphql(description = "Optional ID of the tuned `Mixin`.\
                                \n\n\
                                If set, then tunes the `Mixin` rather than \
                                the `Output`.")]
        mixin_id: Option<MixinId>,
        #[graphql(description = "Volume rate in percents to be set.")]
        level: VolumeLevel,
        muted: bool,
        context: &Context,
    ) -> Option<bool> {
        context.state().tune_volume(
            restream_id,
            output_id,
            mixin_id,
            Volume { level, muted },
        )
    }

    /// Tunes a `Delay` of the specified `Mixin` before mix it into its
    /// `Output`.
    ///
    /// ### Result
    ///
    /// Returns `true` if a `Delay` has been changed, `false` if it has the same
    /// value already, or `null` if the specified `Output` or `Mixin` doesn't
    /// exist.
    fn tune_delay(
        #[graphql(
            description = "ID of the `Restream` to tune the the `Mixin` in."
        )]
        restream_id: RestreamId,
        #[graphql(description = "ID of the `Output` of the tuned `Mixin`.")]
        output_id: OutputId,
        #[graphql(description = "ID of the tuned `Mixin`.")] mixin_id: MixinId,
        #[graphql(description = "Number of milliseconds to delay \
                                 the `Mixin` before mix it into its `Output`.")]
        delay: Delay,
        context: &Context,
    ) -> Option<bool> {
        context
            .state()
            .tune_delay(restream_id, output_id, mixin_id, delay)
    }

    /// Tunes a `Sidechain` of the specified `Mixin` before mix it into its
    /// `Output`.
    ///
    /// ### Result
    ///
    /// Returns `true` if a `Sidechain` has been changed, `false` if it has
    /// the same value already, or `null` if the specified `Output`
    /// or `Mixin` doesn't exist.
    fn tune_sidechain(
        #[graphql(
            description = "ID of the `Restream` to tune the the `Mixin` in."
        )]
        restream_id: RestreamId,
        #[graphql(description = "ID of the `Output` of the tuned `Mixin`.")]
        output_id: OutputId,
        #[graphql(description = "ID of the tuned `Mixin`.")] mixin_id: MixinId,
        sidechain: bool,
        context: &Context,
    ) -> Option<bool> {
        context.state().tune_sidechain(
            restream_id,
            output_id,
            mixin_id,
            sidechain,
        )
    }

    /// Removes the specified recorded file.
    ///
    /// ### Result
    ///
    /// Returns `true` if the specified recorded file was removed, otherwise
    /// `false` if nothing changes.
    async fn remove_dvr_file(
        #[graphql(
            description = "Relative path of the recorded file to be removed.\
                           \n\n \
                           Use the exact value returned by `Query.dvrFiles`."
        )]
        path: String,
    ) -> Result<bool, graphql::Error> {
        if path.starts_with('/') || path.contains("../") {
            return Err(graphql::Error::new("INVALID_DVR_FILE_PATH")
                .status(StatusCode::BAD_REQUEST)
                .message(&format!("Invalid DVR file path: {}", path)));
        }

        Ok(dvr::Storage::global().remove_file(path).await)
    }

    /// Sets or unsets the password to protect this GraphQL API with.
    ///
    /// Once password is set, any subsequent requests to this GraphQL API should
    /// perform [HTTP Basic auth][1], where any username is allowed, but the
    /// password should match the one being set.
    ///
    /// ### Result
    ///
    /// Returns `true` if password has been changed or unset, otherwise `false`
    /// if nothing changes.
    ///
    /// [1]: https://en.wikipedia.org/wiki/Basic_access_authentication
    fn set_password(
        #[graphql(description = "New password to be set. \
                                 In `null` then unsets the current password.")]
        new: Option<String>,
        #[graphql(description = "Old password for authorization, \
                                 if it was set previously.")]
        old: Option<String>,
        kind: Option<PasswordKind>,
        context: &Context,
    ) -> Result<bool, graphql::Error> {
        static HASH_CFG: Lazy<argon2::Config<'static>> =
            Lazy::new(argon2::Config::default);

        let settings = context.state().settings.get_cloned();
        let hash = match kind {
            None | Some(PasswordKind::Main) => settings.password_hash,
            Some(PasswordKind::Output) => settings.password_output_hash,
        };

        if let Some(hash) = &hash {
            match old {
                None => {
                    return Err(graphql::Error::new("NO_OLD_PASSWORD")
                        .status(StatusCode::FORBIDDEN)
                        .message("Old password required for this action"))
                }
                Some(pass) => {
                    if !argon2::verify_encoded(hash, pass.as_bytes()).unwrap() {
                        return Err(graphql::Error::new("WRONG_OLD_PASSWORD")
                            .status(StatusCode::FORBIDDEN)
                            .message("Wrong old password specified"));
                    }
                }
            }
        }

        if hash.is_none() && new.is_none() {
            return Ok(false);
        }

        let new_hash = new.map(|v| {
            argon2::hash_encoded(
                v.as_bytes(),
                &rand::thread_rng().gen::<[u8; 32]>(),
                &*HASH_CFG,
            )
            .unwrap()
        });

        let mut settings = context.state().settings.lock_mut();
        match kind {
            None | Some(PasswordKind::Main) => {
                settings.password_hash = new_hash;
            }
            Some(PasswordKind::Output) => {
                settings.password_output_hash = new_hash;
            }
        };

        Ok(true)
    }

    /// Sets settings of the server
    ///
    /// ### Result
    ///
    /// Returns `false` if title does not pass validation for max allowed
    /// characters length. Otherwise returns `true`
    fn set_settings(
        #[graphql(description = "Title for the server")] title: Option<String>,
        #[graphql(description = "Whether do we need to confirm deletion \
                                 of inputs and outputs")]
        delete_confirmation: Option<bool>,
        #[graphql(
            description = "Whether do we need to confirm enabling/disabling \
                           of inputs or outputs"
        )]
        enable_confirmation: Option<bool>,
        #[graphql(description = "Google API key for google drive access")]
        google_api_key: Option<String>,
        #[graphql(description = "Maximum number of files in playlist")]
        max_files_in_playlist: Option<NumberOfItems>,
        context: &Context,
    ) -> Result<bool, graphql::Error> {
        // Validate title
        let value = title.unwrap_or_default();
        if value.len() > 70 {
            return Err(graphql::Error::new("WRONG_TITLE_LENGTH")
                .status(StatusCode::BAD_REQUEST)
                .message("Title exceeds max allowed length of 70 characters"));
        }

        let mut settings = context.state().settings.lock_mut();
        settings.title = Some(value);
        settings.delete_confirmation = delete_confirmation;
        settings.enable_confirmation = enable_confirmation;
        settings.google_api_key = google_api_key;
        settings.max_files_in_playlist = max_files_in_playlist;
        Ok(true)
    }
}

/// Root of all [GraphQL queries][1] in the [`Schema`].
///
/// [1]: https://spec.graphql.org/June2018/#sec-Root-Operation-Types
#[derive(Clone, Copy, Debug)]
pub struct QueriesRoot;

#[graphql_object(name = "Query", context = Context)]
impl QueriesRoot {
    /// Returns the current `Info` parameters of this server.
    fn info(context: &Context) -> Info {
        let settings = context.state().settings.get_cloned();
        Info {
            public_host: context.config().public_host.clone().unwrap(),
            password_hash: settings.password_hash,
            password_output_hash: settings.password_output_hash,
            title: settings.title,
            delete_confirmation: settings.delete_confirmation,
            enable_confirmation: settings.enable_confirmation,
            google_api_key: settings.google_api_key,
            max_files_in_playlist: settings.max_files_in_playlist,
        }
    }

    /// Returns the current `ServerInfo`
    fn server_info(context: &Context) -> ServerInfo {
        let info = context.state().server_info.get_cloned();
        ServerInfo {
            cpu_usage: info.cpu_usage,
            ram_total: info.ram_total,
            ram_free: info.ram_free,
            tx_delta: info.tx_delta,
            rx_delta: info.rx_delta,
            error_msg: info.error_msg,
        }
    }

    /// Returns all the `Restream`s happening on this server.
    fn all_restreams(context: &Context) -> Vec<Restream> {
        context.state().restreams.get_cloned()
    }

    /// Returns list of recorded files of the specified `Output`.
    ///
    /// If returned list is empty, the there is no recorded files for the
    /// specified `Output`.
    ///
    /// Each recorded file is represented as a relative path on [SRS] HTTP
    /// server in `dvr/` directory, so the download link should look like this:
    /// ```ignore
    /// http://my.host:8080/dvr/returned/file/path.flv
    /// ```
    ///
    /// [SRS]: https://github.com/ossrs/srs
    async fn dvr_files(
        #[graphql(
            description = "ID of the `Output` to return recorded files of."
        )]
        id: OutputId,
    ) -> Vec<String> {
        dvr::Storage::global().list_files(id).await
    }

    /// Returns `Restream`s happening on this server and identifiable by the
    /// given `ids` in an exportable JSON format.
    ///
    /// If no `ids` specified, then returns all the `Restream`s happening on
    /// this server at the moment.
    fn export(
        #[graphql(
            description = "IDs of `Restream`s to be exported. \n\n \
                           If empty, then all the `Restream`s \
                           will be exported.",
            default = Vec::new(),
        )]
        ids: Vec<RestreamId>,
        context: &Context,
    ) -> Result<Option<String>, graphql::Error> {
        let settings = context.state().settings.get_cloned().export();
        let restreams = context
            .state()
            .restreams
            .get_cloned()
            .into_iter()
            .filter_map(|r| {
                (ids.is_empty() || ids.contains(&r.id)).then(|| r.export())
            })
            .collect::<Vec<_>>();
        (!restreams.is_empty())
            .then(|| {
                let spec: Spec = spec::v1::Spec {
                    settings: Some(settings),
                    restreams,
                }
                .into();
                serde_json::to_string(&spec).map_err(|e| {
                    anyhow!("Failed to JSON-serialize spec: {}", e).into()
                })
            })
            .transpose()
    }
}

/// Root of all [GraphQL subscriptions][1] in the [`Schema`].
///
/// [1]: https://spec.graphql.org/June2018/#sec-Root-Operation-Types
#[derive(Clone, Copy, Debug)]
pub struct SubscriptionsRoot;

#[graphql_subscription(name = "Subscription", context = Context)]
impl SubscriptionsRoot {
    /// Subscribes to updates of `Info` parameters of this server.
    async fn info(context: &Context) -> BoxStream<'static, Info> {
        let public_host = context.config().public_host.clone().unwrap();
        context
            .state()
            .settings
            .signal_cloned()
            .dedupe_cloned()
            .map(move |h| Info {
                public_host: public_host.clone(),
                password_hash: h.password_hash,
                password_output_hash: h.password_output_hash,
                title: h.title,
                delete_confirmation: h.delete_confirmation,
                enable_confirmation: h.enable_confirmation,
                google_api_key: h.google_api_key,
                max_files_in_playlist: h.max_files_in_playlist,
            })
            .to_stream()
            .boxed()
    }

    /// Subscribes to updates of `ServerInfo` parameters of this server.
    async fn server_info(context: &Context) -> BoxStream<'static, ServerInfo> {
        context
            .state()
            .server_info
            .signal_cloned()
            .dedupe_cloned()
            .to_stream()
            .boxed()
    }

    /// Subscribes to updates of all `Restream`s happening on this server.
    async fn all_restreams(
        context: &Context,
    ) -> BoxStream<'static, Vec<Restream>> {
        context
            .state()
            .restreams
            .signal_cloned()
            .dedupe_cloned()
            .to_stream()
            .boxed()
    }

    async fn files(
        context: &Context,
    ) -> BoxStream<'static, Vec<LocalFileInfo>> {
        context
            .state()
            .files
            .signal_cloned()
            .dedupe_cloned()
            .to_stream()
            .boxed()
    }

    async fn restream(
        id: RestreamId,
        context: &Context,
    ) -> BoxStream<'static, Option<RestreamWithParent>> {
        let public_host = context.config().public_host.clone().unwrap();
        context
            .state()
            .restreams
            .signal_cloned()
            .filter_map(move |vec| {
                let restream = vec.iter().find(|r| r.id == id);
                let parent = restream.and_then(|restream| {
                    vec.iter().find_map(|r| {
                        r.outputs
                            .iter()
                            .find(|o| {
                                o.dst
                                    .is_address_of_restream(
                                        &restream.key,
                                        &public_host,
                                    )
                                    .unwrap_or(false)
                            })
                            .map(|out| RestreamParent {
                                restream: r.clone(),
                                output_id: out.id,
                            })
                    })
                });
                restream.map(|r| RestreamWithParent {
                    restream: r.clone(),
                    parent,
                })
            })
            .dedupe_cloned()
            .to_stream()
            .boxed()
    }
}

/// Information about parameters that this server operates with.
#[derive(Clone, Debug, GraphQLObject)]
pub struct Info {
    /// Host that this server is reachable via in public.
    ///
    /// Use it for constructing URLs to this server.
    pub public_host: String,

    /// Title of the server
    pub title: Option<String>,

    /// Whether do we need to confirm deletion of inputs and outputs
    pub delete_confirmation: Option<bool>,

    /// Whether do we need to confirm enabling/disabling of inputs or outputs
    pub enable_confirmation: Option<bool>,

    /// [Argon2] hash of the password that this server's GraphQL API is
    /// protected with, if any.
    ///
    /// Non-`null` value means that any request to GraphQL API should perform
    /// [HTTP Basic auth][1]. Any username is allowed, but the password should
    /// match this hash.
    ///
    /// [Argon2]: https://en.wikipedia.org/wiki/Argon2
    /// [1]: https://en.wikipedia.org/wiki/Basic_access_authentication
    pub password_hash: Option<String>,

    /// Password hash for single output application
    pub password_output_hash: Option<String>,

    /// Google API key for file downloading
    pub google_api_key: Option<String>,

    /// Max number of files allowed in [Restream]'s playlist
    /// This value can be overwritten by the similar setting
    /// on a particular [Restream]
    pub max_files_in_playlist: Option<NumberOfItems>,
}

/// Restream with its source output if it has any
#[derive(Clone, Debug, GraphQLObject, PartialEq, Eq)]
pub struct RestreamWithParent {
    /// Restream info
    restream: Restream,

    /// Restream parent if it has any
    parent: Option<RestreamParent>,
}

/// Restream parent which contains output that streams to the current restream
#[derive(Clone, Debug, GraphQLObject, PartialEq, Eq)]
pub struct RestreamParent {
    /// parent restream
    restream: Restream,

    /// output ID of the parent restream output that streams to the child
    output_id: OutputId,
}<|MERGE_RESOLUTION|>--- conflicted
+++ resolved
@@ -158,11 +158,7 @@
         )]
         with_hls: bool,
         #[graphql(description = "Override for global maximum for files in \
-<<<<<<< HEAD
-                           playlist")]
-=======
                                  playlist")]
->>>>>>> e21428bc
         max_files_in_playlist: Option<NumberOfItems>,
         #[graphql(description = "ID of the `Restream` to be updated \
                                  rather than creating a new one.")]
@@ -319,21 +315,12 @@
                                 .iter()
                                 .find(|f| f.file_id == *order_id)
                         })
-<<<<<<< HEAD
-                        .map(|v| v.clone())
-                        .collect()
-                })
-            },
-        )?;
-        return Some(true);
-=======
                         .cloned()
                         .collect();
                 })
             },
         )?;
         Some(true)
->>>>>>> e21428bc
     }
 
     fn stop_playing_file_from_playlist(
@@ -352,33 +339,6 @@
             })?;
 
         Some(true)
-    }
-
-    /// Starts playing file if it's found in playlist of any of `[Restream]`
-    ///
-    /// Returns `true` if file was found in any of existing `[Restream]`s
-    /// and `false` if no such file were found  
-    fn broadcast_play_file(
-        #[graphql(description = "file identity")] file_id: String,
-        context: &Context,
-    ) -> Option<bool> {
-        let mut has_found = false;
-        context
-            .state()
-            .restreams
-            .lock_mut()
-            .iter_mut()
-            .for_each(|r| {
-                let found =
-                    r.playlist.queue.iter().find(|f| f.file_id == file_id);
-
-                if found.is_some() {
-                    r.playlist.currently_playing_file = found.cloned();
-                    has_found = true;
-                }
-            });
-
-        Some(has_found)
     }
 
     /// Starts playing the provided file from playlist
@@ -406,6 +366,33 @@
         Some(true)
     }
 
+    /// Starts playing file if it's found in playlist of any `[Restream]`
+    ///
+    /// Returns `true` if file was found in any of existing `[Restream]`s
+    /// and `false` if no such file were found  
+    fn broadcast_play_file(
+        #[graphql(description = "file identity")] file_id: String,
+        context: &Context,
+    ) -> Option<bool> {
+        let mut has_found = false;
+        context
+            .state()
+            .restreams
+            .lock_mut()
+            .iter_mut()
+            .for_each(|r| {
+                let found =
+                    r.playlist.queue.iter().find(|f| f.file_id == file_id);
+
+                if found.is_some() {
+                    r.playlist.currently_playing_file = found.cloned();
+                    has_found = true;
+                }
+            });
+
+        Some(has_found)
+    }
+
     /// Sends request to Google API and appends found files to the provided
     /// restream's playlist.
     async fn get_playlist_from_gdrive(
@@ -419,19 +406,11 @@
             .lock_mut()
             .google_api_key
             .clone()
-<<<<<<< HEAD
-            .ok_or(
-                graphql::Error::new("NO_API_KEY")
-                    .status(StatusCode::UNAUTHORIZED)
-                    .message("No API key"),
-            )?;
-=======
             .ok_or_else(|| {
                 graphql::Error::new("NO_API_KEY")
                     .status(StatusCode::UNAUTHORIZED)
                     .message("No API key")
             })?;
->>>>>>> e21428bc
         let result =
             get_video_list_from_gdrive_folder(&api_key, &folder_id).await;
         if let Ok(playlist_files) = result {
@@ -443,13 +422,8 @@
                 .find(|r| r.id == restream_id)
                 .ok_or_else(|| {
                     graphql::Error::new("UNKNOWN_RESTREAM")
-<<<<<<< HEAD
-                        .message("Could not find restream with provided ID"),
-                )?
-=======
                         .message("Could not find restream with provided ID")
                 })?
->>>>>>> e21428bc
                 .playlist
                 .apply(playlist_files);
 
