--- conflicted
+++ resolved
@@ -871,12 +871,8 @@
         (!restreams.is_empty())
             .then(|| {
                 let spec: Spec = spec::v1::Spec {
-<<<<<<< HEAD
-                    settings,
+                    settings: Some(settings),
                     server_info,
-=======
-                    settings: Some(settings),
->>>>>>> 9b17a87f
                     restreams,
                 }
                 .into();
@@ -977,7 +973,9 @@
     /// [Argon2]: https://en.wikipedia.org/wiki/Argon2
     /// [1]: https://en.wikipedia.org/wiki/Basic_access_authentication
     pub password_hash: Option<String>,
-<<<<<<< HEAD
+
+    /// Password hash for single output application
+    pub password_output_hash: Option<String>,
 }
 
 /// Information about server status.
@@ -997,9 +995,4 @@
 
     /// Bytes, received last second
     pub rx_delta: f64,
-=======
-
-    /// Password hash for single output application
-    pub password_output_hash: Option<String>,
->>>>>>> 9b17a87f
 }