//! Dashboard [GraphQL] API providing application usage.
//!
//! [GraphQL]: https://graphql.com

<<<<<<< HEAD
=======
use super::Context;
use crate::{
    api::graphql,
    broadcaster::DashboardCommand,
    state::{Client, ClientId},
};
>>>>>>> a2425ff5
use actix_web::http::StatusCode;
use futures::{stream::BoxStream, StreamExt};
use futures_signals::signal::SignalExt;
use juniper::{graphql_object, graphql_subscription, RootNode};

use crate::{
    api::graphql,
    state::{Client, ClientId},
};

use super::Context;

/// Schema of `Dashboard` app.
pub type Schema =
    RootNode<'static, QueriesRoot, MutationsRoot, SubscriptionsRoot>;

/// Constructs and returns new [`Schema`], ready for use.
#[inline]
#[must_use]
pub fn schema() -> Schema {
    Schema::new(QueriesRoot, MutationsRoot, SubscriptionsRoot)
}

/// Root of all [GraphQL queries][1] in the [`Schema`].
///
/// [1]: https://spec.graphql.org/June2018/#sec-Root-Operation-Types
#[derive(Clone, Copy, Debug)]
pub struct QueriesRoot;

#[graphql_object(name = "Query", context = Context)]
impl QueriesRoot {
    fn statistics(context: &Context) -> Vec<Client> {
        context.state().clients.lock_mut().clone()
    }
}

/// Root of all [GraphQL mutations][1] in the [`Schema`].
///
/// [1]: https://spec.graphql.org/June2018/#sec-Root-Operation-Types
#[derive(Clone, Copy, Debug)]
pub struct MutationsRoot;

#[graphql_object(name = "Mutation", context = Context)]
impl MutationsRoot {
    /// Add a new [`Client`]
    ///
    /// Returns [`graphql::Error`] if there is already [`Client`] in this
    /// [`State`].
    fn add_client(
        #[graphql(description = "Url of remote client")] client_id: ClientId,
        context: &Context,
    ) -> Result<Option<bool>, graphql::Error> {
        match context.state().add_client(&client_id) {
            Ok(_) => Ok(Some(true)),
            Err(e) => Err(graphql::Error::new("DUPLICATE_CLIENT")
                .status(StatusCode::CONFLICT)
                .message(&e)),
        }
    }

    /// Remove [`Client`]
    ///
    /// Returns [`None`] if there is no [`Client`] in this
    /// [`State`].
    fn remove_client(
        #[graphql(description = "Url of remote client")] client_id: ClientId,
        context: &Context,
    ) -> Result<Option<bool>, graphql::Error> {
        match context.state().remove_client(&client_id) {
            Some(_) => Ok(Some(true)),
            None => Ok(None),
        }
    }

    /// Enables all `Output`s for all clients.
    fn enable_all_outputs_for_clients(
        context: &Context,
    ) -> Result<Option<bool>, graphql::Error> {
        let mut commands = context.state().dashboard_commands.lock_mut();
        commands.push(DashboardCommand::EnableAllOutputs());

        Ok(Some(true))
    }

    /// Disables all `Output`s for all clients.
    fn disable_all_outputs_for_clients(
        context: &Context,
    ) -> Result<Option<bool>, graphql::Error> {
        let mut commands = context.state().dashboard_commands.lock_mut();
        commands.push(DashboardCommand::DisableAllOutputs());

        Ok(Some(true))
    }
}

/// Root of all [GraphQL subscriptions][1] in the [`Schema`].
///
/// [1]: https://spec.graphql.org/June2018/#sec-Root-Operation-Types
#[derive(Clone, Copy, Debug)]
pub struct SubscriptionsRoot;

#[graphql_subscription(name = "Subscription", context = Context)]
impl SubscriptionsRoot {
    async fn statistics(context: &Context) -> BoxStream<'static, Vec<Client>> {
        context
            .state()
            .clients
            .signal_cloned()
            .dedupe_cloned()
            .to_stream()
            .boxed()
    }
}<|MERGE_RESOLUTION|>--- conflicted
+++ resolved
@@ -2,26 +2,16 @@
 //!
 //! [GraphQL]: https://graphql.com
 
-<<<<<<< HEAD
-=======
 use super::Context;
 use crate::{
     api::graphql,
     broadcaster::DashboardCommand,
     state::{Client, ClientId},
 };
->>>>>>> a2425ff5
 use actix_web::http::StatusCode;
 use futures::{stream::BoxStream, StreamExt};
 use futures_signals::signal::SignalExt;
 use juniper::{graphql_object, graphql_subscription, RootNode};
-
-use crate::{
-    api::graphql,
-    state::{Client, ClientId},
-};
-
-use super::Context;
 
 /// Schema of `Dashboard` app.
 pub type Schema =
