//! Callback HTTP server responding to [SRS] HTTP callbacks.
//!
//! [SRS]: https://github.com/ossrs/srs
use std::panic::AssertUnwindSafe;

use actix_web::{
    error, middleware, post, web, web::Data, App, Error, HttpServer,
};
use futures::{FutureExt, TryFutureExt};
<<<<<<< HEAD
use tap::Tap;
=======
>>>>>>> c2522a45

use ephyr_log::{
    tracing,
    tracing::{instrument, Instrument, Span},
};

use crate::{
    api::srs::callback,
    cli::{Failure, Opts},
    display_panic,
    state::{EndpointId, Input, InputEndpointKind, InputSrc, State, Status},
    stream_probe::stream_probe,
};

/// Runs HTTP server for exposing [SRS] [HTTP Callback API][1] on `/`
/// endpoint for responding to [SRS] HTTP callbacks.
///
/// # Errors
///
/// If [`HttpServer`] cannot run due to already used port, etc.
/// The actual error is logged.
///
/// [SRS]: https://github.com/ossrs/srs
/// [1]: https://github.com/ossrs/srs/wiki/v4_EN_HTTPCallback
#[instrument(name = "srs_cb", skip_all,
    fields(%cfg.callback_http_port, %cfg.callback_http_ip)
)]
pub async fn run(cfg: &Opts, state: State) -> Result<(), Failure> {
    Ok(HttpServer::new(move || {
        App::new()
            .app_data(Data::new(state.clone()))
            .wrap(middleware::Logger::default())
            .service(on_callback)
    })
    .bind((cfg.callback_http_ip, cfg.callback_http_port))
    .map_err(|e| tracing::error!(%e, "Failed to bind callback HTTP server"))?
    .run()
    .in_current_span()
    .await
    .map_err(|e| {
        tracing::error!(%e, "Failed to run callback HTTP server");
    })?)
}

/// Endpoint serving the whole [HTTP Callback API][1] for [SRS].
///
/// # Errors
///
/// If [SRS] HTTP callback doesn't succeed.
///
/// [SRS]: https://github.com/ossrs/srs
/// [1]: https://github.com/ossrs/srs/wiki/v4_EN_HTTPCallback
#[allow(clippy::unused_async)]
#[post("/")]
#[instrument(name = "srs_cb", skip_all,
    fields(
            action=%req.action,
            client=%req.ip,
            input=&req.app_stream())
)]
async fn on_callback(
    req: web::Json<callback::Request>,
    state: Data<State>,
) -> Result<&'static str, Error> {
    let span = Span::current();
    match req.action {
        callback::Event::OnConnect => on_connect(&req, &state, &span),
        callback::Event::OnPublish => on_start(&req, &state, true, &span),
        callback::Event::OnUnpublish => on_stop(&req, &state, true, &span),
        callback::Event::OnPlay => on_start(&req, &state, false, &span),
        callback::Event::OnStop => on_stop(&req, &state, false, &span),
        callback::Event::OnHls => on_hls(&req, &state, &span),
    }
    .map(|_| "0")
}

/// Handles [`callback::Event::OnConnect`].
///
/// Only checks whether the appropriate [`state::Restream`] exists and its
/// [`Input`] is enabled.
///
/// # Errors
///
/// If [`callback::Request::app`] matches no existing [`state::Restream`].
///
/// [`state::Restream`]: crate::state::Restream
#[instrument(err, parent=span, skip_all)]
fn on_connect(
    req: &callback::Request,
    state: &State,
    span: &Span,
) -> Result<(), Error> {
    state
        .restreams
        .get_cloned()
        .iter()
        .find(|r| r.input.enabled && r.key == *req.app)
        .tap(|r| {
            if let Some(r) = r {
                tracing::info!(actor = %r.id, "Connection established");
            }
        })
        .ok_or_else(|| error::ErrorNotFound("Such `app` doesn't exist"))
        .map(|_| ())
}

/// Handles [`callback::Event::OnPublish`] and [`callback::Event::OnPlay`].
///
/// Updates the appropriate [`state::Restream`]'s [`InputEndpoint`] to
/// [`Status::Online`] (if [`callback::Event::OnPublish`]) and remembers the
/// connected [SRS] client.
///
/// # Errors
///
/// - If [`callback::Request::vhost`], [`callback::Request::app`] or
///   [`callback::Request::stream`] matches no existing enabled
///   [`InputEndpoint`].
/// - If [`InputEndpoint`] is not allowed to be published by external
///   client.
///
/// [`InputEndpoint`]: crate::state::InputEndpoint
/// [`state::Restream`]: crate::state::Restream
///
/// [SRS]: https://github.com/ossrs/srs
#[instrument(err, parent=span, skip_all)]
fn on_start(
    req: &callback::Request,
    state: &State,
    publishing: bool,
    span: &Span,
) -> Result<(), Error> {
    /// Traverses the given [`Input`] and all its [`Input::srcs`] looking
    /// for the one matching the specified `stream` and being enabled.
    #[must_use]
    fn lookup_input<'i>(
        input: &'i mut Input,
        stream: &str,
    ) -> Option<&'i mut Input> {
        if input.key == *stream {
            return input.enabled.then_some(input);
        }
        if let Some(InputSrc::Failover(s)) = input.src.as_mut() {
            s.inputs.iter_mut().find_map(|i| lookup_input(i, stream))
        } else {
            None
        }
    }

    let stream = req.stream.as_deref().unwrap_or_default();
    let kind = match req.vhost.as_str() {
        "hls" => InputEndpointKind::Hls,
        _ => InputEndpointKind::Rtmp,
    };

    let mut restreams = state.restreams.lock_mut();
    let restream = restreams
        .iter_mut()
        .find(|r| r.input.enabled && r.key == *req.app)
        .ok_or_else(|| error::ErrorNotFound("Such `app` doesn't exist"))?;

    let input = lookup_input(&mut restream.input, stream)
        .ok_or_else(|| error::ErrorNotFound("Such `stream` doesn't exist"))?;

    let endpoint = input
        .endpoints
        .iter_mut()
        .find(|e| e.kind == kind)
        .ok_or_else(|| error::ErrorForbidden("Such `vhost` is not allowed"))?;

    if publishing {
        if !req.ip.is_loopback() && (input.src.is_some() || !endpoint.is_rtmp())
        {
            return Err(error::ErrorForbidden(
                "Such `stream` is allowed only locally",
            ));
        }

        let publisher_id = match endpoint.srs_publisher_id.clone() {
            Some(id) => id.get_value(),
            None => None,
        };

        if publisher_id != Some(req.client_id.clone()) {
            endpoint.srs_publisher_id = Some(req.client_id.clone().into());
        }

        endpoint.status = Status::Online;

        let url = InputEndpointKind::get_rtmp_url(
            &restream.key,
            &input.key,
            InputEndpointKind::Rtmp,
        );
        if !url.to_string().contains("playback") {
            endpoint.stream_stat = None;
<<<<<<< HEAD
            update_stream_info(
                endpoint.id,
                url.to_string(),
                state.clone(),
                span,
            );
=======
            update_stream_info(endpoint.id, url.to_string(), state.clone());
>>>>>>> c2522a45
        }
        tracing::info!(actor = %endpoint.id, "Publishing started");
    } else {
        // `srs::ClientId` kicks the client when `Drop`ped, so we should be
        // careful here to not accidentally kick the client by creating a
        // temporary binding.
        if !endpoint.srs_player_ids.contains(&req.client_id) {
            let _ =
                endpoint.srs_player_ids.insert(req.client_id.clone().into());
        }
        tracing::info!(actor = %endpoint.id, "Playing stopped");
    }
    Ok(())
}

/// Handles [`callback::Event::OnUnpublish`].
///
/// Updates the appropriate [`state::Restream`]'s [`InputEndpoint`] to
/// [`Status::Offline`].
///
/// # Errors
///
/// If [`callback::Request::vhost`], [`callback::Request::app`] or
/// [`callback::Request::stream`] matches no existing [`InputEndpoint`].
///
/// [`InputEndpoint`]: crate::state::InputEndpoint
/// [`state::Restream`]: crate::state::Restream
#[instrument(err, parent=span, skip_all)]
fn on_stop(
    req: &callback::Request,
    state: &State,
    publishing: bool,
    span: &Span,
) -> Result<(), Error> {
    /// Traverses the given [`Input`] and all its [`Input::srcs`] looking
    /// for the one matching the specified `stream`.
    #[must_use]
    fn lookup_input<'i>(
        input: &'i mut Input,
        stream: &str,
    ) -> Option<&'i mut Input> {
        if input.key == *stream {
            return Some(input);
        }
        if let Some(InputSrc::Failover(s)) = input.src.as_mut() {
            s.inputs.iter_mut().find_map(|i| lookup_input(i, stream))
        } else {
            None
        }
    }

    let stream = req.stream.as_deref().unwrap_or_default();
    let kind = match req.vhost.as_str() {
        "hls" => InputEndpointKind::Hls,
        _ => InputEndpointKind::Rtmp,
    };

    let mut restreams = state.restreams.lock_mut();
    let restream = restreams
        .iter_mut()
        .find(|r| r.key == *req.app)
        .ok_or_else(|| error::ErrorNotFound("Such `app` doesn't exist"))?;

    let input = lookup_input(&mut restream.input, stream)
        .ok_or_else(|| error::ErrorNotFound("Such `stream` doesn't exist"))?;

    let endpoint = input
        .endpoints
        .iter_mut()
        .find(|e| e.kind == kind)
        .ok_or_else(|| error::ErrorForbidden("Such `vhost` is not allowed"))?;

    if publishing {
        endpoint.srs_publisher_id = None;
        endpoint.status = Status::Offline;
        tracing::info!(actor = %endpoint.id, "Publishing stopped");
    } else {
        let _ = endpoint.srs_player_ids.remove(&req.client_id);
        tracing::info!(actor = %endpoint.id, "Playing stopped");
    }
    Ok(())
}

/// Handles [`callback::Event::OnHls`].
///
/// Checks whether the appropriate [`state::Restream`] with an
/// [`InputEndpointKind::Hls`] exists and its [`Input`] is enabled.
///
/// # Errors
///
/// If [`callback::Request::vhost`], [`callback::Request::app`] or
/// [`callback::Request::stream`] matches no existing [`InputEndpoint`]
/// of [`InputEndpointKind::Hls`].
///
/// [`InputEndpoint`]: crate::state::InputEndpoint
/// [`state::Restream`]: crate::state::Restream
#[instrument(err, parent=span, skip_all)]
fn on_hls(
    req: &callback::Request,
    state: &State,
    span: &Span,
) -> Result<(), Error> {
    /// Traverses the given [`Input`] and all its [`Input::srcs`] looking
    /// for the one matching the specified `stream` and being enabled.
    #[must_use]
    fn lookup_input<'i>(
        input: &'i mut Input,
        stream: &str,
    ) -> Option<&'i mut Input> {
        if input.key == *stream {
            return input.enabled.then_some(input);
        }
        if let Some(InputSrc::Failover(s)) = input.src.as_mut() {
            s.inputs.iter_mut().find_map(|i| lookup_input(i, stream))
        } else {
            None
        }
    }

    let stream = req.stream.as_deref().unwrap_or_default();
    let kind = (req.vhost.as_str() == "hls")
        .then_some(InputEndpointKind::Hls)
        .ok_or_else(|| error::ErrorForbidden("Such `vhost` is not allowed"))?;

    let mut restreams = state.restreams.lock_mut();
    let restream = restreams
        .iter_mut()
        .find(|r| r.input.enabled && r.key == *req.app)
        .ok_or_else(|| error::ErrorNotFound("Such `app` doesn't exist"))?;

    let endpoint = lookup_input(&mut restream.input, stream)
        .ok_or_else(|| error::ErrorNotFound("Such `stream` doesn't exist"))?
        .endpoints
        .iter_mut()
        .find(|e| e.kind == kind)
        .ok_or_else(|| error::ErrorNotFound("Such `stream` doesn't exist"))?;

    if endpoint.status != Status::Online {
        return Err(error::ErrorImATeapot("Not ready to serve"));
    }

    // `srs::ClientId` kicks the client when `Drop`ped, so we should be
    // careful here to not accidentally kick the client by creating a
    // temporary binding.
    if !endpoint.srs_player_ids.contains(&req.client_id) {
        let _ = endpoint.srs_player_ids.insert(req.client_id.clone().into());
    }
    Ok(())
}
<<<<<<< HEAD
#[instrument(parent=span, skip_all)]
fn update_stream_info(id: EndpointId, url: String, state: State, span: &Span) {
    drop(
        tokio::spawn(
            AssertUnwindSafe(async move {
                let result = stream_probe(url).await;
                state
                    .set_stream_info(id, result)
                    .unwrap_or_else(|e| tracing::error!(%e));
            })
            .catch_unwind()
            .map_err(move |p| {
                tracing::error!(
                    e = display_panic(&p),
                    "Can not fetch stream info",
                );
            }),
        )
        .in_current_span(),
    );
=======

fn update_stream_info(id: EndpointId, url: String, state: State) {
    drop(tokio::spawn(
        AssertUnwindSafe(async move {
            let result = stream_probe(url).await;
            state
                .set_stream_info(id, result)
                .unwrap_or_else(|e| log::error!("{}", e));
        })
        .catch_unwind()
        .map_err(move |p| {
            log::crit!("Can not fetch stream info: {}", display_panic(&p),);
        }),
    ));
>>>>>>> c2522a45
}<|MERGE_RESOLUTION|>--- conflicted
+++ resolved
@@ -7,10 +7,8 @@
     error, middleware, post, web, web::Data, App, Error, HttpServer,
 };
 use futures::{FutureExt, TryFutureExt};
-<<<<<<< HEAD
 use tap::Tap;
-=======
->>>>>>> c2522a45
+
 
 use ephyr_log::{
     tracing,
@@ -206,16 +204,12 @@
         );
         if !url.to_string().contains("playback") {
             endpoint.stream_stat = None;
-<<<<<<< HEAD
             update_stream_info(
                 endpoint.id,
                 url.to_string(),
                 state.clone(),
                 span,
             );
-=======
-            update_stream_info(endpoint.id, url.to_string(), state.clone());
->>>>>>> c2522a45
         }
         tracing::info!(actor = %endpoint.id, "Publishing started");
     } else {
@@ -365,7 +359,7 @@
     }
     Ok(())
 }
-<<<<<<< HEAD
+
 #[instrument(parent=span, skip_all)]
 fn update_stream_info(id: EndpointId, url: String, state: State, span: &Span) {
     drop(
@@ -386,20 +380,4 @@
         )
         .in_current_span(),
     );
-=======
-
-fn update_stream_info(id: EndpointId, url: String, state: State) {
-    drop(tokio::spawn(
-        AssertUnwindSafe(async move {
-            let result = stream_probe(url).await;
-            state
-                .set_stream_info(id, result)
-                .unwrap_or_else(|e| log::error!("{}", e));
-        })
-        .catch_unwind()
-        .map_err(move |p| {
-            log::crit!("Can not fetch stream info: {}", display_panic(&p),);
-        }),
-    ));
->>>>>>> c2522a45
 }