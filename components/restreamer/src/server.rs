//! HTTP servers.

use std::{net::IpAddr, time::Duration};

use ephyr_log::log;
use futures::future;
use tokio::{fs, time};

use crate::{
    cli::{Failure, Opts},
    client_stat, dvr, ffmpeg, srs, teamspeak, State,
};

/// Initializes and runs all application's HTTP servers.
///
/// # Errors
///
/// If some [`HttpServer`] cannot run due to already used port, etc.
/// The actual error is witten to logs.
///
/// [`HttpServer`]: actix_web::HttpServer
#[actix_web::main]
pub async fn run(mut cfg: Opts) -> Result<(), Failure> {
    if cfg.public_host.is_none() {
        cfg.public_host = Some(
            detect_public_ip()
                .await
                .ok_or_else(|| {
                    log::error!("Cannot detect server's public IP address");
                })?
                .to_string(),
        );
    }

    let ffmpeg_path =
        fs::canonicalize(&cfg.ffmpeg_path).await.map_err(|e| {
            log::error!("Failed to resolve FFmpeg binary path: {}", e);
        })?;

    let state = State::try_new(&cfg.state_path)
        .await
        .map_err(|e| log::error!("Failed to initialize server state: {}", e))?;

    let srs = srs::Server::try_new(
        &cfg.srs_path,
        &srs::Config {
            callback_port: cfg.callback_http_port,
            http_server_dir: cfg.srs_http_dir.clone().into(),
            log_level: cfg.verbose.map(Into::into).unwrap_or_default(),
        },
    )
    .await
    .map_err(|e| log::error!("Failed to initialize SRS server: {}", e))?;
    State::on_change(
        "cleanup_dvr_files",
        &state.restreams,
        |restreams| async move {
            // Wait for all the re-streaming processes to release DVR files.
            time::delay_for(Duration::from_secs(1)).await;
            dvr::Storage::global().cleanup(&restreams).await;
        },
    );

    let mut restreamers =
        ffmpeg::RestreamersPool::new(ffmpeg_path, state.clone());
    State::on_change("spawn_restreamers", &state.restreams, move |restreams| {
        restreamers.apply(&restreams);
        future::ready(())
    });

<<<<<<< HEAD
    future::try_join3(
=======
    let mut client_jobs = client_stat::ClientJobsPool::new(state.clone());
    State::on_change("spawn_client_jobs", &state.clients, move |clients| {
        client_jobs.apply(&clients);
        future::ready(())
    });

    future::try_join(
>>>>>>> 39bef279
        self::client::run(&cfg, state.clone()),
        self::statistics::run(state.clone()),
        self::callback::run(&cfg, state),
    )
    .await?;

    drop(srs);
    // Wait for all the async `Drop`s to proceed well.
    teamspeak::finish_all_disconnects().await;

    Ok(())
}

/// Client HTTP server responding to client requests.
pub mod client {
    use std::time::Duration;

    use actix_service::Service as _;
    use actix_web::{
        dev::ServiceRequest, get, middleware, route, web, App, Error,
        HttpRequest, HttpResponse, HttpServer,
    };
    use actix_web_httpauth::extractors::{
        basic::{self, BasicAuth},
        AuthExtractor as _, AuthExtractorConfig, AuthenticationError,
    };
    use actix_web_static_files::ResourceFiles;
    use ephyr_log::log;
    use futures::{future, FutureExt as _};
    use juniper::http::playground::playground_source;
    use juniper_actix::{
        graphql_handler, subscriptions::subscriptions_handler,
    };
    use juniper_graphql_ws::ConnectionConfig;

    use crate::{
        api,
        cli::{Failure, Opts},
        State,
    };
    use std::fmt;

    const MIX_ROUTE: &str = "/mix";
    const MIX_ROUTE_API: &str = "/api-mix";
    const STATISTICS_ROUTE_API: &str = "/api-statistics";
    const INDEX_FILE: &str = "index.html";

    pub mod public_dir {
        #![allow(clippy::must_use_candidate, unused_results)]
        #![doc(hidden)]

        include!(concat!(env!("OUT_DIR"), "/generated.rs"));
    }

    pub mod public_mix_dir {
        #![allow(clippy::must_use_candidate, unused_results)]
        #![doc(hidden)]

        include!(concat!(env!("OUT_DIR"), "/generated_mix.rs"));
    }

    pub mod public_dashboard_dir {
        #![allow(clippy::must_use_candidate, unused_results)]
        #![doc(hidden)]

        include!(concat!(env!("OUT_DIR"), "/generated_dashboard.rs"));
    }

    /// Runs client HTTP server.
    ///
    /// Client HTTP server serves [`api::graphql::client`] on `/` endpoint.
    ///
    /// # Playground
    ///
    /// If [`cli::Opts::debug`] is specified then additionally serves
    /// [GraphQL Playground][2] on `/api/playground` endpoint with no
    /// authorization required.
    ///
    /// # Errors
    ///
    /// If [`HttpServer`] cannot run due to already used port, etc.
    /// The actual error is logged.
    ///
    /// [`cli::Opts::debug`]: crate::cli::Opts::debug
    /// [2]: https://github.com/graphql/graphql-playground
    pub async fn run(cfg: &Opts, state: State) -> Result<(), Failure> {
        let in_debug_mode = cfg.debug;

        let stored_cfg = cfg.clone();

        Ok(HttpServer::new(move || {
            let root_dir_files = public_dir::generate();
            let mix_dir_files = public_mix_dir::generate();
            let dashboard_dir_files = public_dashboard_dir::generate();

            let mut app = App::new()
                .app_data(stored_cfg.clone())
                .app_data(state.clone())
                .app_data(
                    basic::Config::default().realm("Any login is allowed"),
                )
                .data(api::graphql::client::schema())
                .data(api::graphql::mix::schema())
                .data(api::graphql::dashboard::schema())
                .data(api::graphql::statistics::schema())
                .wrap(middleware::Logger::default())
                .wrap_fn(|req, srv| match authorize(req) {
                    Ok(req) => srv.call(req).left_future(),
                    Err(e) => future::err(e).right_future(),
                })
                .service(graphql_client)
                .service(graphql_mix)
                .service(graphql_statistics)
                .service(graphql_dashboard);
            if in_debug_mode {
                app = app
                    .service(playground_client)
                    .service(playground_mix)
                    .service(playground_statistics)
                    .service(playground_dashboard);
            }
            app.service(
                ResourceFiles::new(MIX_ROUTE, mix_dir_files)
                    .resolve_not_found_to(INDEX_FILE),
            )
            .service(
                ResourceFiles::new("/dashboard", dashboard_dir_files)
                    .resolve_not_found_to(INDEX_FILE),
            )
            .service(ResourceFiles::new("/", root_dir_files))
        })
        .bind((cfg.client_http_ip, cfg.client_http_port))
        .map_err(|e| log::error!("Failed to bind client HTTP server: {}", e))?
        .run()
        .await
        .map_err(|e| log::error!("Failed to run client HTTP server: {}", e))?)
    }

    /// List of schemes
    pub enum SchemaKind {
        /// Full schema
        Schema(web::Data<api::graphql::client::Schema>),

        /// Single output schema for mixing
        SchemaMix(web::Data<api::graphql::mix::Schema>),

        /// Dashboard schema
        SchemaDashboard(web::Data<api::graphql::dashboard::Schema>),

        /// Statistics schema
        SchemaStatistics(web::Data<api::graphql::statistics::Schema>),
    }

    impl fmt::Debug for SchemaKind {
        #[inline]
        fn fmt(&self, f: &mut fmt::Formatter<'_>) -> fmt::Result {
            write!(f, "")
        }
    }

    /// Endpoint serving [`api::`graphql`::statistics`] application
    #[route("/api-statistics", method = "GET", method = "POST")]
    async fn graphql_statistics(
        req: HttpRequest,
        payload: web::Payload,
        schema: web::Data<api::graphql::statistics::Schema>,
    ) -> Result<HttpResponse, Error> {
        graphql(req, payload, SchemaKind::SchemaStatistics(schema)).await
    }

    /// Endpoint serving [`api::`graphql`::dashboard`] application
    #[route("/api-dashboard", method = "GET", method = "POST")]
    async fn graphql_dashboard(
        req: HttpRequest,
        payload: web::Payload,
        schema: web::Data<api::graphql::dashboard::Schema>,
    ) -> Result<HttpResponse, Error> {
        graphql(req, payload, SchemaKind::SchemaDashboard(schema)).await
    }

    /// Endpoint serving [`api::`graphql`::mix`] for single output
    /// application
    #[route("/api-mix", method = "GET", method = "POST")]
    async fn graphql_mix(
        req: HttpRequest,
        payload: web::Payload,
        schema: web::Data<api::graphql::mix::Schema>,
    ) -> Result<HttpResponse, Error> {
        graphql(req, payload, SchemaKind::SchemaMix(schema)).await
    }

    /// Endpoint serving [`api::`graphql`::client`] for main application
    #[route("/api", method = "GET", method = "POST")]
    async fn graphql_client(
        req: HttpRequest,
        payload: web::Payload,
        schema: web::Data<api::graphql::client::Schema>,
    ) -> Result<HttpResponse, Error> {
        graphql(req, payload, SchemaKind::Schema(schema)).await
    }

    async fn graphql(
        req: HttpRequest,
        payload: web::Payload,
        schema_kind: SchemaKind,
    ) -> Result<HttpResponse, Error> {
        let ctx = api::graphql::Context::new(req.clone());
        if req.head().upgrade() {
            let cfg = ConnectionConfig::new(ctx)
                .with_keep_alive_interval(Duration::from_secs(5));

            match schema_kind {
                SchemaKind::Schema(s) => {
                    subscriptions_handler(req, payload, s.into_inner(), cfg)
                        .await
                }
                SchemaKind::SchemaMix(s) => {
                    subscriptions_handler(req, payload, s.into_inner(), cfg)
                        .await
                }
                SchemaKind::SchemaDashboard(s) => {
                    subscriptions_handler(req, payload, s.into_inner(), cfg)
                        .await
                }
                SchemaKind::SchemaStatistics(s) => {
                    subscriptions_handler(req, payload, s.into_inner(), cfg)
                        .await
                }
            }
        } else {
            match schema_kind {
                SchemaKind::Schema(s) => {
                    graphql_handler(&s, &ctx, req, payload).await
                }
                SchemaKind::SchemaMix(s) => {
                    graphql_handler(&s, &ctx, req, payload).await
                }
                SchemaKind::SchemaDashboard(s) => {
                    graphql_handler(&s, &ctx, req, payload).await
                }
                SchemaKind::SchemaStatistics(s) => {
                    graphql_handler(&s, &ctx, req, payload).await
                }
            }
        }
    }

    /// Endpoint serving [GraphQL Playground][1] for exploring
    /// [`api::graphql::client`].
    ///
    /// [1]: https://github.com/graphql/graphql-playground
    #[get("/api/playground")]
    async fn playground_client() -> HttpResponse {
        playground().await
    }

    /// Endpoint serving [GraphQL Playground][1] for exploring
    /// [`api::graphql::mix`].
    ///
    /// [1]: https://github.com/graphql/graphql-playground
    #[get("/api-mix/playground")]
    async fn playground_mix() -> HttpResponse {
        playground().await
    }

    /// Endpoint serving [GraphQL Playground][1] for exploring
    /// [`api::graphql::dashboard`].
    ///
    /// [1]: https://github.com/graphql/graphql-playground
    #[get("/api-dashboard/playground")]
    async fn playground_dashboard() -> HttpResponse {
        playground().await
    }

    /// Endpoint serving [GraphQL Playground][1] for exploring
    /// [`api::graphql::statistics`].
    ///
    /// [1]: https://github.com/graphql/graphql-playground
    #[get("/api-statistics/playground")]
    async fn playground_statistics() -> HttpResponse {
        playground().await
    }

    #[allow(clippy::unused_async)]
    async fn playground() -> HttpResponse {
        // Constructs API URL relatively to the current HTTP request's scheme
        // and authority.
        let html = playground_source("__API_URL__", None).replace(
            "'__API_URL__'",
            r"document.URL.replace(/\/playground$/, '')",
        );
        HttpResponse::Ok()
            .content_type("text/html; charset=utf-8")
            .body(html)
    }

    /// Performs [`HttpRequest`] [Basic authorization][1] as middleware against
    /// [`State::password_hash`]. Doesn't consider username anyhow.
    ///
    /// No-op if [`State::password_hash`] is [`None`].
    ///
    /// [1]: https://en.wikipedia.org/wiki/Basic_access_authentication
    fn authorize(req: ServiceRequest) -> Result<ServiceRequest, Error> {
        let route = req.uri().path();
        log::debug!("authorize URI PATH: {}", route);

        if route.starts_with(STATISTICS_ROUTE_API) {
            return Ok(req);
        }

        let is_mix_auth =
            route.starts_with(MIX_ROUTE) || route.starts_with(MIX_ROUTE_API);
        let settings = req.app_data::<State>().unwrap().settings.get_cloned();

        let hash = if is_mix_auth {
            settings.password_output_hash
        } else {
            settings.password_hash
        };

        let hash = match hash {
            Some(h) => h,
            None => return Ok(req),
        };

        let err = || {
            AuthenticationError::new(
                req.app_data::<basic::Config>()
                    .unwrap()
                    .clone()
                    .into_inner(),
            )
        };

        let auth = BasicAuth::from_service_request(&req).into_inner()?;
        let pass = auth.password().ok_or_else(err)?;
        if argon2::verify_encoded(hash.as_str(), pass.as_bytes()) != Ok(true) {
            return Err(err().into());
        }

        Ok(req)
    }
}

/// Callback HTTP server responding to [SRS] HTTP callbacks.
///
/// [SRS]: https://github.com/ossrs/srs
pub mod callback {
    use actix_web::{error, middleware, post, web, App, Error, HttpServer};
    use ephyr_log::log;

    use crate::{
        api::srs::callback,
        cli::{Failure, Opts},
        state::{Input, InputEndpointKind, InputSrc, State, Status},
    };

    /// Runs HTTP server for exposing [SRS] [HTTP Callback API][1] on `/`
    /// endpoint for responding to [SRS] HTTP callbacks.
    ///
    /// # Errors
    ///
    /// If [`HttpServer`] cannot run due to already used port, etc.
    /// The actual error is logged.
    ///
    /// [SRS]: https://github.com/ossrs/srs
    /// [1]: https://github.com/ossrs/srs/wiki/v3_EN_HTTPCallback
    pub async fn run(cfg: &Opts, state: State) -> Result<(), Failure> {
        Ok(HttpServer::new(move || {
            App::new()
                .data(state.clone())
                .wrap(middleware::Logger::default())
                .service(on_callback)
        })
        .bind((cfg.callback_http_ip, cfg.callback_http_port))
        .map_err(|e| log::error!("Failed to bind callback HTTP server: {}", e))?
        .run()
        .await
        .map_err(|e| {
            log::error!("Failed to run callback HTTP server: {}", e);
        })?)
    }

    /// Endpoint serving the whole [HTTP Callback API][1] for [SRS].
    ///
    /// # Errors
    ///
    /// If [SRS] HTTP callback doesn't succeed.
    ///
    /// [SRS]: https://github.com/ossrs/srs
    /// [1]: https://github.com/ossrs/srs/wiki/v3_EN_HTTPCallback
    #[allow(clippy::unused_async)]
    #[post("/")]
    async fn on_callback(
        req: web::Json<callback::Request>,
        state: web::Data<State>,
    ) -> Result<&'static str, Error> {
        match req.action {
            callback::Event::OnConnect => on_connect(&req, &*state),
            callback::Event::OnPublish => on_start(&req, &*state, true),
            callback::Event::OnUnpublish => on_stop(&req, &*state, true),
            callback::Event::OnPlay => on_start(&req, &*state, false),
            callback::Event::OnStop => on_stop(&req, &*state, false),
            callback::Event::OnHls => on_hls(&req, &*state),
        }
        .map(|_| "0")
    }

    /// Handles [`callback::Event::OnConnect`].
    ///
    /// Only checks whether the appropriate [`state::Restream`] exists and its
    /// [`Input`] is enabled.
    ///
    /// # Errors
    ///
    /// If [`callback::Request::app`] matches no existing [`state::Restream`].
    ///
    /// [`state::Restream`]: crate::state::Restream
    fn on_connect(req: &callback::Request, state: &State) -> Result<(), Error> {
        state
            .restreams
            .get_cloned()
            .iter()
            .find(|r| r.input.enabled && r.key == *req.app)
            .ok_or_else(|| error::ErrorNotFound("Such `app` doesn't exist"))
            .map(|_| ())
    }

    /// Handles [`callback::Event::OnPublish`] and [`callback::Event::OnPlay`].
    ///
    /// Updates the appropriate [`state::Restream`]'s [`InputEndpoint`] to
    /// [`Status::Online`] (if [`callback::Event::OnPublish`]) and remembers the
    /// connected [SRS] client.
    ///
    /// # Errors
    ///
    /// - If [`callback::Request::vhost`], [`callback::Request::app`] or
    ///   [`callback::Request::stream`] matches no existing enabled
    ///   [`InputEndpoint`].
    /// - If [`InputEndpoint`] is not allowed to be published by external
    ///   client.
    ///
    /// [`InputEndpoint`]: crate::state::InputEndpoint
    /// [`state::Restream`]: crate::state::Restream
    ///
    /// [SRS]: https://github.com/ossrs/srs
    fn on_start(
        req: &callback::Request,
        state: &State,
        publishing: bool,
    ) -> Result<(), Error> {
        /// Traverses the given [`Input`] and all its [`Input::srcs`] looking
        /// for the one matching the specified `stream` and being enabled.
        #[must_use]
        fn lookup_input<'i>(
            input: &'i mut Input,
            stream: &str,
        ) -> Option<&'i mut Input> {
            if input.key == *stream {
                return input.enabled.then(|| input);
            }
            if let Some(InputSrc::Failover(s)) = input.src.as_mut() {
                s.inputs.iter_mut().find_map(|i| lookup_input(i, stream))
            } else {
                None
            }
        }

        let stream = req.stream.as_deref().unwrap_or_default();
        let kind = match req.vhost.as_str() {
            "hls" => InputEndpointKind::Hls,
            _ => InputEndpointKind::Rtmp,
        };

        let mut restreams = state.restreams.lock_mut();
        let restream = restreams
            .iter_mut()
            .find(|r| r.input.enabled && r.key == *req.app)
            .ok_or_else(|| error::ErrorNotFound("Such `app` doesn't exist"))?;

        let input =
            lookup_input(&mut restream.input, stream).ok_or_else(|| {
                error::ErrorNotFound("Such `stream` doesn't exist")
            })?;

        let endpoint = input
            .endpoints
            .iter_mut()
            .find(|e| e.kind == kind)
            .ok_or_else(|| {
                error::ErrorForbidden("Such `vhost` is not allowed")
            })?;

        if publishing {
            if !req.ip.is_loopback()
                && (input.src.is_some() || !endpoint.is_rtmp())
            {
                return Err(error::ErrorForbidden(
                    "Such `stream` is allowed only locally",
                ));
            }

            if endpoint.srs_publisher_id.as_ref().map(|id| **id)
                != Some(req.client_id)
            {
                endpoint.srs_publisher_id = Some(req.client_id.into());
            }

            endpoint.status = Status::Online;
        } else {
            // `srs::ClientId` kicks the client when `Drop`ped, so we should be
            // careful here to not accidentally kick the client by creating a
            // temporary binding.
            if !endpoint.srs_player_ids.contains(&req.client_id) {
                let _ = endpoint.srs_player_ids.insert(req.client_id.into());
            }
        }
        Ok(())
    }

    /// Handles [`callback::Event::OnUnpublish`].
    ///
    /// Updates the appropriate [`state::Restream`]'s [`InputEndpoint`] to
    /// [`Status::Offline`].
    ///
    /// # Errors
    ///
    /// If [`callback::Request::vhost`], [`callback::Request::app`] or
    /// [`callback::Request::stream`] matches no existing [`InputEndpoint`].
    ///
    /// [`InputEndpoint`]: crate::state::InputEndpoint
    /// [`state::Restream`]: crate::state::Restream
    fn on_stop(
        req: &callback::Request,
        state: &State,
        publishing: bool,
    ) -> Result<(), Error> {
        /// Traverses the given [`Input`] and all its [`Input::srcs`] looking
        /// for the one matching the specified `stream`.
        #[must_use]
        fn lookup_input<'i>(
            input: &'i mut Input,
            stream: &str,
        ) -> Option<&'i mut Input> {
            if input.key == *stream {
                return Some(input);
            }
            if let Some(InputSrc::Failover(s)) = input.src.as_mut() {
                s.inputs.iter_mut().find_map(|i| lookup_input(i, stream))
            } else {
                None
            }
        }

        let stream = req.stream.as_deref().unwrap_or_default();
        let kind = match req.vhost.as_str() {
            "hls" => InputEndpointKind::Hls,
            _ => InputEndpointKind::Rtmp,
        };

        let mut restreams = state.restreams.lock_mut();
        let restream = restreams
            .iter_mut()
            .find(|r| r.key == *req.app)
            .ok_or_else(|| error::ErrorNotFound("Such `app` doesn't exist"))?;

        let input =
            lookup_input(&mut restream.input, stream).ok_or_else(|| {
                error::ErrorNotFound("Such `stream` doesn't exist")
            })?;

        let endpoint = input
            .endpoints
            .iter_mut()
            .find(|e| e.kind == kind)
            .ok_or_else(|| {
                error::ErrorForbidden("Such `vhost` is not allowed")
            })?;

        if publishing {
            endpoint.srs_publisher_id = None;
            endpoint.status = Status::Offline;
        } else {
            let _ = endpoint.srs_player_ids.remove(&req.client_id);
        }
        Ok(())
    }

    /// Handles [`callback::Event::OnHls`].
    ///
    /// Checks whether the appropriate [`state::Restream`] with an
    /// [`InputEndpointKind::Hls`] exists and its [`Input`] is enabled.
    ///
    /// # Errors
    ///
    /// If [`callback::Request::vhost`], [`callback::Request::app`] or
    /// [`callback::Request::stream`] matches no existing [`InputEndpoint`]
    /// of [`InputEndpointKind::Hls`].
    ///
    /// [`InputEndpoint`]: crate::state::InputEndpoint
    /// [`state::Restream`]: crate::state::Restream
    fn on_hls(req: &callback::Request, state: &State) -> Result<(), Error> {
        /// Traverses the given [`Input`] and all its [`Input::srcs`] looking
        /// for the one matching the specified `stream` and being enabled.
        #[must_use]
        fn lookup_input<'i>(
            input: &'i mut Input,
            stream: &str,
        ) -> Option<&'i mut Input> {
            if input.key == *stream {
                return input.enabled.then(|| input);
            }
            if let Some(InputSrc::Failover(s)) = input.src.as_mut() {
                s.inputs.iter_mut().find_map(|i| lookup_input(i, stream))
            } else {
                None
            }
        }

        let stream = req.stream.as_deref().unwrap_or_default();
        let kind = (req.vhost.as_str() == "hls")
            .then(|| InputEndpointKind::Hls)
            .ok_or_else(|| {
                error::ErrorForbidden("Such `vhost` is not allowed")
            })?;

        let mut restreams = state.restreams.lock_mut();
        let restream = restreams
            .iter_mut()
            .find(|r| r.input.enabled && r.key == *req.app)
            .ok_or_else(|| error::ErrorNotFound("Such `app` doesn't exist"))?;

        let endpoint = lookup_input(&mut restream.input, stream)
            .ok_or_else(|| error::ErrorNotFound("Such `stream` doesn't exist"))?
            .endpoints
            .iter_mut()
            .find(|e| e.kind == kind)
            .ok_or_else(|| {
                error::ErrorNotFound("Such `stream` doesn't exist")
            })?;

        if endpoint.status != Status::Online {
            return Err(error::ErrorImATeapot("Not ready to serve"));
        }

        // `srs::ClientId` kicks the client when `Drop`ped, so we should be
        // careful here to not accidentally kick the client by creating a
        // temporary binding.
        if !endpoint.srs_player_ids.contains(&req.client_id) {
            let _ = endpoint.srs_player_ids.insert(req.client_id.into());
        }
        Ok(())
    }
}

/// Module which collects server statistics and updates them every second
///
pub mod statistics {
    use std::time::Duration;
    use systemstat::{Platform, System};
    use tokio::time;

    use crate::{cli::Failure, State};
    use std::panic::AssertUnwindSafe;
    use futures::FutureExt;
    use ephyr_log::log;
    use crate::display_panic;
    use std::error::Error;

    /// Runs statistics monitoring
    pub async fn run(state: State) -> Result<(), Failure> {
        // we use tx_last and rx_last to compute the delta
        // (send/receive bytes last second)
        let mut tx_last: f64 = 0.0;
        let mut rx_last: f64 = 0.0;

        let spawner = async move {
            loop {
                let state = &state;
                let _ = AssertUnwindSafe(async move {
                    let sys = System::new();

                    // Reset state
                    state.server_info.lock_mut().reset();

                    // Update cpu usage
                    match sys.cpu_load_aggregate() {
                        Ok(cpu) => {
                            // Need to wait some time to let the library compute
                            // CPU usage.
                            // Do not change delay time, since it is also used
                            // further to compute network statistics
                            // (bytes sent/received last second)
                            time::delay_for(Duration::from_secs(1)).await;
                            let cpu = cpu.done().unwrap();

                            let mut server_info = state.server_info.lock_mut();
                            // in percents
                            server_info
                                .update_cpu(Some(f64::from(1.0 - cpu.idle) * 100.0));
                        }
                        Err(x) => {
                            state.server_info.lock_mut().set_error(Some(x.to_string()));
                            log::error!("Statistics. CPU load: error: {}", x)
                        },
                    }

                    // Update ram usage
                    match sys.memory() {
                        Ok(mem) => {
                            let mut server_info = state.server_info.lock_mut();
                            // in megabytes
                            let mem_total =
                                (mem.total.as_u64() as f64) / 1024.0 / 1024.0;
                            // in megabytes
                            let mem_free =
                                (mem.free.as_u64() as f64) / 1024.0 / 1024.0;
                            server_info.update_ram(Some(mem_total), Some(mem_free));
                        }
                        Err(x) => {
                            state.server_info.lock_mut().set_error(Some(x.to_string()));
                            log::error!("Statistics. Memory: error: {}", x)
                        }
                    }

                    // Update network usage
                    match sys.networks() {
                        Ok(netifs) => {
                            // Sum up along network interfaces
                            let mut tx: f64 = 0.0;
                            let mut rx: f64 = 0.0;

                            // Note that the sum of sent/received bytes are
                            // computed along all the available network interfaces
                            for netif in netifs.values() {
                                let netstats =
                                    sys.network_stats(&netif.name).unwrap();
                                // in megabits (remove * 8.0 to convert into megabytes)
                                tx = tx
                                    + (netstats.tx_bytes.as_u64() as f64) * 8.0
                                    / 1024.0
                                    / 1024.0;
                                // in megabits
                                rx = rx
                                    + (netstats.rx_bytes.as_u64() as f64) * 8.0
                                    / 1024.0
                                    / 1024.0;
                            }

                            // Compute delta
                            let tx_delta = tx - tx_last;
                            let rx_delta = rx - rx_last;

                            // Update server info
                            let mut server_info = state.server_info.lock_mut();
                            server_info.update_traffic_usage(Some(tx_delta), Some(rx_delta));

                            tx_last = tx;
                            rx_last = rx;
                        }
                        Err(x) => {
                            state.server_info.lock_mut().set_error(Some(x.to_string()));
                            log::error!("Statistics. Networks: error: {}", x)
                        }
                    }
                })
                .catch_unwind()
                .await
                .map_err(|p| {
                    log::crit!(
                        "Panicked while getting server statistics {}",
                        display_panic(&p),
                    );
                });
            }
        };

        drop(tokio::spawn(spawner));

        Ok(())
    }
}

/// Tries to detect public IP address of the machine where this application
/// runs.
///
/// See [`public_ip`] crate for details.
pub async fn detect_public_ip() -> Option<IpAddr> {
    use public_ip::{dns, http, BoxToResolver, ToResolver as _};

    public_ip::resolve_address(
        vec![
            BoxToResolver::new(dns::OPENDNS_RESOLVER),
            BoxToResolver::new(http::HTTP_IPIFY_ORG_RESOLVER),
        ]
        .to_resolver(),
    )
    .await
}<|MERGE_RESOLUTION|>--- conflicted
+++ resolved
@@ -68,17 +68,13 @@
         future::ready(())
     });
 
-<<<<<<< HEAD
-    future::try_join3(
-=======
     let mut client_jobs = client_stat::ClientJobsPool::new(state.clone());
     State::on_change("spawn_client_jobs", &state.clients, move |clients| {
         client_jobs.apply(&clients);
         future::ready(())
     });
 
-    future::try_join(
->>>>>>> 39bef279
+    future::try_join3(
         self::client::run(&cfg, state.clone()),
         self::statistics::run(state.clone()),
         self::callback::run(&cfg, state),
@@ -746,7 +742,7 @@
     use futures::FutureExt;
     use ephyr_log::log;
     use crate::display_panic;
-    use std::error::Error;
+    use crate::state::ServerInfo;
 
     /// Runs statistics monitoring
     pub async fn run(state: State) -> Result<(), Failure> {
@@ -758,11 +754,11 @@
         let spawner = async move {
             loop {
                 let state = &state;
-                let _ = AssertUnwindSafe(async move {
+                let _ = AssertUnwindSafe(async {
                     let sys = System::new();
 
                     // Reset state
-                    state.server_info.lock_mut().reset();
+                    let mut info = ServerInfo::new();
 
                     // Update cpu usage
                     match sys.cpu_load_aggregate() {
@@ -775,13 +771,11 @@
                             time::delay_for(Duration::from_secs(1)).await;
                             let cpu = cpu.done().unwrap();
 
-                            let mut server_info = state.server_info.lock_mut();
                             // in percents
-                            server_info
-                                .update_cpu(Some(f64::from(1.0 - cpu.idle) * 100.0));
+                            info.update_cpu(Some(f64::from(1.0 - cpu.idle) * 100.0));
                         }
                         Err(x) => {
-                            state.server_info.lock_mut().set_error(Some(x.to_string()));
+                            info.set_error(Some(x.to_string()));
                             log::error!("Statistics. CPU load: error: {}", x)
                         },
                     }
@@ -789,17 +783,16 @@
                     // Update ram usage
                     match sys.memory() {
                         Ok(mem) => {
-                            let mut server_info = state.server_info.lock_mut();
                             // in megabytes
                             let mem_total =
                                 (mem.total.as_u64() as f64) / 1024.0 / 1024.0;
                             // in megabytes
                             let mem_free =
                                 (mem.free.as_u64() as f64) / 1024.0 / 1024.0;
-                            server_info.update_ram(Some(mem_total), Some(mem_free));
+                            info.update_ram(Some(mem_total), Some(mem_free));
                         }
                         Err(x) => {
-                            state.server_info.lock_mut().set_error(Some(x.to_string()));
+                            info.set_error(Some(x.to_string()));
                             log::error!("Statistics. Memory: error: {}", x)
                         }
                     }
@@ -812,7 +805,7 @@
                             let mut rx: f64 = 0.0;
 
                             // Note that the sum of sent/received bytes are
-                            // computed along all the available network interfaces
+                            // computed among all the available network interfaces
                             for netif in netifs.values() {
                                 let netstats =
                                     sys.network_stats(&netif.name).unwrap();
@@ -833,17 +826,18 @@
                             let rx_delta = rx - rx_last;
 
                             // Update server info
-                            let mut server_info = state.server_info.lock_mut();
-                            server_info.update_traffic_usage(Some(tx_delta), Some(rx_delta));
+                            info.update_traffic_usage(Some(tx_delta), Some(rx_delta));
 
                             tx_last = tx;
                             rx_last = rx;
                         }
                         Err(x) => {
-                            state.server_info.lock_mut().set_error(Some(x.to_string()));
+                            info.set_error(Some(x.to_string()));
                             log::error!("Statistics. Networks: error: {}", x)
                         }
                     }
+
+                    state.server_info.lock_mut().apply(info);
                 })
                 .catch_unwind()
                 .await
