<svelte:options immutable={true} />

<script lang="js">
  import { getClient, mutation, subscribe } from 'svelte-apollo';

  import {
    DisableAllOutputs,
    DisableOutput,
    EnableAllOutputs,
    EnableOutput,
    ExportRestream,
    Info,
    RemoveOutput,
    RemoveRestream,
    TuneDelay,
    TuneSidechain,
    TuneVolume
  } from '../../api/client.graphql';

<<<<<<< HEAD
  import { getFullStreamUrl, showError } from '../utils/util';
  import { statusesList } from '../constants/statuses';
=======
  import { isFailoverInput, showError } from '../utils/util';
  import { statusesList } from '../utils/constants';
>>>>>>> a229930a

  import { exportModal, outputModal } from '../stores';

  import Confirm from './common/Confirm.svelte';
  import Output from './Output.svelte';
  import Toggle from './common/Toggle.svelte';
  import StatusFilter from './common/StatusFilter.svelte';
  import {
    getReStreamOutputsCount,
    toggleFilterStatus,
  } from '../utils/filters.util';
  import { RestreamModel } from '../models/restream.model';
  import RestreamModal from '../modals/RestreamModal.svelte';
<<<<<<< HEAD
  import Input from './input/Input.svelte';
  import cloneDeep from 'lodash/cloneDeep';
=======
  import {
    getEndpointsWithDiffStreams,
    getEndpointsWithStreamsErrors,
  } from '../utils/input.util';
>>>>>>> a229930a

  const removeRestreamMutation = mutation(RemoveRestream);
  const disableAllOutputsMutation = mutation(DisableAllOutputs);
  const enableAllOutputsMutation = mutation(EnableAllOutputs);

  const gqlClient = getClient();
  const info = subscribe(Info, { errorPolicy: 'all' });

  export let public_host = 'localhost';
  // TODO: rename 'value' to 'reStream'
  export let value;
  export let globalOutputsFilters;
  export let hidden = false;
  export let files;
  export let isFullView = false;
  export let parentOutputId;

  let outputMutations = {
    DisableOutput,
    EnableOutput,
    RemoveOutput,
    TuneVolume,
    TuneDelay,
    TuneSidechain,
  };

  $: deleteConfirmation = $info.data
    ? $info.data.info.deleteConfirmation
    : true;

  $: enableConfirmation = $info.data
    ? $info.data.info.enableConfirmation
    : true;

  $: allEnabled = value.outputs.every((o) => o.enabled);
  $: toggleStatusText = allEnabled ? 'Disable' : 'Enable';

  $: hasGlobalOutputsFilters = !!globalOutputsFilters.length;
  $: reStreamOutputsCountByStatus = getReStreamOutputsCount(value);
  // NOTE: if global filters are selected, they have higher priority
  $: reStreamOutputsFilters = hasGlobalOutputsFilters
    ? globalOutputsFilters
    : [];
  $: hasActiveFilters = reStreamOutputsFilters.length;

  $: hasVideos = value.playlist && value.playlist.queue.length > 0;

  $: showControls = false;

  $: streamsErrorsTooltip = getStreamErrorTooltip(value.input);

  $: streamsDiffTooltip = getStreamsDifferenceTooltip(value.input);

  let openRestreamModal = false;

  async function removeRestream() {
    try {
      await removeRestreamMutation({ variables: { id: value.id } });
    } catch (e) {
      showError(e.message);
    }
  }

  function openAddOutputModal() {
    outputModal.openAdd(value.id);
  }

  async function toggleAllOutputs() {
    if (value.outputs.length < 1) return;
    const variables = { restream_id: value.id };
    try {
      if (allEnabled) {
        await disableAllOutputsMutation({ variables });
      } else {
        await enableAllOutputsMutation({ variables });
      }
    } catch (e) {
      showError(e.message);
    }
  }

  async function openExportModal() {
    let resp;
    try {
      resp = await gqlClient.query({
        query: ExportRestream,
        variables: { id: value.id },
        fetchPolicy: 'no-cache',
      });
    } catch (e) {
      showError(e.message);
      return;
    }

    if (!!resp.data && !!resp.data.export) {
      exportModal.open(
        value.id,
        JSON.stringify(JSON.parse(resp.data.export), null, 2)
      );
    }
  }

  const getStreamErrorTooltip = (input) => {
    const inputKeys = getEndpointsWithStreamsErrors(input);
    return inputKeys?.length
      ? `Can't get stream info from <strong>${inputKeys}</strong>`
      : '';
  };

  const getStreamsDifferenceTooltip = (input) => {
    const result = getEndpointsWithDiffStreams(input);
    return result?.endpointsWithDiffStreams?.length
      ? `<strong>${result.endpointsWithDiffStreams.join(', ')}</strong> ${
          result.endpointsWithDiffStreams.length === 1 ? 'stream' : 'streams'
        } params ${
          result.endpointsWithDiffStreams.length === 1 ? 'differs' : 'differ'
        } from <strong>${result.firstEndpointKey}</strong> stream params`
      : '';
  };
</script>

<template>
  <div
    data-testid={value.label}
    class="uk-section uk-section-muted uk-section-xsmall"
    class:hidden
    on:mouseenter={() => (showControls = true)}
    on:mouseleave={() => (showControls = false)}
  >
    <div class="left-buttons-area" />
    <div class="right-buttons-area" />
    <Confirm let:confirm>
      <button
        type="button"
        class="uk-close"
        hidden={isFullView}
        uk-close
        on:click={deleteConfirmation
          ? () => confirm(removeRestream)
          : removeRestream}
      />
      <span slot="title"
        >Removing <code>{value.key}</code> input source for re-streaming</span
      >
      <span slot="description"
        >All its outputs will be removed too. You won't be able to undone this.</span
      >
      <span slot="confirm">Remove</span>
    </Confirm>

    <a
      class="export-import"
      hidden={isFullView}
      href="/"
      on:click|preventDefault={openExportModal}
      title="Export/Import"
    >
      <i class="fas fa-share-square" />
    </a>

    {#if !!value.label}
      <span class="section-label">
        {value.label}
        {#key streamsErrorsTooltip || streamsDiffTooltip}
          <span>
            <i
              class="fa fa-info-circle info-icon"
              class:has-error={!!streamsErrorsTooltip}
              class:has-warning={!!streamsDiffTooltip}
              class:hidden={!streamsErrorsTooltip && !streamsDiffTooltip}
              uk-tooltip={streamsErrorsTooltip || streamsDiffTooltip}
            />
          </span>
        {/key}
      </span>
    {/if}

    <div class="uk-float-right uk-flex uk-flex-column uk-flex-bottom">
      <a
        href={getFullStreamUrl(value.id, parentOutputId)}
        hidden={isFullView || !parentOutputId}
        target="_blank"
        rel='noreferrer'
        class="uk-text-uppercase uk-text-small"
        title="Open Full Stream Page"
      >
        Full view
      </a>
      <div class="uk-flex">
        <span
          class="item-icon uk-icon uk-margin-right"
          hidden={!hasVideos || isFullView}
          uk-icon="icon: youtube; ratio: 1.5"
        />
        <span class="total">
          {#each statusesList as status (status)}
            <StatusFilter
              {status}
              count={reStreamOutputsCountByStatus[status]}
              active={reStreamOutputsFilters.includes(status)}
              disabled={hasGlobalOutputsFilters}
              title={hasGlobalOutputsFilters &&
                'Filter is disabled while global output filters are active'}
              handleClick={() =>
                (reStreamOutputsFilters = toggleFilterStatus(
                  reStreamOutputsFilters,
                  status
                ))}
            />
          {/each}

          <Confirm let:confirm>
            <Toggle
              data-testid="toggle-all-outputs-status"
              id="all-outputs-toggle-{value.id}"
              checked={allEnabled}
              title="{toggleStatusText} all outputs"
              confirmFn={enableConfirmation ? confirm : undefined}
              onChangeFn={toggleAllOutputs}
            />
            <span slot="title"
              >{toggleStatusText} all outputs of <code>{value.key}</code> input</span
            >
            <span slot="description">Are you sure about it?</span>
            <span slot="confirm">{toggleStatusText}</span>
          </Confirm>
        </span>
      </div>
      <button
        class="uk-button uk-button-primary uk-button-small"
        data-testid="add-output:open-modal-btn"
        on:click={openAddOutputModal}
      >
        <i class="fas fa-plus" />&nbsp;<span>Output</span>
      </button>
    </div>

    <a
      data-testid="edit-input-modal:open"
      class="edit-input"
      href="/"
      on:click|preventDefault={() => (openRestreamModal = true)}
    >
      <i class="far fa-edit" title="Edit input" />
    </a>
    {#if openRestreamModal}
      <RestreamModal
        public_host={$info.data.info.publicHost}
        bind:visible={openRestreamModal}
        restream={new RestreamModel(cloneDeep(value))}
      />
    {/if}
    <Input
      {public_host}
      restream_id={value.id}
      restream_key={value.key}
      value={value.input}
      {files}
      with_label={false}
      show_controls={showControls}
    />
    {#if isFailoverInput(value.input)}
      {#each value.input.src.inputs as input}
        <Input
          {public_host}
          restream_id={value.id}
          restream_key={value.key}
          value={input}
          {files}
          with_label={true}
          show_controls={showControls}
        />
      {/each}
    {/if}

    <div class="uk-grid uk-grid-small" uk-grid>
      {#each value.outputs as output}
        <Output
          {deleteConfirmation}
          {enableConfirmation}
          {public_host}
          restream_id={value.id}
          value={output}
          hidden={hasActiveFilters &&
            !reStreamOutputsFilters.includes(output.status)}
          mutations={outputMutations}
        />
      {:else}
        <div class="uk-flex-1">
          <div class="uk-card-default uk-padding-small uk-text-center">
            There are no Outputs for current Input. You can add it by clicking <b
              >+OUTPUT</b
            > button.
          </div>
        </div>
      {/each}
    </div>
  </div>
</template>

<style lang="stylus">
  .uk-section
    position: relative
    margin-top: 20px
    padding-left: 10px
    padding-right: @padding-left

    &.hidden
      display: none

    &:hover
      .uk-close, .edit-input, .export-import
        opacity: 1

    .uk-button-small
      float: right
      font-size: 0.7rem
      margin-top: 8px
      transition: opacity .3s ease
<<<<<<< HEAD
=======

      &:hover
        opacity: 1

    .total
      float: right
      margin-right: 20px
>>>>>>> a229930a

    .edit-input, .export-import, .uk-close
      position: absolute
      opacity: 0
      transition: opacity .3s ease

      &:hover
        opacity: 1

    .edit-input, .export-import
      color: #666
      outline: none

      &:hover
        text-decoration: none
        color: #444

    .edit-input
      left: -25px

    .export-import
      right: -25px

    .uk-close
      right: -21px
      top: -15px

    .left-buttons-area, .right-buttons-area
      position: absolute
      width: 34px

    .left-buttons-area
      right: 100%
      top: 0
      height: 100%

    .right-buttons-area
      left: 100%
      top: -20px
      height: calc(20px + 100%)

    .uk-grid
      margin-top: 10px
      margin-left: -10px

    .info-icon
      font-size: 16px

    .has-error
      color: var(--danger-color)

    .has-warning
      color: var(--warning-color)


</style><|MERGE_RESOLUTION|>--- conflicted
+++ resolved
@@ -1,6 +1,6 @@
 <svelte:options immutable={true} />
 
-<script lang="js">
+<script lang='js'>
   import { getClient, mutation, subscribe } from 'svelte-apollo';
 
   import {
@@ -17,35 +17,21 @@
     TuneVolume
   } from '../../api/client.graphql';
 
-<<<<<<< HEAD
-  import { getFullStreamUrl, showError } from '../utils/util';
-  import { statusesList } from '../constants/statuses';
-=======
-  import { isFailoverInput, showError } from '../utils/util';
+  import { getFullStreamUrl, isFailoverInput, showError } from '../utils/util';
   import { statusesList } from '../utils/constants';
->>>>>>> a229930a
 
   import { exportModal, outputModal } from '../stores';
 
   import Confirm from './common/Confirm.svelte';
+  import Input from './input/Input.svelte';
   import Output from './Output.svelte';
   import Toggle from './common/Toggle.svelte';
   import StatusFilter from './common/StatusFilter.svelte';
-  import {
-    getReStreamOutputsCount,
-    toggleFilterStatus,
-  } from '../utils/filters.util';
+  import { getReStreamOutputsCount, toggleFilterStatus } from '../utils/filters.util';
   import { RestreamModel } from '../models/restream.model';
   import RestreamModal from '../modals/RestreamModal.svelte';
-<<<<<<< HEAD
-  import Input from './input/Input.svelte';
   import cloneDeep from 'lodash/cloneDeep';
-=======
-  import {
-    getEndpointsWithDiffStreams,
-    getEndpointsWithStreamsErrors,
-  } from '../utils/input.util';
->>>>>>> a229930a
+  import { getEndpointsWithDiffStreams, getEndpointsWithStreamsErrors } from '../utils/input.util';
 
   const removeRestreamMutation = mutation(RemoveRestream);
   const disableAllOutputsMutation = mutation(DisableAllOutputs);
@@ -69,7 +55,7 @@
     RemoveOutput,
     TuneVolume,
     TuneDelay,
-    TuneSidechain,
+    TuneSidechain
   };
 
   $: deleteConfirmation = $info.data
@@ -133,7 +119,7 @@
       resp = await gqlClient.query({
         query: ExportRestream,
         variables: { id: value.id },
-        fetchPolicy: 'no-cache',
+        fetchPolicy: 'no-cache'
       });
     } catch (e) {
       showError(e.message);
@@ -159,10 +145,10 @@
     const result = getEndpointsWithDiffStreams(input);
     return result?.endpointsWithDiffStreams?.length
       ? `<strong>${result.endpointsWithDiffStreams.join(', ')}</strong> ${
-          result.endpointsWithDiffStreams.length === 1 ? 'stream' : 'streams'
-        } params ${
-          result.endpointsWithDiffStreams.length === 1 ? 'differs' : 'differ'
-        } from <strong>${result.firstEndpointKey}</strong> stream params`
+        result.endpointsWithDiffStreams.length === 1 ? 'stream' : 'streams'
+      } params ${
+        result.endpointsWithDiffStreams.length === 1 ? 'differs' : 'differ'
+      } from <strong>${result.firstEndpointKey}</strong> stream params`
       : '';
   };
 </script>
@@ -170,126 +156,129 @@
 <template>
   <div
     data-testid={value.label}
-    class="uk-section uk-section-muted uk-section-xsmall"
+    class='uk-section uk-section-muted uk-section-xsmall'
     class:hidden
     on:mouseenter={() => (showControls = true)}
     on:mouseleave={() => (showControls = false)}
   >
-    <div class="left-buttons-area" />
-    <div class="right-buttons-area" />
+    <div class='left-buttons-area' />
+    <div class='right-buttons-area' />
     <Confirm let:confirm>
       <button
-        type="button"
-        class="uk-close"
+        type='button'
+        class='uk-close'
         hidden={isFullView}
         uk-close
         on:click={deleteConfirmation
           ? () => confirm(removeRestream)
           : removeRestream}
       />
-      <span slot="title"
-        >Removing <code>{value.key}</code> input source for re-streaming</span
+      <span slot='title'
+      >Removing <code>{value.key}</code> input source for re-streaming</span
       >
-      <span slot="description"
-        >All its outputs will be removed too. You won't be able to undone this.</span
+      <span slot='description'
+      >All its outputs will be removed too. You won't be able to undone this.</span
       >
-      <span slot="confirm">Remove</span>
+      <span slot='confirm'>Remove</span>
     </Confirm>
 
     <a
-      class="export-import"
+      class='export-import'
       hidden={isFullView}
-      href="/"
+      href='/'
       on:click|preventDefault={openExportModal}
-      title="Export/Import"
+      title='Export/Import'
     >
-      <i class="fas fa-share-square" />
+      <i class='fas fa-share-square' />
     </a>
 
-    {#if !!value.label}
-      <span class="section-label">
-        {value.label}
+    {#if !!value.label || streamsErrorsTooltip || streamsDiffTooltip}
+      <span class='section-label'>{value.label ?? ''}
         {#key streamsErrorsTooltip || streamsDiffTooltip}
           <span>
             <i
-              class="fa fa-info-circle info-icon"
+              class='fa fa-info-circle info-icon'
               class:has-error={!!streamsErrorsTooltip}
               class:has-warning={!!streamsDiffTooltip}
               class:hidden={!streamsErrorsTooltip && !streamsDiffTooltip}
               uk-tooltip={streamsErrorsTooltip || streamsDiffTooltip}
             />
           </span>
-        {/key}
-      </span>
+      {/key}
+        </span>
     {/if}
 
-    <div class="uk-float-right uk-flex uk-flex-column uk-flex-bottom">
+
+    <div class='uk-float-right uk-flex uk-flex-column uk-flex-bottom'>
       <a
         href={getFullStreamUrl(value.id, parentOutputId)}
         hidden={isFullView || !parentOutputId}
-        target="_blank"
+        target='_blank'
         rel='noreferrer'
-        class="uk-text-uppercase uk-text-small"
-        title="Open Full Stream Page"
+        class='uk-text-uppercase uk-text-small'
+        title='Open Full Stream Page'
       >
         Full view
       </a>
-      <div class="uk-flex">
+      <div class='uk-flex'>
         <span
-          class="item-icon uk-icon uk-margin-right"
+          class='item-icon uk-icon uk-margin-right'
           hidden={!hasVideos || isFullView}
-          uk-icon="icon: youtube; ratio: 1.5"
+          uk-icon='icon: youtube; ratio: 1.5'
         />
-        <span class="total">
-          {#each statusesList as status (status)}
-            <StatusFilter
-              {status}
-              count={reStreamOutputsCountByStatus[status]}
-              active={reStreamOutputsFilters.includes(status)}
-              disabled={hasGlobalOutputsFilters}
-              title={hasGlobalOutputsFilters &&
-                'Filter is disabled while global output filters are active'}
-              handleClick={() =>
-                (reStreamOutputsFilters = toggleFilterStatus(
-                  reStreamOutputsFilters,
-                  status
-                ))}
-            />
-          {/each}
-
-          <Confirm let:confirm>
-            <Toggle
-              data-testid="toggle-all-outputs-status"
-              id="all-outputs-toggle-{value.id}"
-              checked={allEnabled}
-              title="{toggleStatusText} all outputs"
-              confirmFn={enableConfirmation ? confirm : undefined}
-              onChangeFn={toggleAllOutputs}
-            />
-            <span slot="title"
+        {#if value.outputs && value.outputs.length > 0}
+          <span class='total'>
+            {#each statusesList as status (status)}
+              <StatusFilter
+                {status}
+                count={reStreamOutputsCountByStatus[status]}
+                active={reStreamOutputsFilters.includes(status)}
+                disabled={hasGlobalOutputsFilters}
+                title={hasGlobalOutputsFilters &&
+                  'Filter is disabled while global output filters are active'}
+                handleClick={() =>
+                  (reStreamOutputsFilters = toggleFilterStatus(
+                    reStreamOutputsFilters,
+                    status
+                  ))}
+              />
+            {/each}
+
+            <Confirm let:confirm>
+              <Toggle
+                data-testid='toggle-all-outputs-status'
+                id='all-outputs-toggle-{value.id}'
+                checked={allEnabled}
+                title='{toggleStatusText} all outputs'
+                confirmFn={enableConfirmation ? confirm : undefined}
+                onChangeFn={toggleAllOutputs}
+              />
+              <span slot='title'
               >{toggleStatusText} all outputs of <code>{value.key}</code> input</span
-            >
-            <span slot="description">Are you sure about it?</span>
-            <span slot="confirm">{toggleStatusText}</span>
-          </Confirm>
-        </span>
+              >
+              <span slot='description'>Are you sure about it?</span>
+              <span slot='confirm'>{toggleStatusText}</span>
+            </Confirm>
+          </span>
+        {/if}
+
       </div>
       <button
-        class="uk-button uk-button-primary uk-button-small"
-        data-testid="add-output:open-modal-btn"
+        class='uk-button uk-button-primary uk-button-small'
+        data-testid='add-output:open-modal-btn'
         on:click={openAddOutputModal}
       >
-        <i class="fas fa-plus" />&nbsp;<span>Output</span>
+        <i class='fas fa-plus' />&nbsp;<span>Output</span>
       </button>
     </div>
 
     <a
-      data-testid="edit-input-modal:open"
-      class="edit-input"
-      href="/"
+      data-testid='edit-input-modal:open'
+      class='edit-input'
+      href='/'
       on:click|preventDefault={() => (openRestreamModal = true)}
     >
-      <i class="far fa-edit" title="Edit input" />
+      <i class='far fa-edit' title='Edit input' />
     </a>
     {#if openRestreamModal}
       <RestreamModal
@@ -321,7 +310,7 @@
       {/each}
     {/if}
 
-    <div class="uk-grid uk-grid-small" uk-grid>
+    <div class='uk-grid uk-grid-small'>
       {#each value.outputs as output}
         <Output
           {deleteConfirmation}
@@ -334,11 +323,11 @@
           mutations={outputMutations}
         />
       {:else}
-        <div class="uk-flex-1">
-          <div class="uk-card-default uk-padding-small uk-text-center">
+        <div class='uk-flex-1'>
+          <div class='uk-card-default uk-padding-small uk-text-center'>
             There are no Outputs for current Input. You can add it by clicking <b
-              >+OUTPUT</b
-            > button.
+          >+OUTPUT</b
+          > button.
           </div>
         </div>
       {/each}
@@ -346,7 +335,7 @@
   </div>
 </template>
 
-<style lang="stylus">
+<style lang='stylus'>
   .uk-section
     position: relative
     margin-top: 20px
@@ -365,16 +354,6 @@
       font-size: 0.7rem
       margin-top: 8px
       transition: opacity .3s ease
-<<<<<<< HEAD
-=======
-
-      &:hover
-        opacity: 1
-
-    .total
-      float: right
-      margin-right: 20px
->>>>>>> a229930a
 
     .edit-input, .export-import, .uk-close
       position: absolute
