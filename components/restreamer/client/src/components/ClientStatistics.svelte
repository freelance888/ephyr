<<<<<<< HEAD
<script lang="ts">
  import { statusesList } from '../constants/statuses';
=======
<script lang="js">
  import { statusesList } from '../utils/constants';
>>>>>>> a229930a
  import Confirm from './common/Confirm.svelte';
  import { showError } from '../utils/util';
  import { mutation } from 'svelte-apollo';
  import { RemoveClient } from '../../api/dashboard.graphql';
  import ServerInfo from './common/ServerInfo.svelte';

  const removeClientMutation = mutation(RemoveClient);

  export let client;

  $: clientTitle = client?.statistics?.data?.clientTitle;

  function getStatusCount(items, status) {
    const filteredItems = items.find((x) => x.status === status);
    return filteredItems ? filteredItems.count : 0;
  }

  async function removeClient() {
    try {
      await removeClientMutation({ variables: { client_id: client.id } });
    } catch (e) {
      showError(e.message);
    }
  }
</script>

<template>
  <section class="uk-section uk-section-muted toolbar">
    <span class="section-label">
      <span class="client-info {client.isProtected ? 'is-protected' : 'not-protected'}"
            title="{client.isProtected ? '' : 'This client is not protected by password so that will not receive any commands'}"
            uk-icon="icon: {client.isProtected ? 'lock' : 'warning'}">
      </span>
      <a href={client.id}>{clientTitle ? clientTitle : client.id}</a></span
    >
    <Confirm let:confirm>
      <button
        type="button"
        class="uk-close"
        uk-close
        on:click={() => confirm(removeClient)}
      />
      <span slot="title">Removing <code>{client.id}</code> host</span>
      <span slot="description"
        >You won't be able to receive statistics info from this host.</span
      >
      <span slot="confirm">Remove</span>
    </Confirm>
    {#if client.statistics?.data}
      <div class="uk-grid uk-grid-small">
        <div class="uk-width-1-4@m">
          <span class="toolbar-label">
            INPUTS:
            {#each statusesList as status (status)}
              <div
                class="status"
                class:online={status === 'ONLINE'}
                class:offline={status === 'OFFLINE'}
                class:initializing={status === 'INITIALIZING'}
                class:unstable={status === 'UNSTABLE'}
              >
                {getStatusCount(client.statistics.data.inputs, status)}
              </div>
            {/each}
          </span>
        </div>

        <div class="uk-width-1-4@m">
          <span class="toolbar-label">
            OUTPUTS:
            {#each statusesList as status (status)}
              <div
                class="status"
                class:online={status === 'ONLINE'}
                class:offline={status === 'OFFLINE'}
                class:initializing={status === 'INITIALIZING'}
                class:unstable={status === 'UNSTABLE'}
              >
                {getStatusCount(client.statistics.data.outputs, status)}
              </div>
            {/each}
          </span>
        </div>
        <div class="uk-width-1-2@m">
          <ServerInfo
            serverInfo={client.statistics.data.serverInfo}
            rowMode={true}
          />
        </div>
      </div>
    {:else}
      <div class="uk-alert-danger uk-margin-small">
        {#if !client.statistics}
          <span
            >No statistics. Usually this means that server does not respond.
            Please check the correctness of the server URL</span
          >
        {:else}
          {client.statistics?.errors}
        {/if}
      </div>
    {/if}
  </section>
</template>

<style lang="stylus">
  .uk-section
    &:hover
      .uk-close
        opacity: 1
    .uk-alert-danger
      padding: 10px

  .status
    min-width: 28px
    display: inline-flex
    padding-left: 4px
    justify-content: center

  .client-info
    font-size: 16px

  .is-protected
    color: #32d296

  .not-protected
    color: #f0506e;

  .uk-close
    position: absolute
    right: -21px
    top: -15px
    opacity: 0
    transition: opacity .3s ease
    &:hover
      opacity: 1
</style><|MERGE_RESOLUTION|>--- conflicted
+++ resolved
@@ -1,10 +1,5 @@
-<<<<<<< HEAD
-<script lang="ts">
-  import { statusesList } from '../constants/statuses';
-=======
 <script lang="js">
   import { statusesList } from '../utils/constants';
->>>>>>> a229930a
   import Confirm from './common/Confirm.svelte';
   import { showError } from '../utils/util';
   import { mutation } from 'svelte-apollo';
