--- conflicted
+++ resolved
@@ -9,16 +9,13 @@
     StopPlayingFileFromPlaylist
   } from '../../api/client.graphql';
   import { mutation } from 'svelte-apollo';
-<<<<<<< HEAD
   import { showError } from '../utils/util';
   import FileInfo from './common/FileInfo.svelte';
   import { FILE_DOWNLOADING, FILE_LOCAL } from '../utils/constants';
   import FileIcon from './svg/FileIcon.svelte';
   import PlayIcon from './svg/PlayIcon.svelte';
   import StopPlayingIcon from './svg/StopPlayingIcon.svelte';
-=======
   import { isFullGDrivePath, showError } from '../utils/util';
->>>>>>> 729d311b
 
   const getPlaylistFromDrive = mutation(GetPlaylistFromGdrive);
   const setPlaylist = mutation(SetPlaylist);
