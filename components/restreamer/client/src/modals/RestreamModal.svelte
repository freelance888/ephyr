--- conflicted
+++ resolved
@@ -280,18 +280,6 @@
         </div>
 
         <div class="uk-section uk-section-xsmall">
-<<<<<<< HEAD
-          <div class="layout-no-wrap">
-            <input
-              class="uk-input"
-              class:invalid-file-id={!isValidFileIdInput}
-              type="text"
-              bind:value={$restreamStore.fileId}
-              on:input={handleInputFileId}
-              disabled={!hasApiKey || !isValidFileIdInput}
-              placeholder="Google File ID"
-            />
-=======
           <div
             class="uk-position-relative"
             class:question-pointer={!hasApiKey}
@@ -303,13 +291,14 @@
               >
               <input
                 class="uk-input file-id"
+                class:invalid-file-id={!isValidFileIdInput}
                 type="text"
                 bind:value={$restreamStore.fileId}
-                disabled={!hasApiKey}
+                on:input={handleInputFileId}
+                disabled={!hasApiKey || !isValidFileIdInput}
                 placeholder="Google File ID"
               />
             </label>
->>>>>>> c2522a45
             <button
               type="button"
               class="clear-file-id uk-position-absolute"
