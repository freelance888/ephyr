--- conflicted
+++ resolved
@@ -16,7 +16,7 @@
     main: './src/AppRestreamer.ts',
     'mix/main': './src/AppMix.ts',
     'dashboard/main': './src/AppDashboard.ts',
-    'full-stream/main': './src/AppFullStream.ts',
+    'full-stream/main': { import: './src/AppFullStream.ts', dependOn: 'main' },
   },
   resolve: {
     alias: {
@@ -99,18 +99,11 @@
         { from: 'static/assets' },
         { from: 'static/assets', to: 'mix' },
         { from: 'static/assets', to: 'dashboard' },
-<<<<<<< HEAD
-        { from: 'static/full-stream', to: 'full-stream' },
         { from: 'static/assets', to: 'full-stream' },
-        { from: 'static/assets' },
-=======
->>>>>>> a75036a1
       ],
     }),
     new MiniCssExtractPlugin({
       filename: is_prod ? '[name].[contenthash].css' : '[name].css',
-<<<<<<< HEAD
-=======
     }),
     new HtmlWebpackPlugin({
       title: 'Ephyr re-streamer',
@@ -129,7 +122,12 @@
       filename: 'dashboard/index.html',
       template: 'static/index.html',
       chunks: ['dashboard/main'],
->>>>>>> a75036a1
+    }),
+    new HtmlWebpackPlugin({
+      title: 'Ephyr Full Stream',
+      filename: 'full-stream/index.html',
+      template: 'static/index.html',
+      chunks: ['full-stream/main'],
     }),
     new webpack.EnvironmentPlugin({
       VERSION: process.env.CARGO_PKG_VERSION || process.env.npm_package_version,
