[package]
name = "ephyr-restreamer"
version = "0.7.0+dev"
edition = "2018"
authors = ["ALLATRA IT <it@allatra.org>"]
publish = false
default-run = "ephyr-restreamer"

[dependencies]
actix-service = "2.0"
actix-web = "4.1"
actix-web-httpauth = "0.7"
actix-web-static-files = "4.0"
static-files = "0.2.3"
anyhow = "1.0"
argon2 = { version = "1.0.0", package = "rust-argon2", default-features = false }
askama = { version = "0.11", default-features = false }
backoff = { version = "0.4", features = ["tokio"] }
byteorder = "1.4"
chrono = { version = "0.4", features = ["serde"] }
ephyr-log = { version = "0.1", path = "../../common/log" }
futures = "0.3"
futures-signals = "0.3"
graphql_client = "0.11"
hex = "0.4"
humantime = "2.1"
<<<<<<< HEAD
libc = "0.2.131"
nix = "0.24.2"
num_cpus = "1.14.0"
=======
libc = "0.2"
nix = "0.26"
>>>>>>> 7d0c2a6e
once_cell = { version = "1.4", features = ["parking_lot"] }
public-ip = "0.2"
rand = "0.8"
regex = "1.4"
reqwest = { version = "0.11", features = ["json"], default-features = false }
send_wrapper = { version = "0.6", default-features = false }
serde = { version = "1.0", features = ["derive"] }
serde_humantime = { version = "1.0", package = "humantime-serde" }
serde_json = "1.0"
smart-default = "0.6"
structopt = "0.3"
systemstat = "0.2"
url = { version = "2.1", features = ["serde"] }
uuid = { version = "1.1", features = ["serde", "v4"] }
zeromq = "0.3"
tsclientlib = "0.2"
tsproto-packets = "0.1"
interprocess = { version = "1.2", features = ["tokio_support"] }
tokio-stream = { version="0.1", features = ["fs"]}
[dependencies.derive_more]
    version = "0.99"
    features = ["as_ref", "deref", "display", "error", "from"]
    default-features = false
[dependencies.tokio]
    version = "1.19"
    features = ["fs", "io-util", "process", "sync", "time"]
[dependencies.juniper]
    git="https://github.com/graphql-rust/juniper"
    branch = "master"
    version = "0.16.0-dev"
    features = ["chrono"]
[dependencies.juniper_actix]
    git="https://github.com/graphql-rust/juniper"
    features = ["subscriptions"]
    branch = "master"
[dependencies.juniper_graphql_ws]
    git="https://github.com/graphql-rust/juniper"
    branch = "master"

[build-dependencies]
static-files = "0.2.3"<|MERGE_RESOLUTION|>--- conflicted
+++ resolved
@@ -24,14 +24,9 @@
 graphql_client = "0.11"
 hex = "0.4"
 humantime = "2.1"
-<<<<<<< HEAD
-libc = "0.2.131"
-nix = "0.24.2"
-num_cpus = "1.14.0"
-=======
 libc = "0.2"
 nix = "0.26"
->>>>>>> 7d0c2a6e
+num_cpus = "1.14.0"
 once_cell = { version = "1.4", features = ["parking_lot"] }
 public-ip = "0.2"
 rand = "0.8"
