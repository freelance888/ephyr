[package]
name = "ephyr-restreamer"
version = "0.6.0+dev"
edition = "2018"
authors = ["ALLATRA IT <it@allatra.org>"]
publish = false
default-run = "ephyr-restreamer"

[dependencies]
actix-service = "2.0"
actix-web = "4.1"
actix-web-httpauth = "0.7"
actix-web-static-files = "4.0"
static-files = "0.2.3"
anyhow = "1.0"
argon2 = { version = "1.0.0", package = "rust-argon2", default-features = false }
askama = { version = "0.11", default-features = false }
backoff = { version = "0.4", features = ["tokio"] }
byteorder = "1.4"
chrono = { version = "0.4", features = ["serde"] }
ephyr-log = { version = "0.1", path = "../../common/log" }
futures = "0.3"
futures-signals = "0.3"
graphql_client = "0.11"
hex = "0.4"
humantime = "2.1"
once_cell = { version = "1.4", features = ["parking_lot"] }
public-ip = "0.2"
rand = "0.8"
regex = "1.4"
reqwest = { version = "0.11", features = ["json"], default-features = false }
send_wrapper = { version = "0.6", default-features = false }
serde = { version = "1.0", features = ["derive"] }
serde_humantime = { version = "1.0", package = "humantime-serde" }
serde_json = "1.0"
smart-default = "0.6"
structopt = "0.3"
systemstat = "0.1.8"
url = { version = "2.1", features = ["serde"] }
<<<<<<< HEAD
uuid = { version = "1.1.2", features = ["serde", "v4"] }
zeromq = "0.3.3"
tsclientlib = "0.2.0"
tsproto-packets = "0.1.0"
=======
uuid = { version = "0.8", features = ["serde", "v4"] }
interprocess = "1.1.1"
>>>>>>> ccec7248
[dependencies.derive_more]
    version = "0.99.11"
    features = ["as_ref", "deref", "display", "error", "from"]
    default-features = false
[dependencies.tokio]
    version = "1.19.2"
    features = ["fs", "io-util", "process", "sync", "time"]
[dependencies.juniper]
git="https://github.com/graphql-rust/juniper"
branch = "master"
version = "0.16.0-dev"
features = ["chrono"]
[dependencies.juniper_actix]
git="https://github.com/graphql-rust/juniper"
features = ["subscriptions"]
branch = "master"
[dependencies.juniper_graphql_ws]
git="https://github.com/graphql-rust/juniper"
branch = "master"

[build-dependencies]
static-files = "0.2.3"<|MERGE_RESOLUTION|>--- conflicted
+++ resolved
@@ -37,15 +37,11 @@
 structopt = "0.3"
 systemstat = "0.1.8"
 url = { version = "2.1", features = ["serde"] }
-<<<<<<< HEAD
 uuid = { version = "1.1.2", features = ["serde", "v4"] }
 zeromq = "0.3.3"
 tsclientlib = "0.2.0"
 tsproto-packets = "0.1.0"
-=======
-uuid = { version = "0.8", features = ["serde", "v4"] }
 interprocess = "1.1.1"
->>>>>>> ccec7248
 [dependencies.derive_more]
     version = "0.99.11"
     features = ["as_ref", "deref", "display", "error", "from"]
