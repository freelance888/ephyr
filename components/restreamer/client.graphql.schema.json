--- conflicted
+++ resolved
@@ -12,6 +12,185 @@
     },
     "types": [
       {
+        "kind": "ENUM",
+        "name": "__TypeKind",
+        "description": "GraphQL type kind\n\nThe GraphQL specification defines a number of type kinds - the meta type of a type.",
+        "specifiedByUrl": null,
+        "fields": null,
+        "inputFields": null,
+        "interfaces": null,
+        "enumValues": [
+          {
+            "name": "SCALAR",
+            "description": "## Scalar types\n\nScalar types appear as the leaf nodes of GraphQL queries. Strings, numbers, and booleans are the built in types, and while it's possible to define your own, it's relatively uncommon.",
+            "isDeprecated": false,
+            "deprecationReason": null
+          },
+          {
+            "name": "OBJECT",
+            "description": "## Object types\n\nThe most common type to be implemented by users. Objects have fields and can implement interfaces.",
+            "isDeprecated": false,
+            "deprecationReason": null
+          },
+          {
+            "name": "INTERFACE",
+            "description": "## Interface types\n\nInterface types are used to represent overlapping fields between multiple types, and can be queried for their concrete type.",
+            "isDeprecated": false,
+            "deprecationReason": null
+          },
+          {
+            "name": "UNION",
+            "description": "## Union types\n\nUnions are similar to interfaces but can not contain any fields on their own.",
+            "isDeprecated": false,
+            "deprecationReason": null
+          },
+          {
+            "name": "ENUM",
+            "description": "## Enum types\n\nLike scalars, enum types appear as the leaf nodes of GraphQL queries.",
+            "isDeprecated": false,
+            "deprecationReason": null
+          },
+          {
+            "name": "INPUT_OBJECT",
+            "description": "## Input objects\n\nRepresents complex values provided in queries _into_ the system.",
+            "isDeprecated": false,
+            "deprecationReason": null
+          },
+          {
+            "name": "LIST",
+            "description": "## List types\n\nRepresent lists of other types. This library provides implementations for vectors and slices, but other Rust types can be extended to serve as GraphQL lists.",
+            "isDeprecated": false,
+            "deprecationReason": null
+          },
+          {
+            "name": "NON_NULL",
+            "description": "## Non-null types\n\nIn GraphQL, nullable types are the default. By putting a `!` after a type, it becomes non-nullable.",
+            "isDeprecated": false,
+            "deprecationReason": null
+          }
+        ],
+        "possibleTypes": null
+      },
+      {
+        "kind": "OBJECT",
+        "name": "__Field",
+        "description": null,
+        "specifiedByUrl": null,
+        "fields": [
+          {
+            "name": "name",
+            "description": null,
+            "args": [],
+            "type": {
+              "kind": "NON_NULL",
+              "name": null,
+              "ofType": {
+                "kind": "SCALAR",
+                "name": "String",
+                "ofType": null
+              }
+            },
+            "isDeprecated": false,
+            "deprecationReason": null
+          },
+          {
+            "name": "description",
+            "description": null,
+            "args": [],
+            "type": {
+              "kind": "SCALAR",
+              "name": "String",
+              "ofType": null
+            },
+            "isDeprecated": false,
+            "deprecationReason": null
+          },
+          {
+            "name": "args",
+            "description": null,
+            "args": [],
+            "type": {
+              "kind": "NON_NULL",
+              "name": null,
+              "ofType": {
+                "kind": "LIST",
+                "name": null,
+                "ofType": {
+                  "kind": "NON_NULL",
+                  "name": null,
+                  "ofType": {
+                    "kind": "OBJECT",
+                    "name": "__InputValue",
+                    "ofType": null
+                  }
+                }
+              }
+            },
+            "isDeprecated": false,
+            "deprecationReason": null
+          },
+          {
+            "name": "type",
+            "description": null,
+            "args": [],
+            "type": {
+              "kind": "NON_NULL",
+              "name": null,
+              "ofType": {
+                "kind": "OBJECT",
+                "name": "__Type",
+                "ofType": null
+              }
+            },
+            "isDeprecated": false,
+            "deprecationReason": null
+          },
+          {
+            "name": "isDeprecated",
+            "description": null,
+            "args": [],
+            "type": {
+              "kind": "NON_NULL",
+              "name": null,
+              "ofType": {
+                "kind": "SCALAR",
+                "name": "Boolean",
+                "ofType": null
+              }
+            },
+            "isDeprecated": false,
+            "deprecationReason": null
+          },
+          {
+            "name": "deprecationReason",
+            "description": null,
+            "args": [],
+            "type": {
+              "kind": "SCALAR",
+              "name": "String",
+              "ofType": null
+            },
+            "isDeprecated": false,
+            "deprecationReason": null
+          }
+        ],
+        "inputFields": null,
+        "interfaces": [],
+        "enumValues": null,
+        "possibleTypes": null
+      },
+      {
+        "kind": "SCALAR",
+        "name": "OutputId",
+        "description": "ID of an `Output`.",
+        "specifiedByUrl": null,
+        "fields": null,
+        "inputFields": null,
+        "interfaces": null,
+        "enumValues": null,
+        "possibleTypes": null
+      },
+      {
         "kind": "OBJECT",
         "name": "__EnumValue",
         "description": null,
@@ -229,95 +408,6 @@
         "inputFields": null,
         "interfaces": [],
         "enumValues": null,
-        "possibleTypes": null
-      },
-      {
-        "kind": "SCALAR",
-        "name": "OutputId",
-        "description": "ID of an `Output`.",
-        "specifiedByUrl": null,
-        "fields": null,
-        "inputFields": null,
-        "interfaces": null,
-        "enumValues": null,
-        "possibleTypes": null
-      },
-      {
-        "kind": "ENUM",
-        "name": "__DirectiveLocation",
-        "description": null,
-        "specifiedByUrl": null,
-        "fields": null,
-        "inputFields": null,
-        "interfaces": null,
-        "enumValues": [
-          {
-            "name": "QUERY",
-            "description": null,
-            "isDeprecated": false,
-            "deprecationReason": null
-          },
-          {
-            "name": "MUTATION",
-            "description": null,
-            "isDeprecated": false,
-            "deprecationReason": null
-          },
-          {
-            "name": "SUBSCRIPTION",
-            "description": null,
-            "isDeprecated": false,
-            "deprecationReason": null
-          },
-          {
-            "name": "FIELD",
-            "description": null,
-            "isDeprecated": false,
-            "deprecationReason": null
-          },
-          {
-            "name": "SCALAR",
-            "description": null,
-            "isDeprecated": false,
-            "deprecationReason": null
-          },
-          {
-            "name": "FRAGMENT_DEFINITION",
-            "description": null,
-            "isDeprecated": false,
-            "deprecationReason": null
-          },
-          {
-            "name": "FIELD_DEFINITION",
-            "description": null,
-            "isDeprecated": false,
-            "deprecationReason": null
-          },
-          {
-            "name": "VARIABLE_DEFINITION",
-            "description": null,
-            "isDeprecated": false,
-            "deprecationReason": null
-          },
-          {
-            "name": "FRAGMENT_SPREAD",
-            "description": null,
-            "isDeprecated": false,
-            "deprecationReason": null
-          },
-          {
-            "name": "INLINE_FRAGMENT",
-            "description": null,
-            "isDeprecated": false,
-            "deprecationReason": null
-          },
-          {
-            "name": "ENUM_VALUE",
-            "description": null,
-            "isDeprecated": false,
-            "deprecationReason": null
-          }
-        ],
         "possibleTypes": null
       },
       {
@@ -1619,6 +1709,84 @@
         "possibleTypes": null
       },
       {
+        "kind": "ENUM",
+        "name": "__DirectiveLocation",
+        "description": null,
+        "specifiedByUrl": null,
+        "fields": null,
+        "inputFields": null,
+        "interfaces": null,
+        "enumValues": [
+          {
+            "name": "QUERY",
+            "description": null,
+            "isDeprecated": false,
+            "deprecationReason": null
+          },
+          {
+            "name": "MUTATION",
+            "description": null,
+            "isDeprecated": false,
+            "deprecationReason": null
+          },
+          {
+            "name": "SUBSCRIPTION",
+            "description": null,
+            "isDeprecated": false,
+            "deprecationReason": null
+          },
+          {
+            "name": "FIELD",
+            "description": null,
+            "isDeprecated": false,
+            "deprecationReason": null
+          },
+          {
+            "name": "SCALAR",
+            "description": null,
+            "isDeprecated": false,
+            "deprecationReason": null
+          },
+          {
+            "name": "FRAGMENT_DEFINITION",
+            "description": null,
+            "isDeprecated": false,
+            "deprecationReason": null
+          },
+          {
+            "name": "FIELD_DEFINITION",
+            "description": null,
+            "isDeprecated": false,
+            "deprecationReason": null
+          },
+          {
+            "name": "VARIABLE_DEFINITION",
+            "description": null,
+            "isDeprecated": false,
+            "deprecationReason": null
+          },
+          {
+            "name": "FRAGMENT_SPREAD",
+            "description": null,
+            "isDeprecated": false,
+            "deprecationReason": null
+          },
+          {
+            "name": "INLINE_FRAGMENT",
+            "description": null,
+            "isDeprecated": false,
+            "deprecationReason": null
+          },
+          {
+            "name": "ENUM_VALUE",
+            "description": null,
+            "isDeprecated": false,
+            "deprecationReason": null
+          }
+        ],
+        "possibleTypes": null
+      },
+      {
         "kind": "SCALAR",
         "name": "EndpointId",
         "description": "ID of an `InputEndpoint`.",
@@ -3185,7 +3353,6 @@
       },
       {
         "kind": "OBJECT",
-<<<<<<< HEAD
         "name": "PlaylistFileInfo",
         "description": "Information necessary for every video in playlist",
         "specifiedByUrl": null,
@@ -3202,7 +3369,50 @@
                 "name": "String",
                 "ofType": null
               }
-=======
+            },
+            "isDeprecated": false,
+            "deprecationReason": null
+          },
+          {
+            "name": "name",
+            "description": "Name of this file",
+            "args": [],
+            "type": {
+              "kind": "NON_NULL",
+              "name": null,
+              "ofType": {
+                "kind": "SCALAR",
+                "name": "String",
+                "ofType": null
+              }
+            },
+            "isDeprecated": false,
+            "deprecationReason": null
+          },
+          {
+            "name": "wasPlayed",
+            "description": "Whether the file was already played",
+            "args": [],
+            "type": {
+              "kind": "NON_NULL",
+              "name": null,
+              "ofType": {
+                "kind": "SCALAR",
+                "name": "Boolean",
+                "ofType": null
+              }
+            },
+            "isDeprecated": false,
+            "deprecationReason": null
+          }
+        ],
+        "inputFields": null,
+        "interfaces": [],
+        "enumValues": null,
+        "possibleTypes": null
+      },
+      {
+        "kind": "OBJECT",
         "name": "StreamStatistics",
         "description": "Stream statistics",
         "specifiedByUrl": null,
@@ -3215,25 +3425,11 @@
               "kind": "SCALAR",
               "name": "String",
               "ofType": null
->>>>>>> a229930a
-            },
-            "isDeprecated": false,
-            "deprecationReason": null
-          },
-          {
-<<<<<<< HEAD
-            "name": "name",
-            "description": "Name of this file",
-            "args": [],
-            "type": {
-              "kind": "NON_NULL",
-              "name": null,
-              "ofType": {
-                "kind": "SCALAR",
-                "name": "String",
-                "ofType": null
-              }
-=======
+            },
+            "isDeprecated": false,
+            "deprecationReason": null
+          },
+          {
             "name": "audioChannelLayout",
             "description": "Stereo / Mono layout",
             "args": [],
@@ -3241,25 +3437,11 @@
               "kind": "SCALAR",
               "name": "String",
               "ofType": null
->>>>>>> a229930a
-            },
-            "isDeprecated": false,
-            "deprecationReason": null
-          },
-          {
-<<<<<<< HEAD
-            "name": "wasPlayed",
-            "description": "Whether the file was already played",
-            "args": [],
-            "type": {
-              "kind": "NON_NULL",
-              "name": null,
-              "ofType": {
-                "kind": "SCALAR",
-                "name": "Boolean",
-                "ofType": null
-              }
-=======
+            },
+            "isDeprecated": false,
+            "deprecationReason": null
+          },
+          {
             "name": "audioSampleRate",
             "description": null,
             "args": [],
@@ -3351,7 +3533,6 @@
               "kind": "SCALAR",
               "name": "String",
               "ofType": null
->>>>>>> a229930a
             },
             "isDeprecated": false,
             "deprecationReason": null
@@ -3429,6 +3610,93 @@
         "possibleTypes": null
       },
       {
+        "kind": "SCALAR",
+        "name": "RestreamId",
+        "description": "ID of a `Restream`.",
+        "specifiedByUrl": null,
+        "fields": null,
+        "inputFields": null,
+        "interfaces": null,
+        "enumValues": null,
+        "possibleTypes": null
+      },
+      {
+        "kind": "OBJECT",
+        "name": "RemoteInputSrc",
+        "description": "Remote upstream source to pull a live stream by an `Input` from.",
+        "specifiedByUrl": null,
+        "fields": [
+          {
+            "name": "url",
+            "description": "URL of this `RemoteInputSrc`.",
+            "args": [],
+            "type": {
+              "kind": "NON_NULL",
+              "name": null,
+              "ofType": {
+                "kind": "SCALAR",
+                "name": "InputSrcUrl",
+                "ofType": null
+              }
+            },
+            "isDeprecated": false,
+            "deprecationReason": null
+          },
+          {
+            "name": "label",
+            "description": "Label for this Endpoint",
+            "args": [],
+            "type": {
+              "kind": "SCALAR",
+              "name": "Label",
+              "ofType": null
+            },
+            "isDeprecated": false,
+            "deprecationReason": null
+          }
+        ],
+        "inputFields": null,
+        "interfaces": [],
+        "enumValues": null,
+        "possibleTypes": null
+      },
+      {
+        "kind": "INPUT_OBJECT",
+        "name": "BackupInput",
+        "description": "Backup input",
+        "specifiedByUrl": null,
+        "fields": null,
+        "inputFields": [
+          {
+            "name": "key",
+            "description": "Key for this [`BackupInput`]",
+            "type": {
+              "kind": "NON_NULL",
+              "name": null,
+              "ofType": {
+                "kind": "SCALAR",
+                "name": "InputKey",
+                "ofType": null
+              }
+            },
+            "defaultValue": null
+          },
+          {
+            "name": "src",
+            "description": "URL to pull a live stream from for a backup endpoint.",
+            "type": {
+              "kind": "SCALAR",
+              "name": "InputSrcUrl",
+              "ofType": null
+            },
+            "defaultValue": null
+          }
+        ],
+        "interfaces": null,
+        "enumValues": null,
+        "possibleTypes": null
+      },
+      {
         "kind": "OBJECT",
         "name": "Subscription",
         "description": null,
@@ -3489,46 +3757,15 @@
             },
             "isDeprecated": false,
             "deprecationReason": null
-<<<<<<< HEAD
           },
           {
             "name": "files",
             "description": null,
-=======
-          }
-        ],
-        "inputFields": null,
-        "interfaces": [],
-        "enumValues": null,
-        "possibleTypes": null
-      },
-      {
-        "kind": "SCALAR",
-        "name": "RestreamId",
-        "description": "ID of a `Restream`.",
-        "specifiedByUrl": null,
-        "fields": null,
-        "inputFields": null,
-        "interfaces": null,
-        "enumValues": null,
-        "possibleTypes": null
-      },
-      {
-        "kind": "OBJECT",
-        "name": "RemoteInputSrc",
-        "description": "Remote upstream source to pull a live stream by an `Input` from.",
-        "specifiedByUrl": null,
-        "fields": [
-          {
-            "name": "url",
-            "description": "URL of this `RemoteInputSrc`.",
->>>>>>> a229930a
-            "args": [],
-            "type": {
-              "kind": "NON_NULL",
-              "name": null,
-              "ofType": {
-<<<<<<< HEAD
+            "args": [],
+            "type": {
+              "kind": "NON_NULL",
+              "name": null,
+              "ofType": {
                 "kind": "LIST",
                 "name": null,
                 "ofType": {
@@ -3540,18 +3777,12 @@
                     "ofType": null
                   }
                 }
-=======
-                "kind": "SCALAR",
-                "name": "InputSrcUrl",
-                "ofType": null
->>>>>>> a229930a
-              }
-            },
-            "isDeprecated": false,
-            "deprecationReason": null
-          },
-          {
-<<<<<<< HEAD
+              }
+            },
+            "isDeprecated": false,
+            "deprecationReason": null
+          },
+          {
             "name": "restream",
             "description": null,
             "args": [
@@ -3573,14 +3804,6 @@
             "type": {
               "kind": "OBJECT",
               "name": "RestreamWithParent",
-=======
-            "name": "label",
-            "description": "Label for this Endpoint",
-            "args": [],
-            "type": {
-              "kind": "SCALAR",
-              "name": "Label",
->>>>>>> a229930a
               "ofType": null
             },
             "isDeprecated": false,
@@ -3593,10 +3816,9 @@
         "possibleTypes": null
       },
       {
-<<<<<<< HEAD
         "kind": "SCALAR",
-        "name": "RestreamId",
-        "description": "ID of a `Restream`.",
+        "name": "UNumber",
+        "description": "Generic number for using with Graphql",
         "specifiedByUrl": null,
         "fields": null,
         "inputFields": null,
@@ -3606,199 +3828,265 @@
       },
       {
         "kind": "OBJECT",
-        "name": "RemoteInputSrc",
-        "description": "Remote upstream source to pull a live stream by an `Input` from.",
+        "name": "LocalFileInfo",
+        "description": "Represents a File with given ID and hold additional information",
         "specifiedByUrl": null,
         "fields": [
           {
-            "name": "url",
-            "description": "URL of this `RemoteInputSrc`.",
-            "args": [],
-=======
-        "kind": "INPUT_OBJECT",
-        "name": "BackupInput",
-        "description": "Backup input",
-        "specifiedByUrl": null,
-        "fields": null,
-        "inputFields": [
-          {
-            "name": "key",
-            "description": "Key for this [`BackupInput`]",
->>>>>>> a229930a
-            "type": {
-              "kind": "NON_NULL",
-              "name": null,
-              "ofType": {
-                "kind": "SCALAR",
-<<<<<<< HEAD
-                "name": "InputSrcUrl",
-=======
-                "name": "InputKey",
->>>>>>> a229930a
-                "ofType": null
-              }
-            },
-            "defaultValue": null
-          },
-          {
-<<<<<<< HEAD
-            "name": "label",
-            "description": "Label for this Endpoint",
-            "args": [],
-            "type": {
-              "kind": "SCALAR",
-              "name": "Label",
-=======
-            "name": "src",
-            "description": "URL to pull a live stream from for a backup endpoint.",
-            "type": {
-              "kind": "SCALAR",
-              "name": "InputSrcUrl",
->>>>>>> a229930a
-              "ofType": null
-            },
-            "defaultValue": null
+            "name": "fileId",
+            "description": "ID of the file",
+            "args": [],
+            "type": {
+              "kind": "NON_NULL",
+              "name": null,
+              "ofType": {
+                "kind": "SCALAR",
+                "name": "String",
+                "ofType": null
+              }
+            },
+            "isDeprecated": false,
+            "deprecationReason": null
+          },
+          {
+            "name": "name",
+            "description": "Name of the file if API call for the name was successful",
+            "args": [],
+            "type": {
+              "kind": "SCALAR",
+              "name": "String",
+              "ofType": null
+            },
+            "isDeprecated": false,
+            "deprecationReason": null
+          },
+          {
+            "name": "state",
+            "description": "State of the file",
+            "args": [],
+            "type": {
+              "kind": "NON_NULL",
+              "name": null,
+              "ofType": {
+                "kind": "ENUM",
+                "name": "FileState",
+                "ofType": null
+              }
+            },
+            "isDeprecated": false,
+            "deprecationReason": null
+          },
+          {
+            "name": "error",
+            "description": "Download error message",
+            "args": [],
+            "type": {
+              "kind": "SCALAR",
+              "name": "String",
+              "ofType": null
+            },
+            "isDeprecated": false,
+            "deprecationReason": null
+          },
+          {
+            "name": "downloadState",
+            "description": "If the file is downloading the state of the download",
+            "args": [],
+            "type": {
+              "kind": "OBJECT",
+              "name": "DownloadState",
+              "ofType": null
+            },
+            "isDeprecated": false,
+            "deprecationReason": null
           }
         ],
-<<<<<<< HEAD
         "inputFields": null,
         "interfaces": [],
         "enumValues": null,
         "possibleTypes": null
       },
       {
-        "kind": "INPUT_OBJECT",
-        "name": "BackupInput",
-        "description": "Backup input",
-        "specifiedByUrl": null,
-        "fields": null,
-        "inputFields": [
-          {
-            "name": "key",
-            "description": "Key for this [`BackupInput`]",
-            "type": {
-              "kind": "NON_NULL",
-              "name": null,
-              "ofType": {
-                "kind": "SCALAR",
-                "name": "InputKey",
-                "ofType": null
-              }
-            },
-            "defaultValue": null
-          },
-          {
-            "name": "src",
-            "description": "URL to pull a live stream from for a backup endpoint.",
-            "type": {
-              "kind": "SCALAR",
-              "name": "InputSrcUrl",
-              "ofType": null
-            },
-            "defaultValue": null
+        "kind": "OBJECT",
+        "name": "Playlist",
+        "description": "Video playlist for each restream as an alternative to stream input",
+        "specifiedByUrl": null,
+        "fields": [
+          {
+            "name": "id",
+            "description": "Unique ID of this playlist",
+            "args": [],
+            "type": {
+              "kind": "NON_NULL",
+              "name": null,
+              "ofType": {
+                "kind": "SCALAR",
+                "name": "PlaylistId",
+                "ofType": null
+              }
+            },
+            "isDeprecated": false,
+            "deprecationReason": null
+          },
+          {
+            "name": "queue",
+            "description": "List of video files in this playlist",
+            "args": [],
+            "type": {
+              "kind": "NON_NULL",
+              "name": null,
+              "ofType": {
+                "kind": "LIST",
+                "name": null,
+                "ofType": {
+                  "kind": "NON_NULL",
+                  "name": null,
+                  "ofType": {
+                    "kind": "OBJECT",
+                    "name": "PlaylistFileInfo",
+                    "ofType": null
+                  }
+                }
+              }
+            },
+            "isDeprecated": false,
+            "deprecationReason": null
+          },
+          {
+            "name": "currentlyPlayingFile",
+            "description": "Currently playing file.\nSetting this value to `Some(...)` will override current restreamer input\nand this file will be streamed instead.",
+            "args": [],
+            "type": {
+              "kind": "OBJECT",
+              "name": "PlaylistFileInfo",
+              "ofType": null
+            },
+            "isDeprecated": false,
+            "deprecationReason": null
           }
         ],
-=======
->>>>>>> a229930a
-        "interfaces": null,
+        "inputFields": null,
+        "interfaces": [],
         "enumValues": null,
         "possibleTypes": null
       },
       {
         "kind": "OBJECT",
-<<<<<<< HEAD
-        "name": "LocalFileInfo",
-        "description": "Represents a File with given ID and hold additional information",
+        "name": "Restream",
+        "description": "Re-stream of a live stream from one `Input` to many `Output`s.",
         "specifiedByUrl": null,
         "fields": [
           {
-            "name": "fileId",
-            "description": "ID of the file",
-=======
-        "name": "__EnumValue",
-        "description": null,
-        "specifiedByUrl": null,
-        "fields": [
-          {
-            "name": "name",
-            "description": null,
->>>>>>> a229930a
-            "args": [],
-            "type": {
-              "kind": "NON_NULL",
-              "name": null,
-              "ofType": {
-                "kind": "SCALAR",
-                "name": "String",
-<<<<<<< HEAD
-                "ofType": null
-              }
-            },
-            "isDeprecated": false,
-            "deprecationReason": null
-          },
-          {
-            "name": "name",
-            "description": "Name of the file if API call for the name was successful",
-            "args": [],
-            "type": {
-              "kind": "SCALAR",
-              "name": "String",
-              "ofType": null
-            },
-            "isDeprecated": false,
-            "deprecationReason": null
-          },
-          {
-            "name": "state",
-            "description": "State of the file",
-            "args": [],
-            "type": {
-              "kind": "NON_NULL",
-              "name": null,
-              "ofType": {
-                "kind": "ENUM",
-                "name": "FileState",
-=======
->>>>>>> a229930a
-                "ofType": null
-              }
-            },
-            "isDeprecated": false,
-            "deprecationReason": null
-          },
-          {
-<<<<<<< HEAD
-            "name": "error",
-            "description": "Download error message",
-=======
-            "name": "description",
-            "description": null,
->>>>>>> a229930a
-            "args": [],
-            "type": {
-              "kind": "SCALAR",
-              "name": "String",
-<<<<<<< HEAD
-              "ofType": null
-            },
-            "isDeprecated": false,
-            "deprecationReason": null
-          },
-          {
-            "name": "downloadState",
-            "description": "If the file is downloading the state of the download",
-            "args": [],
-            "type": {
-              "kind": "OBJECT",
-              "name": "DownloadState",
-=======
->>>>>>> a229930a
-              "ofType": null
-            },
-            "isDeprecated": false,
-            "deprecationReason": null
-<<<<<<< HEAD
+            "name": "id",
+            "description": "Unique ID of this `Input`.\n\nOnce assigned, it never changes.",
+            "args": [],
+            "type": {
+              "kind": "NON_NULL",
+              "name": null,
+              "ofType": {
+                "kind": "SCALAR",
+                "name": "RestreamId",
+                "ofType": null
+              }
+            },
+            "isDeprecated": false,
+            "deprecationReason": null
+          },
+          {
+            "name": "key",
+            "description": "Unique key of this `Restream` identifying it, and used to form its\nendpoints URLs.",
+            "args": [],
+            "type": {
+              "kind": "NON_NULL",
+              "name": null,
+              "ofType": {
+                "kind": "SCALAR",
+                "name": "RestreamKey",
+                "ofType": null
+              }
+            },
+            "isDeprecated": false,
+            "deprecationReason": null
+          },
+          {
+            "name": "label",
+            "description": "Optional label of this `Restream`.",
+            "args": [],
+            "type": {
+              "kind": "SCALAR",
+              "name": "Label",
+              "ofType": null
+            },
+            "isDeprecated": false,
+            "deprecationReason": null
+          },
+          {
+            "name": "playlist",
+            "description": "Playlist for this restream",
+            "args": [],
+            "type": {
+              "kind": "NON_NULL",
+              "name": null,
+              "ofType": {
+                "kind": "OBJECT",
+                "name": "Playlist",
+                "ofType": null
+              }
+            },
+            "isDeprecated": false,
+            "deprecationReason": null
+          },
+          {
+            "name": "maxFilesInPlaylist",
+            "description": "Max number of files allowed in a playlist",
+            "args": [],
+            "type": {
+              "kind": "SCALAR",
+              "name": "NumberOfItems",
+              "ofType": null
+            },
+            "isDeprecated": false,
+            "deprecationReason": null
+          },
+          {
+            "name": "input",
+            "description": "`Input` that a live stream is received from.",
+            "args": [],
+            "type": {
+              "kind": "NON_NULL",
+              "name": null,
+              "ofType": {
+                "kind": "OBJECT",
+                "name": "Input",
+                "ofType": null
+              }
+            },
+            "isDeprecated": false,
+            "deprecationReason": null
+          },
+          {
+            "name": "outputs",
+            "description": "`Output`s that a live stream is re-streamed to.",
+            "args": [],
+            "type": {
+              "kind": "NON_NULL",
+              "name": null,
+              "ofType": {
+                "kind": "LIST",
+                "name": null,
+                "ofType": {
+                  "kind": "NON_NULL",
+                  "name": null,
+                  "ofType": {
+                    "kind": "OBJECT",
+                    "name": "Output",
+                    "ofType": null
+                  }
+                }
+              }
+            },
+            "isDeprecated": false,
+            "deprecationReason": null
           }
         ],
         "inputFields": null,
@@ -3818,27 +4106,10 @@
           {
             "name": "PENDING",
             "description": "The file download is pending first server response",
-=======
-          },
-          {
-            "name": "isDeprecated",
-            "description": null,
-            "args": [],
-            "type": {
-              "kind": "NON_NULL",
-              "name": null,
-              "ofType": {
-                "kind": "SCALAR",
-                "name": "Boolean",
-                "ofType": null
-              }
-            },
->>>>>>> a229930a
-            "isDeprecated": false,
-            "deprecationReason": null
-          },
-          {
-<<<<<<< HEAD
+            "isDeprecated": false,
+            "deprecationReason": null
+          },
+          {
             "name": "DOWNLOADING",
             "description": "The file is downloading",
             "isDeprecated": false,
@@ -3853,285 +4124,10 @@
           {
             "name": "DOWNLOAD_ERROR",
             "description": "Error was encountered during the download",
-=======
-            "name": "deprecationReason",
-            "description": null,
-            "args": [],
-            "type": {
-              "kind": "SCALAR",
-              "name": "String",
-              "ofType": null
-            },
->>>>>>> a229930a
             "isDeprecated": false,
             "deprecationReason": null
           }
         ],
-<<<<<<< HEAD
-=======
-        "inputFields": null,
-        "interfaces": [],
-        "enumValues": null,
-        "possibleTypes": null
-      },
-      {
-        "kind": "SCALAR",
-        "name": "UNumber",
-        "description": "Generic number for using with Graphql",
-        "specifiedByUrl": null,
-        "fields": null,
-        "inputFields": null,
-        "interfaces": null,
-        "enumValues": null,
->>>>>>> a229930a
-        "possibleTypes": null
-      },
-      {
-        "kind": "ENUM",
-        "name": "__TypeKind",
-        "description": "GraphQL type kind\n\nThe GraphQL specification defines a number of type kinds - the meta type of a type.",
-        "specifiedByUrl": null,
-        "fields": null,
-        "inputFields": null,
-        "interfaces": null,
-        "enumValues": [
-          {
-            "name": "SCALAR",
-            "description": "## Scalar types\n\nScalar types appear as the leaf nodes of GraphQL queries. Strings, numbers, and booleans are the built in types, and while it's possible to define your own, it's relatively uncommon.",
-            "isDeprecated": false,
-            "deprecationReason": null
-          },
-          {
-            "name": "OBJECT",
-            "description": "## Object types\n\nThe most common type to be implemented by users. Objects have fields and can implement interfaces.",
-            "isDeprecated": false,
-            "deprecationReason": null
-          },
-          {
-            "name": "INTERFACE",
-            "description": "## Interface types\n\nInterface types are used to represent overlapping fields between multiple types, and can be queried for their concrete type.",
-            "isDeprecated": false,
-            "deprecationReason": null
-          },
-          {
-            "name": "UNION",
-            "description": "## Union types\n\nUnions are similar to interfaces but can not contain any fields on their own.",
-            "isDeprecated": false,
-            "deprecationReason": null
-          },
-          {
-            "name": "ENUM",
-            "description": "## Enum types\n\nLike scalars, enum types appear as the leaf nodes of GraphQL queries.",
-            "isDeprecated": false,
-            "deprecationReason": null
-          },
-          {
-            "name": "INPUT_OBJECT",
-            "description": "## Input objects\n\nRepresents complex values provided in queries _into_ the system.",
-            "isDeprecated": false,
-            "deprecationReason": null
-          },
-          {
-            "name": "LIST",
-            "description": "## List types\n\nRepresent lists of other types. This library provides implementations for vectors and slices, but other Rust types can be extended to serve as GraphQL lists.",
-            "isDeprecated": false,
-            "deprecationReason": null
-          },
-          {
-            "name": "NON_NULL",
-            "description": "## Non-null types\n\nIn GraphQL, nullable types are the default. By putting a `!` after a type, it becomes non-nullable.",
-            "isDeprecated": false,
-            "deprecationReason": null
-          }
-        ],
-        "possibleTypes": null
-      },
-      {
-        "kind": "OBJECT",
-        "name": "Playlist",
-        "description": "Video playlist for each restream as an alternative to stream input",
-        "specifiedByUrl": null,
-        "fields": [
-          {
-            "name": "id",
-            "description": "Unique ID of this playlist",
-            "args": [],
-            "type": {
-              "kind": "NON_NULL",
-              "name": null,
-              "ofType": {
-                "kind": "SCALAR",
-                "name": "PlaylistId",
-                "ofType": null
-              }
-            },
-            "isDeprecated": false,
-            "deprecationReason": null
-          },
-          {
-            "name": "queue",
-            "description": "List of video files in this playlist",
-            "args": [],
-            "type": {
-              "kind": "NON_NULL",
-              "name": null,
-              "ofType": {
-                "kind": "LIST",
-                "name": null,
-                "ofType": {
-                  "kind": "NON_NULL",
-                  "name": null,
-                  "ofType": {
-                    "kind": "OBJECT",
-                    "name": "PlaylistFileInfo",
-                    "ofType": null
-                  }
-                }
-              }
-            },
-            "isDeprecated": false,
-            "deprecationReason": null
-          },
-          {
-            "name": "currentlyPlayingFile",
-            "description": "Currently playing file.\nSetting this value to `Some(...)` will override current restreamer input\nand this file will be streamed instead.",
-            "args": [],
-            "type": {
-              "kind": "OBJECT",
-              "name": "PlaylistFileInfo",
-              "ofType": null
-            },
-            "isDeprecated": false,
-            "deprecationReason": null
-          }
-        ],
-        "inputFields": null,
-        "interfaces": [],
-        "enumValues": null,
-        "possibleTypes": null
-      },
-      {
-        "kind": "OBJECT",
-        "name": "Restream",
-        "description": "Re-stream of a live stream from one `Input` to many `Output`s.",
-        "specifiedByUrl": null,
-        "fields": [
-          {
-            "name": "id",
-            "description": "Unique ID of this `Input`.\n\nOnce assigned, it never changes.",
-            "args": [],
-            "type": {
-              "kind": "NON_NULL",
-              "name": null,
-              "ofType": {
-                "kind": "SCALAR",
-                "name": "RestreamId",
-                "ofType": null
-              }
-            },
-            "isDeprecated": false,
-            "deprecationReason": null
-          },
-          {
-            "name": "key",
-            "description": "Unique key of this `Restream` identifying it, and used to form its\nendpoints URLs.",
-            "args": [],
-            "type": {
-              "kind": "NON_NULL",
-              "name": null,
-              "ofType": {
-                "kind": "SCALAR",
-                "name": "RestreamKey",
-                "ofType": null
-              }
-            },
-            "isDeprecated": false,
-            "deprecationReason": null
-          },
-          {
-            "name": "label",
-            "description": "Optional label of this `Restream`.",
-            "args": [],
-            "type": {
-              "kind": "SCALAR",
-              "name": "Label",
-              "ofType": null
-            },
-            "isDeprecated": false,
-            "deprecationReason": null
-          },
-          {
-            "name": "playlist",
-            "description": "Playlist for this restream",
-            "args": [],
-            "type": {
-              "kind": "NON_NULL",
-              "name": null,
-              "ofType": {
-                "kind": "OBJECT",
-                "name": "Playlist",
-                "ofType": null
-              }
-            },
-            "isDeprecated": false,
-            "deprecationReason": null
-          },
-          {
-            "name": "maxFilesInPlaylist",
-            "description": "Max number of files allowed in a playlist",
-            "args": [],
-            "type": {
-              "kind": "SCALAR",
-              "name": "NumberOfItems",
-              "ofType": null
-            },
-            "isDeprecated": false,
-            "deprecationReason": null
-          },
-          {
-            "name": "input",
-            "description": "`Input` that a live stream is received from.",
-            "args": [],
-            "type": {
-              "kind": "NON_NULL",
-              "name": null,
-              "ofType": {
-                "kind": "OBJECT",
-                "name": "Input",
-                "ofType": null
-              }
-            },
-            "isDeprecated": false,
-            "deprecationReason": null
-          },
-          {
-            "name": "outputs",
-            "description": "`Output`s that a live stream is re-streamed to.",
-            "args": [],
-            "type": {
-              "kind": "NON_NULL",
-              "name": null,
-              "ofType": {
-                "kind": "LIST",
-                "name": null,
-                "ofType": {
-                  "kind": "NON_NULL",
-                  "name": null,
-                  "ofType": {
-                    "kind": "OBJECT",
-                    "name": "Output",
-                    "ofType": null
-                  }
-                }
-              }
-            },
-            "isDeprecated": false,
-            "deprecationReason": null
-          }
-        ],
-        "inputFields": null,
-        "interfaces": [],
-        "enumValues": null,
         "possibleTypes": null
       },
       {
@@ -4168,114 +4164,6 @@
                 "name": "OutputId",
                 "ofType": null
               }
-            },
-            "isDeprecated": false,
-            "deprecationReason": null
-          }
-        ],
-        "inputFields": null,
-        "interfaces": [],
-        "enumValues": null,
-        "possibleTypes": null
-      },
-      {
-        "kind": "OBJECT",
-        "name": "__Field",
-        "description": null,
-        "specifiedByUrl": null,
-        "fields": [
-          {
-            "name": "name",
-            "description": null,
-            "args": [],
-            "type": {
-              "kind": "NON_NULL",
-              "name": null,
-              "ofType": {
-                "kind": "SCALAR",
-                "name": "String",
-                "ofType": null
-              }
-            },
-            "isDeprecated": false,
-            "deprecationReason": null
-          },
-          {
-            "name": "description",
-            "description": null,
-            "args": [],
-            "type": {
-              "kind": "SCALAR",
-              "name": "String",
-              "ofType": null
-            },
-            "isDeprecated": false,
-            "deprecationReason": null
-          },
-          {
-            "name": "args",
-            "description": null,
-            "args": [],
-            "type": {
-              "kind": "NON_NULL",
-              "name": null,
-              "ofType": {
-                "kind": "LIST",
-                "name": null,
-                "ofType": {
-                  "kind": "NON_NULL",
-                  "name": null,
-                  "ofType": {
-                    "kind": "OBJECT",
-                    "name": "__InputValue",
-                    "ofType": null
-                  }
-                }
-              }
-            },
-            "isDeprecated": false,
-            "deprecationReason": null
-          },
-          {
-            "name": "type",
-            "description": null,
-            "args": [],
-            "type": {
-              "kind": "NON_NULL",
-              "name": null,
-              "ofType": {
-                "kind": "OBJECT",
-                "name": "__Type",
-                "ofType": null
-              }
-            },
-            "isDeprecated": false,
-            "deprecationReason": null
-          },
-          {
-            "name": "isDeprecated",
-            "description": null,
-            "args": [],
-            "type": {
-              "kind": "NON_NULL",
-              "name": null,
-              "ofType": {
-                "kind": "SCALAR",
-                "name": "Boolean",
-                "ofType": null
-              }
-            },
-            "isDeprecated": false,
-            "deprecationReason": null
-          },
-          {
-            "name": "deprecationReason",
-            "description": null,
-            "args": [],
-            "type": {
-              "kind": "SCALAR",
-              "name": "String",
-              "ofType": null
             },
             "isDeprecated": false,
             "deprecationReason": null
