{"data":{
  "__schema": {
    "description": null,
    "queryType": {
      "name": "Query"
    },
    "mutationType": {
      "name": "Mutation"
    },
    "subscriptionType": {
      "name": "Subscription"
    },
    "types": [
      {
        "kind": "OBJECT",
        "name": "__Directive",
        "description": null,
        "fields": [
          {
            "name": "name",
            "description": null,
            "args": [],
            "type": {
              "kind": "NON_NULL",
              "name": null,
              "ofType": {
                "kind": "SCALAR",
                "name": "String",
                "ofType": null
              }
            },
            "isDeprecated": false,
            "deprecationReason": null
          },
          {
            "name": "description",
            "description": null,
            "args": [],
            "type": {
              "kind": "SCALAR",
              "name": "String",
              "ofType": null
            },
            "isDeprecated": false,
            "deprecationReason": null
          },
          {
            "name": "locations",
            "description": null,
            "args": [],
            "type": {
              "kind": "NON_NULL",
              "name": null,
              "ofType": {
                "kind": "LIST",
                "name": null,
                "ofType": {
                  "kind": "NON_NULL",
                  "name": null,
                  "ofType": {
                    "kind": "ENUM",
                    "name": "__DirectiveLocation",
                    "ofType": null
                  }
                }
              }
            },
            "isDeprecated": false,
            "deprecationReason": null
          },
          {
            "name": "args",
            "description": null,
            "args": [],
            "type": {
              "kind": "NON_NULL",
              "name": null,
              "ofType": {
                "kind": "LIST",
                "name": null,
                "ofType": {
                  "kind": "NON_NULL",
                  "name": null,
                  "ofType": {
                    "kind": "OBJECT",
                    "name": "__InputValue",
                    "ofType": null
                  }
                }
              }
            },
            "isDeprecated": false,
            "deprecationReason": null
          },
          {
            "name": "onOperation",
            "description": null,
            "args": [],
            "type": {
              "kind": "NON_NULL",
              "name": null,
              "ofType": {
                "kind": "SCALAR",
                "name": "Boolean",
                "ofType": null
              }
            },
            "isDeprecated": true,
            "deprecationReason": "Use the locations array instead"
          },
          {
            "name": "onFragment",
            "description": null,
            "args": [],
            "type": {
              "kind": "NON_NULL",
              "name": null,
              "ofType": {
                "kind": "SCALAR",
                "name": "Boolean",
                "ofType": null
              }
            },
            "isDeprecated": true,
            "deprecationReason": "Use the locations array instead"
          },
          {
            "name": "onField",
            "description": null,
            "args": [],
            "type": {
              "kind": "NON_NULL",
              "name": null,
              "ofType": {
                "kind": "SCALAR",
                "name": "Boolean",
                "ofType": null
              }
            },
            "isDeprecated": true,
            "deprecationReason": "Use the locations array instead"
          }
        ],
        "inputFields": null,
        "interfaces": [],
        "enumValues": null,
        "possibleTypes": null
      },
      {
        "kind": "ENUM",
        "name": "__DirectiveLocation",
        "description": null,
        "fields": null,
        "inputFields": null,
        "interfaces": null,
        "enumValues": [
          {
            "name": "QUERY",
            "description": null,
            "isDeprecated": false,
            "deprecationReason": null
          },
          {
            "name": "MUTATION",
            "description": null,
            "isDeprecated": false,
            "deprecationReason": null
          },
          {
            "name": "SUBSCRIPTION",
            "description": null,
            "isDeprecated": false,
            "deprecationReason": null
          },
          {
            "name": "FIELD",
            "description": null,
            "isDeprecated": false,
            "deprecationReason": null
          },
          {
            "name": "FRAGMENT_DEFINITION",
            "description": null,
            "isDeprecated": false,
            "deprecationReason": null
          },
          {
            "name": "FRAGMENT_SPREAD",
            "description": null,
            "isDeprecated": false,
            "deprecationReason": null
          },
          {
            "name": "INLINE_FRAGMENT",
            "description": null,
            "isDeprecated": false,
            "deprecationReason": null
          }
        ],
        "possibleTypes": null
      },
      {
        "kind": "SCALAR",
        "name": "OutputId",
        "description": "ID of an `Output`.",
        "specifiedByUrl": null,
        "fields": null,
        "inputFields": null,
        "interfaces": null,
        "enumValues": null,
        "possibleTypes": null
      },
      {
        "kind": "SCALAR",
        "name": "Delay",
        "description": "Delay of a [`Mixin`] being mixed with an [`Output`].",
        "specifiedByUrl": null,
        "fields": null,
        "inputFields": null,
        "interfaces": null,
        "enumValues": null,
        "possibleTypes": null
      },
      {
        "kind": "SCALAR",
        "name": "Label",
        "description": "Label of a [`Restream`] or an [`Output`].",
        "specifiedByUrl": null,
        "fields": null,
        "inputFields": null,
        "interfaces": null,
        "enumValues": null,
        "possibleTypes": null
      },
      {
        "kind": "OBJECT",
        "name": "Mutation",
        "description": null,
        "specifiedByUrl": null,
        "fields": [
          {
            "name": "import",
            "description": "Applies the specified JSON `spec` of `Restream`s to this server.\n\nIf `replace` is `true` then replaces all the existing `Restream`s with\nthe one defined by the `spec`. Otherwise, merges the `spec` with\nexisting `Restream`s.\n\n### Result\n\nReturns `null` if a `Restream` with the given `id` doesn't exist,\notherwise always returns `true`.",
            "args": [
              {
                "name": "spec",
                "description": "JSON spec obtained with `export` query.",
                "type": {
                  "kind": "NON_NULL",
                  "name": null,
                  "ofType": {
                    "kind": "SCALAR",
                    "name": "String",
                    "ofType": null
                  }
                },
                "defaultValue": null
              },
              {
                "name": "replace",
                "description": "Indicator whether the `spec` should replace existing definitions.",
                "type": {
                  "kind": "NON_NULL",
                  "name": null,
                  "ofType": {
                    "kind": "SCALAR",
                    "name": "Boolean",
                    "ofType": null
                  }
                },
                "defaultValue": "false"
              },
              {
                "name": "restreamId",
                "description": "Optional ID of a concrete `Restream` to apply the `spec` to without touching other `Restream`s.",
                "type": {
                  "kind": "SCALAR",
                  "name": "RestreamId",
                  "ofType": null
                },
                "defaultValue": null
              }
            ],
            "type": {
              "kind": "SCALAR",
              "name": "Boolean",
              "ofType": null
            },
            "isDeprecated": false,
            "deprecationReason": null
          },
          {
            "name": "setRestream",
            "description": "Sets a new `Restream` or updates an existing one (if `id` is specified).\n\n### Idempotency\n\nIdempotent if `id` is specified. Otherwise is non-idempotent, always\ncreates a new `Restream` and errors on the `key` duplicates.\n\n### Result\n\nReturns `null` if a `Restream` with the given `id` doesn't exist,\notherwise always returns `true`.",
            "args": [
              {
                "name": "key",
                "description": "Unique key to set the `Restream` with.",
                "type": {
                  "kind": "NON_NULL",
                  "name": null,
                  "ofType": {
                    "kind": "SCALAR",
                    "name": "RestreamKey",
                    "ofType": null
                  }
                },
                "defaultValue": null
              },
              {
                "name": "label",
                "description": "Optional label to set the `Restream` with.",
                "type": {
                  "kind": "SCALAR",
                  "name": "Label",
                  "ofType": null
                },
                "defaultValue": null
              },
              {
                "name": "src",
                "description": "URL to pull a live stream from.\n\nIf not specified then `Restream` will await for a live stream being pushed to its endpoint.",
                "type": {
                  "kind": "SCALAR",
                  "name": "InputSrcUrl",
                  "ofType": null
                },
                "defaultValue": null
              },
              {
                "name": "backupSrc",
                "description": "URL to pull a live stream from for a backup endpoint.\n\nIf not specified then `Restream` will await for a live stream being pushed to its backup endpoint.\n\nHas no effect if `withBackup` argument is not `true`.",
                "type": {
                  "kind": "SCALAR",
                  "name": "InputSrcUrl",
                  "ofType": null
                },
                "defaultValue": null
              },
              {
                "name": "fileId",
                "description": null,
                "type": {
                  "kind": "SCALAR",
                  "name": "String",
                  "ofType": null
                },
                "defaultValue": null
              },
              {
                "name": "withBackup",
                "description": "Indicator whether the `Restream` should have a backup endpoint for a live stream.",
                "type": {
                  "kind": "NON_NULL",
                  "name": null,
                  "ofType": {
                    "kind": "SCALAR",
                    "name": "Boolean",
                    "ofType": null
                  }
                },
                "defaultValue": "false"
              },
              {
                "name": "withHls",
                "description": "Indicator whether the `Restream` should have an additional endpoint for serving a live stream via HLS.",
                "type": {
                  "kind": "NON_NULL",
                  "name": null,
                  "ofType": {
                    "kind": "SCALAR",
                    "name": "Boolean",
                    "ofType": null
                  }
                },
                "defaultValue": "false"
              },
              {
                "name": "maxFilesInPlaylist",
                "description": null,
                "type": {
                  "kind": "SCALAR",
                  "name": "NumberOfItems",
                  "ofType": null
                },
                "defaultValue": null
              },
              {
                "name": "id",
                "description": "ID of the `Restream` to be updated rather than creating a new one.",
                "type": {
                  "kind": "SCALAR",
                  "name": "RestreamId",
                  "ofType": null
                },
                "defaultValue": null
              }
            ],
            "type": {
              "kind": "SCALAR",
              "name": "Boolean",
              "ofType": null
            },
            "isDeprecated": false,
            "deprecationReason": null
          },
          {
            "name": "removeRestream",
            "description": "Removes a `Restream` by its `id`.\n\n### Result\n\nReturns `null` if `Restream` with the given `id` doesn't exist,\notherwise always returns `true`.",
            "args": [
              {
                "name": "id",
                "description": "ID of the `Restream` to be removed.",
                "type": {
                  "kind": "NON_NULL",
                  "name": null,
                  "ofType": {
                    "kind": "SCALAR",
                    "name": "RestreamId",
                    "ofType": null
                  }
                },
                "defaultValue": null
              }
            ],
            "type": {
              "kind": "SCALAR",
              "name": "Boolean",
              "ofType": null
            },
            "isDeprecated": false,
            "deprecationReason": null
          },
          {
            "name": "enableRestream",
            "description": "Enables a `Restream` by its `id`.\n\nEnabled `Restream` is allowed to accept or pull a live stream.\n\n### Result\n\nReturns `true` if a `Restream` with the given `id` has been enabled,\n`false` if it has been enabled already, and `null` if it doesn't exist.",
            "args": [
              {
                "name": "id",
                "description": "ID of the `Restream` to be enabled.",
                "type": {
                  "kind": "NON_NULL",
                  "name": null,
                  "ofType": {
                    "kind": "SCALAR",
                    "name": "RestreamId",
                    "ofType": null
                  }
                },
                "defaultValue": null
              }
            ],
            "type": {
              "kind": "SCALAR",
              "name": "Boolean",
              "ofType": null
            },
            "isDeprecated": false,
            "deprecationReason": null
          },
          {
            "name": "disableRestream",
            "description": "Disables a `Restream` by its `id`.\n\nDisabled `Restream` stops all on-going re-streaming processes and is not\nallowed to accept or pull a live stream.\n\n### Result\n\nReturns `true` if a `Restream` with the given `id` has been disabled,\n`false` if it has been disabled already, and `null` if it doesn't exist.",
            "args": [
              {
                "name": "id",
                "description": "ID of the `Restream` to be disabled.",
                "type": {
                  "kind": "NON_NULL",
                  "name": null,
                  "ofType": {
                    "kind": "SCALAR",
                    "name": "RestreamId",
                    "ofType": null
                  }
                },
                "defaultValue": null
              }
            ],
            "type": {
              "kind": "SCALAR",
              "name": "Boolean",
              "ofType": null
            },
            "isDeprecated": false,
            "deprecationReason": null
          },
          {
            "name": "setPlaylist",
            "description": null,
            "args": [
              {
                "name": "restreamId",
                "description": null,
                "type": {
                  "kind": "NON_NULL",
                  "name": null,
                  "ofType": {
                    "kind": "SCALAR",
                    "name": "RestreamId",
                    "ofType": null
                  }
                },
                "defaultValue": null
              },
              {
                "name": "playlist",
                "description": null,
                "type": {
                  "kind": "NON_NULL",
                  "name": null,
                  "ofType": {
                    "kind": "LIST",
                    "name": null,
                    "ofType": {
                      "kind": "NON_NULL",
                      "name": null,
                      "ofType": {
                        "kind": "SCALAR",
                        "name": "String",
                        "ofType": null
                      }
                    }
                  }
                },
                "defaultValue": null
              }
            ],
            "type": {
              "kind": "SCALAR",
              "name": "Boolean",
              "ofType": null
            },
            "isDeprecated": false,
            "deprecationReason": null
          },
          {
            "name": "stopPlayingFileFromPlaylist",
            "description": null,
            "args": [
              {
                "name": "restreamId",
                "description": null,
                "type": {
                  "kind": "NON_NULL",
                  "name": null,
                  "ofType": {
                    "kind": "SCALAR",
                    "name": "RestreamId",
                    "ofType": null
                  }
                },
                "defaultValue": null
              }
            ],
            "type": {
              "kind": "SCALAR",
              "name": "Boolean",
              "ofType": null
            },
            "isDeprecated": false,
            "deprecationReason": null
          },
          {
            "name": "playFileFromPlaylist",
            "description": "Starts playing the provided file from playlist",
            "args": [
              {
                "name": "restreamId",
                "description": null,
                "type": {
                  "kind": "NON_NULL",
                  "name": null,
                  "ofType": {
                    "kind": "SCALAR",
                    "name": "RestreamId",
                    "ofType": null
                  }
                },
                "defaultValue": null
              },
              {
                "name": "fileId",
                "description": null,
                "type": {
                  "kind": "NON_NULL",
                  "name": null,
                  "ofType": {
                    "kind": "SCALAR",
                    "name": "String",
                    "ofType": null
                  }
                },
                "defaultValue": null
              }
            ],
            "type": {
              "kind": "SCALAR",
              "name": "Boolean",
              "ofType": null
            },
            "isDeprecated": false,
            "deprecationReason": null
          },
          {
            "name": "getPlaylistFromGdrive",
            "description": "Sends request to Google API and appends found files to the provided\nrestream's playlist.",
            "args": [
              {
                "name": "restreamId",
                "description": null,
                "type": {
                  "kind": "NON_NULL",
                  "name": null,
                  "ofType": {
                    "kind": "SCALAR",
                    "name": "RestreamId",
                    "ofType": null
                  }
                },
                "defaultValue": null
              },
              {
                "name": "folderId",
                "description": null,
                "type": {
                  "kind": "NON_NULL",
                  "name": null,
                  "ofType": {
                    "kind": "SCALAR",
                    "name": "String",
                    "ofType": null
                  }
                },
                "defaultValue": null
              }
            ],
            "type": {
              "kind": "SCALAR",
              "name": "Boolean",
              "ofType": null
            },
            "isDeprecated": false,
            "deprecationReason": null
          },
          {
            "name": "enableInput",
            "description": "Enables an `Input` by its `id`.\n\nEnabled `Input` is allowed to accept or pull a live stream.\n\n### Result\n\nReturns `true` if an `Input` with the given `id` has been enabled,\n`false` if it has been enabled already, and `null` if it doesn't exist.",
            "args": [
              {
                "name": "id",
                "description": "ID of the `Input` to be enabled.",
                "type": {
                  "kind": "NON_NULL",
                  "name": null,
                  "ofType": {
                    "kind": "SCALAR",
                    "name": "InputId",
                    "ofType": null
                  }
                },
                "defaultValue": null
              },
              {
                "name": "restreamId",
                "description": "ID of the `Restream` to enable the `Input` in.",
                "type": {
                  "kind": "NON_NULL",
                  "name": null,
                  "ofType": {
                    "kind": "SCALAR",
                    "name": "RestreamId",
                    "ofType": null
                  }
                },
                "defaultValue": null
              }
            ],
            "type": {
              "kind": "SCALAR",
              "name": "Boolean",
              "ofType": null
            },
            "isDeprecated": false,
            "deprecationReason": null
          },
          {
            "name": "disableInput",
            "description": "Disables an `Input` by its `id`.\n\nDisabled `Input` stops all on-going re-streaming processes and is not\nallowed to accept or pull a live stream.\n\n### Result\n\nReturns `true` if an `Input` with the given `id` has been disabled,\n`false` if it has been disabled already, and `null` if it doesn't exist.",
            "args": [
              {
                "name": "id",
                "description": "ID of the `Input` to be disabled.",
                "type": {
                  "kind": "NON_NULL",
                  "name": null,
                  "ofType": {
                    "kind": "SCALAR",
                    "name": "InputId",
                    "ofType": null
                  }
                },
                "defaultValue": null
              },
              {
                "name": "restreamId",
                "description": "ID of the `Restream` to disable the `Input` in.",
                "type": {
                  "kind": "NON_NULL",
                  "name": null,
                  "ofType": {
                    "kind": "SCALAR",
                    "name": "RestreamId",
                    "ofType": null
                  }
                },
                "defaultValue": null
              }
            ],
            "type": {
              "kind": "SCALAR",
              "name": "Boolean",
              "ofType": null
            },
            "isDeprecated": false,
            "deprecationReason": null
          },
          {
            "name": "changeEndpointLabel",
            "description": "Sets an `Input`'s endpoint label by `Input` and `Endpoint` `id`.\n\n### Result\n\nReturns `true` if the label has been set with the given `label`,\n`false` if it was not\n`null` if the `Input` or `Endpoint` doesn't exist.",
            "args": [
              {
                "name": "id",
                "description": "ID of the `Input` to be changed.",
                "type": {
                  "kind": "NON_NULL",
                  "name": null,
                  "ofType": {
                    "kind": "SCALAR",
                    "name": "InputId",
                    "ofType": null
                  }
                },
                "defaultValue": null
              },
              {
                "name": "restreamId",
                "description": "ID of the `Restream` to change.",
                "type": {
                  "kind": "NON_NULL",
                  "name": null,
                  "ofType": {
                    "kind": "SCALAR",
                    "name": "RestreamId",
                    "ofType": null
                  }
                },
                "defaultValue": null
              },
              {
                "name": "endpointId",
                "description": null,
                "type": {
                  "kind": "NON_NULL",
                  "name": null,
                  "ofType": {
                    "kind": "SCALAR",
                    "name": "EndpointId",
                    "ofType": null
                  }
                },
                "defaultValue": null
              },
              {
                "name": "label",
                "description": null,
                "type": {
                  "kind": "NON_NULL",
                  "name": null,
                  "ofType": {
                    "kind": "SCALAR",
                    "name": "String",
                    "ofType": null
                  }
                },
                "defaultValue": null
              }
            ],
            "type": {
              "kind": "SCALAR",
              "name": "Boolean",
              "ofType": null
            },
            "isDeprecated": false,
            "deprecationReason": null
          },
          {
            "name": "setOutput",
            "description": "Sets a new `Output` or updates an existing one (if `id` is specified).\n\n### Idempotency\n\nIdempotent if `id` is specified. Otherwise is non-idempotent, always\ncreates a new `Output` and errors on the `dst` duplicates within the\nspecified `Restream`.\n\n### Result\n\nReturns `null` if a `Restream` with the given `restreamId` doesn't\nexist, or an `Output` with the given `id` doesn't exist, otherwise\nalways returns `true`.",
            "args": [
              {
                "name": "restreamId",
                "description": "ID of the `Restream` to add a new `Output` to.",
                "type": {
                  "kind": "NON_NULL",
                  "name": null,
                  "ofType": {
                    "kind": "SCALAR",
                    "name": "RestreamId",
                    "ofType": null
                  }
                },
                "defaultValue": null
              },
              {
                "name": "dst",
                "description": "Destination URL to re-stream a live stream onto.\n\nAt the moment only [RTMP] and [Icecast] are supported.\n\n[Icecast]: https://icecast.org\n[RTMP]: https://en.wikipedia.org/wiki/Real-Time_Messaging_Protocol",
                "type": {
                  "kind": "NON_NULL",
                  "name": null,
                  "ofType": {
                    "kind": "SCALAR",
                    "name": "OutputDstUrl",
                    "ofType": null
                  }
                },
                "defaultValue": null
              },
              {
                "name": "label",
                "description": "Optional label to add a new `Output` with.",
                "type": {
                  "kind": "SCALAR",
                  "name": "Label",
                  "ofType": null
                },
                "defaultValue": null
              },
              {
                "name": "previewUrl",
                "description": null,
                "type": {
                  "kind": "SCALAR",
                  "name": "Url",
                  "ofType": null
                },
                "defaultValue": null
              },
              {
                "name": "mixins",
                "description": "Optional `MixinSrcUrl`s to mix into this `Output`.",
                "type": {
                  "kind": "NON_NULL",
                  "name": null,
                  "ofType": {
                    "kind": "LIST",
                    "name": null,
                    "ofType": {
                      "kind": "NON_NULL",
                      "name": null,
                      "ofType": {
                        "kind": "SCALAR",
                        "name": "MixinSrcUrl",
                        "ofType": null
                      }
                    }
                  }
                },
                "defaultValue": "[]"
              },
              {
                "name": "id",
                "description": "ID of the `Output` to be updated rather than creating a new one.",
                "type": {
                  "kind": "SCALAR",
                  "name": "OutputId",
                  "ofType": null
                },
                "defaultValue": null
              }
            ],
            "type": {
              "kind": "SCALAR",
              "name": "Boolean",
              "ofType": null
            },
            "isDeprecated": false,
            "deprecationReason": null
          },
          {
            "name": "removeOutput",
            "description": "Removes an `Output` by its `id` from the specified `Restream`.\n\n### Result\n\nReturns `null` if the specified `Restream`/`Output` doesn't exist,\notherwise always returns `true`.",
            "args": [
              {
                "name": "id",
                "description": "ID of the `Output` to be removed.",
                "type": {
                  "kind": "NON_NULL",
                  "name": null,
                  "ofType": {
                    "kind": "SCALAR",
                    "name": "OutputId",
                    "ofType": null
                  }
                },
                "defaultValue": null
              },
              {
                "name": "restreamId",
                "description": "ID of the `Restream` to remove the `Output` from.",
                "type": {
                  "kind": "NON_NULL",
                  "name": null,
                  "ofType": {
                    "kind": "SCALAR",
                    "name": "RestreamId",
                    "ofType": null
                  }
                },
                "defaultValue": null
              }
            ],
            "type": {
              "kind": "SCALAR",
              "name": "Boolean",
              "ofType": null
            },
            "isDeprecated": false,
            "deprecationReason": null
          },
          {
            "name": "enableOutput",
            "description": "Enables an `Output` by its `id` in the specified `Restream`.\n\nEnabled `Output` starts re-streaming a live stream to its destination.\n\n### Result\n\nReturns `true` if an `Output` with the given `id` has been enabled,\n`false` if it has been enabled already, and `null` if the specified\n`Restream`/`Output` doesn't exist.",
            "args": [
              {
                "name": "id",
                "description": "ID of the `Output` to be enabled.",
                "type": {
                  "kind": "NON_NULL",
                  "name": null,
                  "ofType": {
                    "kind": "SCALAR",
                    "name": "OutputId",
                    "ofType": null
                  }
                },
                "defaultValue": null
              },
              {
                "name": "restreamId",
                "description": "ID of the `Restream` to enable the `Output` in.",
                "type": {
                  "kind": "NON_NULL",
                  "name": null,
                  "ofType": {
                    "kind": "SCALAR",
                    "name": "RestreamId",
                    "ofType": null
                  }
                },
                "defaultValue": null
              }
            ],
            "type": {
              "kind": "SCALAR",
              "name": "Boolean",
              "ofType": null
            },
            "isDeprecated": false,
            "deprecationReason": null
          },
          {
            "name": "disableOutput",
            "description": "Disables an `Output` by its `id` in the specified `Restream`.\n\nDisabled `Output` stops re-streaming a live stream to its destination.\n\n### Result\n\nReturns `true` if an `Output` with the given `id` has been disabled,\n`false` if it has been disabled already, and `null` if the specified\n`Restream`/`Output` doesn't exist.",
            "args": [
              {
                "name": "id",
                "description": "ID of the `Output` to be disabled.",
                "type": {
                  "kind": "NON_NULL",
                  "name": null,
                  "ofType": {
                    "kind": "SCALAR",
                    "name": "OutputId",
                    "ofType": null
                  }
                },
                "defaultValue": null
              },
              {
                "name": "restreamId",
                "description": "ID of the `Restream` to disable the `Output` in.",
                "type": {
                  "kind": "NON_NULL",
                  "name": null,
                  "ofType": {
                    "kind": "SCALAR",
                    "name": "RestreamId",
                    "ofType": null
                  }
                },
                "defaultValue": null
              }
            ],
            "type": {
              "kind": "SCALAR",
              "name": "Boolean",
              "ofType": null
            },
            "isDeprecated": false,
            "deprecationReason": null
          },
          {
            "name": "enableAllOutputs",
            "description": "Enables all `Output`s in the specified `Restream`.\n\nEnabled `Output`s start re-streaming a live stream to their\ndestinations.\n\n### Result\n\nReturns `true` if at least one `Output` has been enabled, `false` if all\n`Output`s have been enabled already, and `null` if the specified\n`Restream` doesn't exist.",
            "args": [
              {
                "name": "restreamId",
                "description": "ID of the `Restream` to enable all `Output`s in.",
                "type": {
                  "kind": "NON_NULL",
                  "name": null,
                  "ofType": {
                    "kind": "SCALAR",
                    "name": "RestreamId",
                    "ofType": null
                  }
                },
                "defaultValue": null
              }
            ],
            "type": {
              "kind": "SCALAR",
              "name": "Boolean",
              "ofType": null
            },
            "isDeprecated": false,
            "deprecationReason": null
          },
          {
            "name": "disableAllOutputs",
            "description": "Disables all `Output`s in the specified `Restream`.\n\nDisabled `Output`s stop re-streaming a live stream to their\ndestinations.\n\n### Result\n\nReturns `true` if at least one `Output` has been disabled, `false` if\nall `Output`s have been disabled already, and `null` if the specified\n`Restream` doesn't exist.",
            "args": [
              {
                "name": "restreamId",
                "description": "ID of the `Restream` to disable all `Output`s in.",
                "type": {
                  "kind": "NON_NULL",
                  "name": null,
                  "ofType": {
                    "kind": "SCALAR",
                    "name": "RestreamId",
                    "ofType": null
                  }
                },
                "defaultValue": null
              }
            ],
            "type": {
              "kind": "SCALAR",
              "name": "Boolean",
              "ofType": null
            },
            "isDeprecated": false,
            "deprecationReason": null
          },
          {
            "name": "disableAllOutputsOfRestreams",
            "description": "Disables all `Output`s in all `Restream`s.\n\nDisabled `Output`s stop re-streaming a live stream to their\ndestinations.\n\n### Result\n\nReturns `true` if at least one `Output` has been disabled, `false` if\nall `Output`s have been disabled already or there are no outputs",
            "args": [],
            "type": {
              "kind": "NON_NULL",
              "name": null,
              "ofType": {
                "kind": "SCALAR",
                "name": "Boolean",
                "ofType": null
              }
            },
            "isDeprecated": false,
            "deprecationReason": null
          },
          {
            "name": "enablesAllOutputsOfRestreams",
            "description": "Enables all `Output`s in all `Restream`s.\n\nEnabled `Output`s start re-streaming a live stream to their\ndestinations.\n\n### Result\n\nReturns `true` if at least one `Output` has been enabled, `false` if all\n`Output`s have been enabled already or there are no outputs",
            "args": [],
            "type": {
              "kind": "NON_NULL",
              "name": null,
              "ofType": {
                "kind": "SCALAR",
                "name": "Boolean",
                "ofType": null
              }
            },
            "isDeprecated": false,
            "deprecationReason": null
          },
          {
            "name": "tuneVolume",
            "description": "Tunes a `Volume` rate of the specified `Output` or one of its `Mixin`s.\n\n### Result\n\nReturns `true` if a `Volume` rate has been changed, `false` if it has\nthe same value already, or `null` if the specified `Output` or `Mixin`\ndoesn't exist.",
            "args": [
              {
                "name": "restreamId",
                "description": "ID of the `Restream` to tune the `Output` in.",
                "type": {
                  "kind": "NON_NULL",
                  "name": null,
                  "ofType": {
                    "kind": "SCALAR",
                    "name": "RestreamId",
                    "ofType": null
                  }
                },
                "defaultValue": null
              },
              {
                "name": "outputId",
                "description": "ID of the tuned `Output`.",
                "type": {
                  "kind": "NON_NULL",
                  "name": null,
                  "ofType": {
                    "kind": "SCALAR",
                    "name": "OutputId",
                    "ofType": null
                  }
                },
                "defaultValue": null
              },
              {
                "name": "mixinId",
                "description": "Optional ID of the tuned `Mixin`.\n\nIf set, then tunes the `Mixin` rather than the `Output`.",
                "type": {
                  "kind": "SCALAR",
                  "name": "MixinId",
                  "ofType": null
                },
                "defaultValue": null
              },
              {
                "name": "level",
                "description": "Volume rate in percents to be set.",
                "type": {
                  "kind": "NON_NULL",
                  "name": null,
                  "ofType": {
                    "kind": "SCALAR",
                    "name": "VolumeLevel",
                    "ofType": null
                  }
                },
                "defaultValue": null
              },
              {
                "name": "muted",
                "description": null,
                "type": {
                  "kind": "NON_NULL",
                  "name": null,
                  "ofType": {
                    "kind": "SCALAR",
                    "name": "Boolean",
                    "ofType": null
                  }
                },
                "defaultValue": null
              }
            ],
            "type": {
              "kind": "SCALAR",
              "name": "Boolean",
              "ofType": null
            },
            "isDeprecated": false,
            "deprecationReason": null
          },
          {
            "name": "tuneDelay",
            "description": "Tunes a `Delay` of the specified `Mixin` before mix it into its\n`Output`.\n\n### Result\n\nReturns `true` if a `Delay` has been changed, `false` if it has the same\nvalue already, or `null` if the specified `Output` or `Mixin` doesn't\nexist.",
            "args": [
              {
                "name": "restreamId",
                "description": "ID of the `Restream` to tune the the `Mixin` in.",
                "type": {
                  "kind": "NON_NULL",
                  "name": null,
                  "ofType": {
                    "kind": "SCALAR",
                    "name": "RestreamId",
                    "ofType": null
                  }
                },
                "defaultValue": null
              },
              {
                "name": "outputId",
                "description": "ID of the `Output` of the tuned `Mixin`.",
                "type": {
                  "kind": "NON_NULL",
                  "name": null,
                  "ofType": {
                    "kind": "SCALAR",
                    "name": "OutputId",
                    "ofType": null
                  }
                },
                "defaultValue": null
              },
              {
                "name": "mixinId",
                "description": "ID of the tuned `Mixin`.",
                "type": {
                  "kind": "NON_NULL",
                  "name": null,
                  "ofType": {
                    "kind": "SCALAR",
                    "name": "MixinId",
                    "ofType": null
                  }
                },
                "defaultValue": null
              },
              {
                "name": "delay",
                "description": "Number of milliseconds to delay the `Mixin` before mix it into its `Output`.",
                "type": {
                  "kind": "NON_NULL",
                  "name": null,
                  "ofType": {
                    "kind": "SCALAR",
                    "name": "Delay",
                    "ofType": null
                  }
                },
                "defaultValue": null
              }
            ],
            "type": {
              "kind": "SCALAR",
              "name": "Boolean",
              "ofType": null
            },
            "isDeprecated": false,
            "deprecationReason": null
          },
          {
            "name": "removeDvrFile",
            "description": "Removes the specified recorded file.\n\n### Result\n\nReturns `true` if the specified recorded file was removed, otherwise\n`false` if nothing changes.",
            "args": [
              {
                "name": "path",
                "description": "Relative path of the recorded file to be removed.\n\n Use the exact value returned by `Query.dvrFiles`.",
                "type": {
                  "kind": "NON_NULL",
                  "name": null,
                  "ofType": {
                    "kind": "SCALAR",
                    "name": "String",
                    "ofType": null
                  }
                },
                "defaultValue": null
              }
            ],
            "type": {
              "kind": "NON_NULL",
              "name": null,
              "ofType": {
                "kind": "SCALAR",
                "name": "Boolean",
                "ofType": null
              }
            },
            "isDeprecated": false,
            "deprecationReason": null
          },
          {
            "name": "setPassword",
            "description": "Sets or unsets the password to protect this GraphQL API with.\n\nOnce password is set, any subsequent requests to this GraphQL API should\nperform [HTTP Basic auth][1], where any username is allowed, but the\npassword should match the one being set.\n\n### Result\n\nReturns `true` if password has been changed or unset, otherwise `false`\nif nothing changes.\n\n[1]: https://en.wikipedia.org/wiki/Basic_access_authentication",
            "args": [
              {
                "name": "new",
                "description": "New password to be set. In `null` then unsets the current password.",
                "type": {
                  "kind": "SCALAR",
                  "name": "String",
                  "ofType": null
                },
                "defaultValue": null
              },
              {
                "name": "old",
                "description": "Old password for authorization, if it was set previously.",
                "type": {
                  "kind": "SCALAR",
                  "name": "String",
                  "ofType": null
                },
                "defaultValue": null
              },
              {
                "name": "kind",
                "description": null,
                "type": {
                  "kind": "ENUM",
                  "name": "PasswordKind",
                  "ofType": null
                },
                "defaultValue": null
              }
            ],
            "type": {
              "kind": "NON_NULL",
              "name": null,
              "ofType": {
                "kind": "SCALAR",
                "name": "Boolean",
                "ofType": null
              }
            },
            "isDeprecated": false,
            "deprecationReason": null
          },
          {
            "name": "setSettings",
            "description": "Sets settings of the server\n\n### Result\n\nReturns `false` if title does not pass validation for max allowed\ncharacters length. Otherwise returns `true`",
            "args": [
              {
                "name": "title",
                "description": "Title for the server",
                "type": {
                  "kind": "SCALAR",
                  "name": "String",
                  "ofType": null
                },
                "defaultValue": null
              },
              {
                "name": "deleteConfirmation",
                "description": "Whether do we need to confirm deletion of inputs and outputs",
                "type": {
                  "kind": "SCALAR",
                  "name": "Boolean",
                  "ofType": null
                },
                "defaultValue": null
              },
              {
                "name": "enableConfirmation",
                "description": "Whether do we need to confirm enabling/disabling of inputs or outputs",
                "type": {
                  "kind": "SCALAR",
                  "name": "Boolean",
                  "ofType": null
                },
                "defaultValue": null
              },
              {
                "name": "googleApiKey",
                "description": null,
                "type": {
                  "kind": "SCALAR",
                  "name": "String",
                  "ofType": null
                },
                "defaultValue": null
              },
              {
                "name": "maxFilesInPlaylist",
                "description": null,
                "type": {
                  "kind": "SCALAR",
                  "name": "NumberOfItems",
                  "ofType": null
                },
                "defaultValue": null
              }
            ],
            "type": {
              "kind": "NON_NULL",
              "name": null,
              "ofType": {
                "kind": "SCALAR",
                "name": "Boolean",
                "ofType": null
              }
            },
            "isDeprecated": false,
            "deprecationReason": null
          }
        ],
        "inputFields": null,
        "interfaces": [],
        "enumValues": null,
        "possibleTypes": null
      },
      {
        "kind": "SCALAR",
        "name": "EndpointId",
        "description": "ID of an `InputEndpoint`.",
        "specifiedByUrl": null,
        "fields": null,
        "inputFields": null,
        "interfaces": null,
        "enumValues": null,
        "possibleTypes": null
      },
      {
        "kind": "OBJECT",
        "name": "Input",
        "description": "Upstream source that a `Restream` receives a live stream from.",
        "specifiedByUrl": null,
        "fields": [
          {
            "name": "id",
            "description": "Unique ID of this `Input`.\n\nOnce assigned, it never changes.",
            "args": [],
            "type": {
              "kind": "NON_NULL",
              "name": null,
              "ofType": {
                "kind": "SCALAR",
                "name": "InputId",
                "ofType": null
              }
            },
            "isDeprecated": false,
            "deprecationReason": null
          },
          {
            "name": "key",
            "description": "Key of this `Input` to expose its `InputEndpoint`s with for accepting\nand serving a live stream.",
            "args": [],
            "type": {
              "kind": "NON_NULL",
              "name": null,
              "ofType": {
                "kind": "SCALAR",
                "name": "InputKey",
                "ofType": null
              }
            },
            "isDeprecated": false,
            "deprecationReason": null
          },
          {
            "name": "endpoints",
            "description": "Endpoints of this `Input` serving a live stream for `Output`s and\nclients.",
            "args": [],
            "type": {
              "kind": "NON_NULL",
              "name": null,
              "ofType": {
                "kind": "LIST",
                "name": null,
                "ofType": {
                  "kind": "NON_NULL",
                  "name": null,
                  "ofType": {
                    "kind": "OBJECT",
                    "name": "InputEndpoint",
                    "ofType": null
                  }
                }
              }
            },
            "isDeprecated": false,
            "deprecationReason": null
          },
          {
            "name": "src",
            "description": "Source to pull a live stream from.\n\nIf specified, then this `Input` will pull a live stream from it (pull\nkind), otherwise this `Input` will await a live stream to be pushed\n(push kind).",
            "args": [],
            "type": {
              "kind": "UNION",
              "name": "InputSrc",
              "ofType": null
            },
            "isDeprecated": false,
            "deprecationReason": null
          },
          {
            "name": "enabled",
            "description": "Indicator whether this `Input` is enabled, so is allowed to receive a\nlive stream from its upstream sources.",
            "args": [],
            "type": {
              "kind": "NON_NULL",
              "name": null,
              "ofType": {
                "kind": "SCALAR",
                "name": "Boolean",
                "ofType": null
              }
            },
            "isDeprecated": false,
            "deprecationReason": null
          }
        ],
        "inputFields": null,
        "interfaces": [],
        "enumValues": null,
        "possibleTypes": null
      },
      {
        "kind": "SCALAR",
        "name": "InputSrcUrl",
        "description": "[`Url`] of a [`RemoteInputSrc`].\n\nOnly the following URLs are allowed at the moment:\n- [RTMP] URL (starting with `rtmp://` or `rtmps://` scheme and having a\n  host);\n- [HLS] URL (starting with `http://` or `https://` scheme, having a host,\n  and with `.m3u8` extension in its path).\n\n[HLS]: https://en.wikipedia.org/wiki/HTTP_Live_Streaming\n[RTMP]: https://en.wikipedia.org/wiki/Real-Time_Messaging_Protocol",
        "specifiedByUrl": null,
        "fields": null,
        "inputFields": null,
        "interfaces": null,
        "enumValues": null,
        "possibleTypes": null
      },
      {
        "kind": "SCALAR",
        "name": "Float",
        "description": null,
        "specifiedByUrl": null,
        "fields": null,
        "inputFields": null,
        "interfaces": null,
        "enumValues": null,
        "possibleTypes": null
      },
      {
        "kind": "ENUM",
        "name": "PasswordKind",
        "description": "Specifies kind of password",
        "specifiedByUrl": null,
        "fields": null,
        "inputFields": null,
        "interfaces": null,
        "enumValues": [
          {
            "name": "MAIN",
            "description": "Password for main application",
            "isDeprecated": false,
            "deprecationReason": null
          },
          {
            "name": "OUTPUT",
            "description": "Password for single output application",
            "isDeprecated": false,
            "deprecationReason": null
          }
        ],
        "possibleTypes": null
      },
      {
        "kind": "ENUM",
        "name": "Status",
        "description": "Status indicating availability of an `Input`, `Output`, or a `Mixin`.",
        "specifiedByUrl": null,
        "fields": null,
        "inputFields": null,
        "interfaces": null,
        "enumValues": [
          {
            "name": "OFFLINE",
            "description": "Inactive, no operations are performed and no media traffic is flowed.",
            "isDeprecated": false,
            "deprecationReason": null
          },
          {
            "name": "INITIALIZING",
            "description": "Initializing, media traffic doesn't yet flow as expected.",
            "isDeprecated": false,
            "deprecationReason": null
          },
          {
            "name": "ONLINE",
            "description": "Active, all operations are performing successfully and media traffic\nflows as expected.",
            "isDeprecated": false,
            "deprecationReason": null
          },
          {
            "name": "UNSTABLE",
            "description": "Failed recently",
            "isDeprecated": false,
            "deprecationReason": null
          }
        ],
        "possibleTypes": null
      },
      {
        "kind": "OBJECT",
        "name": "__Schema",
        "description": null,
        "specifiedByUrl": null,
        "fields": [
          {
            "name": "description",
            "description": null,
            "args": [],
            "type": {
              "kind": "SCALAR",
              "name": "String",
              "ofType": null
            },
            "isDeprecated": false,
            "deprecationReason": null
          },
          {
            "name": "types",
            "description": null,
            "args": [],
            "type": {
              "kind": "NON_NULL",
              "name": null,
              "ofType": {
                "kind": "LIST",
                "name": null,
                "ofType": {
                  "kind": "NON_NULL",
                  "name": null,
                  "ofType": {
                    "kind": "OBJECT",
                    "name": "__Type",
                    "ofType": null
                  }
                }
              }
            },
            "isDeprecated": false,
            "deprecationReason": null
          },
          {
            "name": "queryType",
            "description": null,
            "args": [],
            "type": {
              "kind": "NON_NULL",
              "name": null,
              "ofType": {
                "kind": "OBJECT",
                "name": "__Type",
                "ofType": null
              }
            },
            "isDeprecated": false,
            "deprecationReason": null
          },
          {
            "name": "mutationType",
            "description": null,
            "args": [],
            "type": {
              "kind": "OBJECT",
              "name": "__Type",
              "ofType": null
            },
            "isDeprecated": false,
            "deprecationReason": null
          },
          {
            "name": "subscriptionType",
            "description": null,
            "args": [],
            "type": {
              "kind": "OBJECT",
              "name": "__Type",
              "ofType": null
            },
            "isDeprecated": false,
            "deprecationReason": null
          },
          {
            "name": "directives",
            "description": null,
            "args": [],
            "type": {
              "kind": "NON_NULL",
              "name": null,
              "ofType": {
                "kind": "LIST",
                "name": null,
                "ofType": {
                  "kind": "NON_NULL",
                  "name": null,
                  "ofType": {
                    "kind": "OBJECT",
                    "name": "__Directive",
                    "ofType": null
                  }
                }
              }
            },
            "isDeprecated": false,
            "deprecationReason": null
          }
        ],
        "inputFields": null,
        "interfaces": [],
        "enumValues": null,
        "possibleTypes": null
      },
      {
        "kind": "OBJECT",
        "name": "__Type",
        "description": null,
        "specifiedByUrl": null,
        "fields": [
          {
            "name": "name",
            "description": null,
            "args": [],
            "type": {
              "kind": "SCALAR",
              "name": "String",
              "ofType": null
            },
            "isDeprecated": false,
            "deprecationReason": null
          },
          {
            "name": "description",
            "description": null,
            "args": [],
            "type": {
              "kind": "SCALAR",
              "name": "String",
              "ofType": null
            },
            "isDeprecated": false,
            "deprecationReason": null
          },
          {
            "name": "specifiedByUrl",
            "description": null,
            "args": [],
            "type": {
              "kind": "SCALAR",
              "name": "String",
              "ofType": null
            },
            "isDeprecated": false,
            "deprecationReason": null
          },
          {
            "name": "kind",
            "description": null,
            "args": [],
            "type": {
              "kind": "NON_NULL",
              "name": null,
              "ofType": {
                "kind": "ENUM",
                "name": "__TypeKind",
                "ofType": null
              }
            },
            "isDeprecated": false,
            "deprecationReason": null
          },
          {
            "name": "fields",
            "description": null,
            "args": [
              {
                "name": "includeDeprecated",
                "description": null,
                "type": {
                  "kind": "SCALAR",
                  "name": "Boolean",
                  "ofType": null
                },
                "defaultValue": "false"
              }
            ],
            "type": {
              "kind": "LIST",
              "name": null,
              "ofType": {
                "kind": "NON_NULL",
                "name": null,
                "ofType": {
                  "kind": "OBJECT",
                  "name": "__Field",
                  "ofType": null
                }
              }
            },
            "isDeprecated": false,
            "deprecationReason": null
          },
          {
            "name": "ofType",
            "description": null,
            "args": [],
            "type": {
              "kind": "OBJECT",
              "name": "__Type",
              "ofType": null
            },
            "isDeprecated": false,
            "deprecationReason": null
          },
          {
            "name": "inputFields",
            "description": null,
            "args": [],
            "type": {
              "kind": "LIST",
              "name": null,
              "ofType": {
                "kind": "NON_NULL",
                "name": null,
                "ofType": {
                  "kind": "OBJECT",
                  "name": "__InputValue",
                  "ofType": null
                }
              }
            },
            "isDeprecated": false,
            "deprecationReason": null
          },
          {
            "name": "interfaces",
            "description": null,
            "args": [],
            "type": {
              "kind": "LIST",
              "name": null,
              "ofType": {
                "kind": "NON_NULL",
                "name": null,
                "ofType": {
                  "kind": "OBJECT",
                  "name": "__Type",
                  "ofType": null
                }
              }
            },
            "isDeprecated": false,
            "deprecationReason": null
          },
          {
            "name": "possibleTypes",
            "description": null,
            "args": [],
            "type": {
              "kind": "LIST",
              "name": null,
              "ofType": {
                "kind": "NON_NULL",
                "name": null,
                "ofType": {
                  "kind": "OBJECT",
                  "name": "__Type",
                  "ofType": null
                }
              }
            },
            "isDeprecated": false,
            "deprecationReason": null
          },
          {
            "name": "enumValues",
            "description": null,
            "args": [
              {
                "name": "includeDeprecated",
                "description": null,
                "type": {
                  "kind": "SCALAR",
                  "name": "Boolean",
                  "ofType": null
                },
                "defaultValue": "false"
              }
            ],
            "type": {
              "kind": "LIST",
              "name": null,
              "ofType": {
                "kind": "NON_NULL",
                "name": null,
                "ofType": {
                  "kind": "OBJECT",
                  "name": "__EnumValue",
                  "ofType": null
                }
              }
            },
            "isDeprecated": false,
            "deprecationReason": null
          }
        ],
        "inputFields": null,
        "interfaces": [],
        "enumValues": null,
        "possibleTypes": null
      },
      {
        "kind": "OBJECT",
        "name": "InputEndpoint",
        "description": "Endpoint of an `Input` serving a live stream for `Output`s and clients.",
        "specifiedByUrl": null,
        "fields": [
          {
            "name": "id",
            "description": "Unique ID of this `InputEndpoint`.\n\nOnce assigned, it never changes.",
            "args": [],
            "type": {
              "kind": "NON_NULL",
              "name": null,
              "ofType": {
                "kind": "SCALAR",
                "name": "EndpointId",
                "ofType": null
              }
            },
            "isDeprecated": false,
            "deprecationReason": null
          },
          {
            "name": "kind",
            "description": "Kind of this `InputEndpoint`.",
            "args": [],
            "type": {
              "kind": "NON_NULL",
              "name": null,
              "ofType": {
                "kind": "ENUM",
                "name": "InputEndpointKind",
                "ofType": null
              }
            },
            "isDeprecated": false,
            "deprecationReason": null
          },
          {
            "name": "label",
            "description": "User defined label for each Endpoint",
            "args": [],
            "type": {
              "kind": "SCALAR",
              "name": "Label",
              "ofType": null
            },
            "isDeprecated": false,
            "deprecationReason": null
          },
          {
            "name": "fileId",
            "description": "If the endpoint is of type FILE, then this contains\nthe file ID that is in the ['State::files']",
            "args": [],
            "type": {
              "kind": "SCALAR",
              "name": "String",
              "ofType": null
            },
            "isDeprecated": false,
            "deprecationReason": null
          },
          {
            "name": "status",
            "description": "`Status` of this `InputEndpoint` indicating whether it actually serves a\nlive stream ready to be consumed by `Output`s and clients.",
            "args": [],
            "type": {
              "kind": "NON_NULL",
              "name": null,
              "ofType": {
                "kind": "ENUM",
                "name": "Status",
                "ofType": null
              }
            },
            "isDeprecated": false,
            "deprecationReason": null
          }
        ],
        "inputFields": null,
        "interfaces": [],
        "enumValues": null,
        "possibleTypes": null
      },
      {
        "kind": "OBJECT",
        "name": "Query",
        "description": null,
        "specifiedByUrl": null,
        "fields": [
          {
            "name": "info",
            "description": "Returns the current `Info` parameters of this server.",
            "args": [],
            "type": {
              "kind": "NON_NULL",
              "name": null,
              "ofType": {
                "kind": "OBJECT",
                "name": "Info",
                "ofType": null
              }
            },
            "isDeprecated": false,
            "deprecationReason": null
          },
          {
            "name": "serverInfo",
            "description": "Returns the current `ServerInfo`",
            "args": [],
            "type": {
              "kind": "NON_NULL",
              "name": null,
              "ofType": {
                "kind": "OBJECT",
                "name": "ServerInfo",
                "ofType": null
              }
            },
            "isDeprecated": false,
            "deprecationReason": null
          },
          {
            "name": "allRestreams",
            "description": "Returns all the `Restream`s happening on this server.",
            "args": [],
            "type": {
              "kind": "NON_NULL",
              "name": null,
              "ofType": {
                "kind": "LIST",
                "name": null,
                "ofType": {
                  "kind": "NON_NULL",
                  "name": null,
                  "ofType": {
                    "kind": "OBJECT",
                    "name": "Restream",
                    "ofType": null
                  }
                }
              }
            },
            "isDeprecated": false,
            "deprecationReason": null
          },
          {
            "name": "dvrFiles",
            "description": "Returns list of recorded files of the specified `Output`.\n\nIf returned list is empty, the there is no recorded files for the\nspecified `Output`.\n\nEach recorded file is represented as a relative path on [SRS] HTTP\nserver in `dvr/` directory, so the download link should look like this:\n```ignore\nhttp://my.host:8080/dvr/returned/file/path.flv\n```\n\n[SRS]: https://github.com/ossrs/srs",
            "args": [
              {
                "name": "id",
                "description": "ID of the `Output` to return recorded files of.",
                "type": {
                  "kind": "NON_NULL",
                  "name": null,
                  "ofType": {
                    "kind": "SCALAR",
                    "name": "OutputId",
                    "ofType": null
                  }
                },
                "defaultValue": null
              }
            ],
            "type": {
              "kind": "NON_NULL",
              "name": null,
              "ofType": {
                "kind": "LIST",
                "name": null,
                "ofType": {
                  "kind": "NON_NULL",
                  "name": null,
                  "ofType": {
                    "kind": "SCALAR",
                    "name": "String",
                    "ofType": null
                  }
                }
              }
            },
            "isDeprecated": false,
            "deprecationReason": null
          },
          {
            "name": "export",
            "description": "Returns `Restream`s happening on this server and identifiable by the\ngiven `ids` in an exportable JSON format.\n\nIf no `ids` specified, then returns all the `Restream`s happening on\nthis server at the moment.",
            "args": [
              {
                "name": "ids",
                "description": "IDs of `Restream`s to be exported. \n\n If empty, then all the `Restream`s will be exported.",
                "type": {
                  "kind": "NON_NULL",
                  "name": null,
                  "ofType": {
                    "kind": "LIST",
                    "name": null,
                    "ofType": {
                      "kind": "NON_NULL",
                      "name": null,
                      "ofType": {
                        "kind": "SCALAR",
                        "name": "RestreamId",
                        "ofType": null
                      }
                    }
                  }
                },
                "defaultValue": "[]"
              }
            ],
            "type": {
              "kind": "SCALAR",
              "name": "String",
              "ofType": null
            },
            "isDeprecated": false,
            "deprecationReason": null
          }
        ],
        "inputFields": null,
        "interfaces": [],
        "enumValues": null,
        "possibleTypes": null
      },
      {
        "kind": "SCALAR",
        "name": "Url",
        "description": null,
        "specifiedByUrl": null,
        "fields": null,
        "inputFields": null,
        "interfaces": null,
        "enumValues": null,
        "possibleTypes": null
      },
      {
        "kind": "SCALAR",
        "name": "PlaylistId",
        "description": null,
        "fields": null,
        "inputFields": null,
        "interfaces": null,
        "enumValues": null,
        "possibleTypes": null
      },
      {
        "kind": "SCALAR",
        "name": "NumberOfItems",
        "description": null,
        "fields": null,
        "inputFields": null,
        "interfaces": null,
        "enumValues": null,
        "possibleTypes": null
      },
      {
        "kind": "ENUM",
        "name": "InputEndpointKind",
        "description": "Possible kinds of an `InputEndpoint`.",
        "specifiedByUrl": null,
        "fields": null,
        "inputFields": null,
        "interfaces": null,
        "enumValues": [
          {
            "name": "RTMP",
            "description": "[RTMP] endpoint.\n\nCan accept a live stream and serve it for playing.\n\n[RTMP]: https://en.wikipedia.org/wiki/Real-Time_Messaging_Protocol",
            "isDeprecated": false,
            "deprecationReason": null
          },
          {
            "name": "HLS",
            "description": "[HLS] endpoint.\n\nOnly serves a live stream for playing and is not able to accept one.\n\n[HLS]: https://en.wikipedia.org/wiki/HTTP_Live_Streaming",
            "isDeprecated": false,
            "deprecationReason": null
          },
          {
            "name": "FILE",
            "description": "File input.",
            "isDeprecated": false,
            "deprecationReason": null
          }
        ],
        "possibleTypes": null
      },
      {
        "kind": "OBJECT",
        "name": "DownloadState",
        "description": "Download progress indication",
        "fields": [
          {
            "name": "maxProgress",
            "description": "Expected size in bytes of the whole file",
            "args": [],
            "type": {
              "kind": "NON_NULL",
              "name": null,
              "ofType": {
                "kind": "SCALAR",
                "name": "NetworkByteSize",
                "ofType": null
              }
            },
            "isDeprecated": false,
            "deprecationReason": null
          },
          {
            "name": "currentProgress",
            "description": "Number of currently downloaded bytes",
            "args": [],
            "type": {
              "kind": "NON_NULL",
              "name": null,
              "ofType": {
                "kind": "SCALAR",
                "name": "NetworkByteSize",
                "ofType": null
              }
            },
            "isDeprecated": false,
            "deprecationReason": null
          }
        ],
        "inputFields": null,
        "interfaces": [],
        "enumValues": null,
        "possibleTypes": null
      },
      {
        "kind": "SCALAR",
        "name": "Boolean",
        "description": null,
        "specifiedByUrl": null,
        "fields": null,
        "inputFields": null,
        "interfaces": null,
        "enumValues": null,
        "possibleTypes": null
      },
      {
        "kind": "OBJECT",
        "name": "Output",
        "description": "Downstream destination that a `Restream` re-streams a live stream to.",
        "specifiedByUrl": null,
        "fields": [
          {
            "name": "id",
            "description": "Unique ID of this `Output`.\n\nOnce assigned, it never changes.",
            "args": [],
            "type": {
              "kind": "NON_NULL",
              "name": null,
              "ofType": {
                "kind": "SCALAR",
                "name": "OutputId",
                "ofType": null
              }
            },
            "isDeprecated": false,
            "deprecationReason": null
          },
          {
            "name": "dst",
            "description": "Downstream URL to re-stream a live stream onto.\n\nAt the moment only [RTMP] and [Icecast] are supported.\n\n[Icecast]: https://icecast.org\n[RTMP]: https://en.wikipedia.org/wiki/Real-Time_Messaging_Protocol",
            "args": [],
            "type": {
              "kind": "NON_NULL",
              "name": null,
              "ofType": {
                "kind": "SCALAR",
                "name": "OutputDstUrl",
                "ofType": null
              }
            },
            "isDeprecated": false,
            "deprecationReason": null
          },
          {
            "name": "label",
            "description": "Optional label of this `Output`.",
            "args": [],
            "type": {
              "kind": "SCALAR",
              "name": "Label",
              "ofType": null
            },
            "isDeprecated": false,
            "deprecationReason": null
          },
          {
            "name": "previewUrl",
            "description": "Url of stream preview.",
            "args": [],
            "type": {
              "kind": "SCALAR",
              "name": "Url",
              "ofType": null
            },
            "isDeprecated": false,
            "deprecationReason": null
          },
          {
            "name": "volume",
            "description": "Volume rate of this `Output`'s audio tracks when mixed with\n`Output.mixins`.\n\nHas no effect when there is no `Output.mixins`.",
            "args": [],
            "type": {
              "kind": "NON_NULL",
              "name": null,
              "ofType": {
                "kind": "OBJECT",
                "name": "Volume",
                "ofType": null
              }
            },
            "isDeprecated": false,
            "deprecationReason": null
          },
          {
            "name": "mixins",
            "description": "`Mixin`s to mix this `Output` with before re-streaming it to its\ndownstream destination.\n\nIf empty, then no mixing is performed and re-streaming is as cheap as\npossible (just copies bytes \"as is\").",
            "args": [],
            "type": {
              "kind": "NON_NULL",
              "name": null,
              "ofType": {
                "kind": "LIST",
                "name": null,
                "ofType": {
                  "kind": "NON_NULL",
                  "name": null,
                  "ofType": {
                    "kind": "OBJECT",
                    "name": "Mixin",
                    "ofType": null
                  }
                }
              }
            },
            "isDeprecated": false,
            "deprecationReason": null
          },
          {
            "name": "enabled",
            "description": "Indicator whether this `Output` is enabled, so is allowed to perform a\nlive stream re-streaming to its downstream destination.",
            "args": [],
            "type": {
              "kind": "NON_NULL",
              "name": null,
              "ofType": {
                "kind": "SCALAR",
                "name": "Boolean",
                "ofType": null
              }
            },
            "isDeprecated": false,
            "deprecationReason": null
          },
          {
            "name": "status",
            "description": "`Status` of this `Output` indicating whether it actually re-streams a\nlive stream to its downstream destination.",
            "args": [],
            "type": {
              "kind": "NON_NULL",
              "name": null,
              "ofType": {
                "kind": "ENUM",
                "name": "Status",
                "ofType": null
              }
            },
            "isDeprecated": false,
            "deprecationReason": null
          }
        ],
        "inputFields": null,
        "interfaces": [],
        "enumValues": null,
        "possibleTypes": null
      },
      {
        "kind": "OBJECT",
        "name": "FailoverInputSrc",
        "description": "Failover source of multiple `Input`s to pull a live stream by an `Input`\nfrom.",
        "specifiedByUrl": null,
        "fields": [
          {
            "name": "inputs",
            "description": "`Input`s forming this `FailoverInputSrc`.\n\nFailover is implemented by attempting to pull the first `Input` falling\nback to the second one, and so on. Once the first source is restored,\nwe pool from it once again.",
            "args": [],
            "type": {
              "kind": "NON_NULL",
              "name": null,
              "ofType": {
                "kind": "LIST",
                "name": null,
                "ofType": {
                  "kind": "NON_NULL",
                  "name": null,
                  "ofType": {
                    "kind": "OBJECT",
                    "name": "Input",
                    "ofType": null
                  }
                }
              }
            },
            "isDeprecated": false,
            "deprecationReason": null
          }
        ],
        "inputFields": null,
        "interfaces": [],
        "enumValues": null,
        "possibleTypes": null
      },
      {
        "kind": "OBJECT",
        "name": "__InputValue",
        "description": null,
        "specifiedByUrl": null,
        "fields": [
          {
            "name": "name",
            "description": null,
            "args": [],
            "type": {
              "kind": "NON_NULL",
              "name": null,
              "ofType": {
                "kind": "SCALAR",
                "name": "String",
                "ofType": null
              }
            },
            "isDeprecated": false,
            "deprecationReason": null
          },
          {
            "name": "description",
            "description": null,
            "args": [],
            "type": {
              "kind": "SCALAR",
              "name": "String",
              "ofType": null
            },
            "isDeprecated": false,
            "deprecationReason": null
          },
          {
            "name": "type",
            "description": null,
            "args": [],
            "type": {
              "kind": "NON_NULL",
              "name": null,
              "ofType": {
                "kind": "OBJECT",
                "name": "__Type",
                "ofType": null
              }
            },
            "isDeprecated": false,
            "deprecationReason": null
          },
          {
            "name": "defaultValue",
            "description": null,
            "args": [],
            "type": {
              "kind": "SCALAR",
              "name": "String",
              "ofType": null
            },
            "isDeprecated": false,
            "deprecationReason": null
          }
        ],
        "inputFields": null,
        "interfaces": [],
        "enumValues": null,
        "possibleTypes": null
      },
      {
        "kind": "SCALAR",
        "name": "String",
        "description": null,
        "specifiedByUrl": null,
        "fields": null,
        "inputFields": null,
        "interfaces": null,
        "enumValues": null,
        "possibleTypes": null
      },
      {
        "kind": "OBJECT",
<<<<<<< HEAD
        "name": "RestreamWithParent",
        "description": "Restream with its source output if it has any",
=======
        "name": "__Field",
        "description": null,
        "specifiedByUrl": null,
>>>>>>> d4c71e31
        "fields": [
          {
            "name": "restream",
            "description": "Restream info",
            "args": [],
            "type": {
              "kind": "NON_NULL",
              "name": null,
              "ofType": {
                "kind": "OBJECT",
                "name": "Restream",
                "ofType": null
              }
            },
            "isDeprecated": false,
            "deprecationReason": null
          },
          {
            "name": "parent",
            "description": "Restream parent if it has any",
            "args": [],
            "type": {
              "kind": "OBJECT",
              "name": "RestreamParent",
              "ofType": null
            },
            "isDeprecated": false,
            "deprecationReason": null
          }
        ],
        "inputFields": null,
        "interfaces": [],
        "enumValues": null,
        "possibleTypes": null
      },
      {
        "kind": "SCALAR",
        "name": "InputKey",
        "description": "Key of an [`Input`] used to form its endpoint URL.",
        "specifiedByUrl": null,
        "fields": null,
        "inputFields": null,
        "interfaces": null,
        "enumValues": null,
        "possibleTypes": null
      },
      {
        "kind": "UNION",
        "name": "InputSrc",
        "description": "Source to pull a live stream by an `Input` from.",
        "specifiedByUrl": null,
        "fields": null,
        "inputFields": null,
        "interfaces": null,
        "enumValues": null,
        "possibleTypes": [
          {
            "kind": "OBJECT",
            "name": "RemoteInputSrc",
            "ofType": null
          },
          {
            "kind": "OBJECT",
            "name": "FailoverInputSrc",
            "ofType": null
          }
        ]
      },
      {
        "kind": "OBJECT",
        "name": "Mixin",
        "description": "Additional source for an `Output` to be mixed with before re-streaming to\nthe destination.",
        "specifiedByUrl": null,
        "fields": [
          {
            "name": "id",
            "description": "Unique ID of this `Mixin`.\n\nOnce assigned, it never changes.",
            "args": [],
            "type": {
              "kind": "NON_NULL",
              "name": null,
              "ofType": {
                "kind": "SCALAR",
                "name": "MixinId",
                "ofType": null
              }
            },
            "isDeprecated": false,
            "deprecationReason": null
          },
          {
            "name": "src",
            "description": "URL of the source to be mixed with an `Output`.\n\nAt the moment, only [TeamSpeak] is supported.\n\n[TeamSpeak]: https://teamspeak.com",
            "args": [],
            "type": {
              "kind": "NON_NULL",
              "name": null,
              "ofType": {
                "kind": "SCALAR",
                "name": "MixinSrcUrl",
                "ofType": null
              }
            },
            "isDeprecated": false,
            "deprecationReason": null
          },
          {
            "name": "volume",
            "description": "Volume rate of this `Mixin`'s audio tracks to mix them with.",
            "args": [],
            "type": {
              "kind": "NON_NULL",
              "name": null,
              "ofType": {
                "kind": "OBJECT",
                "name": "Volume",
                "ofType": null
              }
            },
            "isDeprecated": false,
            "deprecationReason": null
          },
          {
            "name": "delay",
            "description": "Delay that this `Mixin` should wait before being mixed with an `Output`.\n\nVery useful to fix de-synchronization issues and correct timings between\na `Mixin` and its `Output`.",
            "args": [],
            "type": {
              "kind": "NON_NULL",
              "name": null,
              "ofType": {
                "kind": "SCALAR",
                "name": "Delay",
                "ofType": null
              }
            },
            "isDeprecated": false,
            "deprecationReason": null
          },
          {
            "name": "status",
            "description": "`Status` of this `Mixin` indicating whether it provides an actual media\nstream to be mixed with its `Output`.",
            "args": [],
            "type": {
              "kind": "NON_NULL",
              "name": null,
              "ofType": {
                "kind": "ENUM",
                "name": "Status",
                "ofType": null
              }
            },
            "isDeprecated": false,
            "deprecationReason": null
          }
        ],
        "inputFields": null,
        "interfaces": [],
        "enumValues": null,
        "possibleTypes": null
      },
      {
        "kind": "SCALAR",
        "name": "MixinSrcUrl",
        "description": "[`Url`] of a [`Mixin::src`].\n\nOnly the following URLs are allowed at the moment:\n- [TeamSpeak] URL (starting with `ts://` scheme and having a host);\n- [MP3] HTTP URL (starting with `http://` or `https://` scheme, having a\n  host and `.mp3` extension in its path).\n\n[MP3]: https://en.wikipedia.org/wiki/MP3\n[TeamSpeak]: https://teamspeak.com",
        "specifiedByUrl": null,
        "fields": null,
        "inputFields": null,
        "interfaces": null,
        "enumValues": null,
        "possibleTypes": null
      },
      {
        "kind": "SCALAR",
        "name": "InputId",
        "description": "ID of an `Input`.",
        "specifiedByUrl": null,
        "fields": null,
        "inputFields": null,
        "interfaces": null,
        "enumValues": null,
        "possibleTypes": null
      },
      {
<<<<<<< HEAD
        "kind": "SCALAR",
        "name": "NetworkByteSize",
        "description": null,
=======
        "kind": "ENUM",
        "name": "__TypeKind",
        "description": "GraphQL type kind\n\nThe GraphQL specification defines a number of type kinds - the meta type of a type.",
        "specifiedByUrl": null,
>>>>>>> d4c71e31
        "fields": null,
        "inputFields": null,
        "interfaces": null,
        "enumValues": null,
        "possibleTypes": null
      },
      {
        "kind": "SCALAR",
        "name": "OutputDstUrl",
        "description": "[`Url`] of an [`Output::dst`].\n\nOnly the following URLs are allowed at the moment:\n- [RTMP] URL (starting with `rtmp://` or `rtmps://` scheme and having a\n  host);\n- [SRT] URL (starting with `srt://` scheme and having a host);\n- [Icecast] URL (starting with `icecast://` scheme and having a host);\n- [FLV] file URL (starting with `file:///` scheme, without host and\n  subdirectories, and with `.flv` extension in its path).\n\n[FLV]: https://en.wikipedia.org/wiki/Flash_Video\n[Icecast]: https://icecast.org\n[RTMP]: https://en.wikipedia.org/wiki/Real-Time_Messaging_Protocol\n[SRT]: https://en.wikipedia.org/wiki/Secure_Reliable_Transport",
        "specifiedByUrl": null,
        "fields": null,
        "inputFields": null,
        "interfaces": null,
        "enumValues": null,
        "possibleTypes": null
      },
      {
        "kind": "OBJECT",
        "name": "Info",
        "description": "Information about parameters that this server operates with.",
        "specifiedByUrl": null,
        "fields": [
          {
            "name": "publicHost",
            "description": "Host that this server is reachable via in public.\n\nUse it for constructing URLs to this server.",
            "args": [],
            "type": {
              "kind": "NON_NULL",
              "name": null,
              "ofType": {
                "kind": "SCALAR",
                "name": "String",
                "ofType": null
              }
            },
            "isDeprecated": false,
            "deprecationReason": null
          },
          {
            "name": "title",
            "description": "Title of the server",
            "args": [],
            "type": {
              "kind": "SCALAR",
              "name": "String",
              "ofType": null
            },
            "isDeprecated": false,
            "deprecationReason": null
          },
          {
            "name": "deleteConfirmation",
            "description": "Whether do we need to confirm deletion of inputs and outputs",
            "args": [],
            "type": {
              "kind": "SCALAR",
              "name": "Boolean",
              "ofType": null
            },
            "isDeprecated": false,
            "deprecationReason": null
          },
          {
            "name": "enableConfirmation",
            "description": "Whether do we need to confirm enabling/disabling of inputs or outputs",
            "args": [],
            "type": {
              "kind": "SCALAR",
              "name": "Boolean",
              "ofType": null
            },
            "isDeprecated": false,
            "deprecationReason": null
          },
          {
            "name": "passwordHash",
            "description": "[Argon2] hash of the password that this server's GraphQL API is\nprotected with, if any.\n\nNon-`null` value means that any request to GraphQL API should perform\n[HTTP Basic auth][1]. Any username is allowed, but the password should\nmatch this hash.\n\n[Argon2]: https://en.wikipedia.org/wiki/Argon2\n[1]: https://en.wikipedia.org/wiki/Basic_access_authentication",
            "args": [],
            "type": {
              "kind": "SCALAR",
              "name": "String",
              "ofType": null
            },
            "isDeprecated": false,
            "deprecationReason": null
          },
          {
            "name": "passwordOutputHash",
            "description": "Password hash for single output application",
            "args": [],
            "type": {
              "kind": "SCALAR",
              "name": "String",
              "ofType": null
            },
            "isDeprecated": false,
            "deprecationReason": null
          },
          {
            "name": "googleApiKey",
            "description": "Google API key for file downloading",
            "args": [],
            "type": {
              "kind": "SCALAR",
              "name": "String",
              "ofType": null
            },
            "isDeprecated": false,
            "deprecationReason": null
          },
          {
            "name": "maxFilesInPlaylist",
            "description": "Max number of files allowed in [Restream]'s playlist\nThis value can be overwritten by the similar setting\non a particular [Restream]",
            "args": [],
            "type": {
              "kind": "SCALAR",
              "name": "NumberOfItems",
              "ofType": null
            },
            "isDeprecated": false,
            "deprecationReason": null
          }
        ],
        "inputFields": null,
        "interfaces": [],
        "enumValues": null,
        "possibleTypes": null
      },
      {
        "kind": "OBJECT",
        "name": "PlaylistFileInfo",
        "description": "Information necessary for every video in playlist",
        "fields": [
          {
            "name": "fileId",
            "description": "Google ID of this file",
            "args": [],
            "type": {
              "kind": "NON_NULL",
              "name": null,
              "ofType": {
                "kind": "SCALAR",
                "name": "String",
                "ofType": null
              }
            },
            "isDeprecated": false,
            "deprecationReason": null
          },
          {
            "name": "name",
            "description": "Name of this file",
            "args": [],
            "type": {
              "kind": "NON_NULL",
              "name": null,
              "ofType": {
                "kind": "SCALAR",
                "name": "String",
                "ofType": null
              }
            },
            "isDeprecated": false,
            "deprecationReason": null
          },
          {
            "name": "wasPlayed",
            "description": "Whether the file was already played",
            "args": [],
            "type": {
              "kind": "NON_NULL",
              "name": null,
              "ofType": {
                "kind": "SCALAR",
                "name": "Boolean",
                "ofType": null
              }
            },
            "isDeprecated": false,
            "deprecationReason": null
          }
        ],
        "inputFields": null,
        "interfaces": [],
        "enumValues": null,
        "possibleTypes": null
      },
      {
        "kind": "SCALAR",
        "name": "RestreamKey",
        "description": null,
        "fields": null,
        "inputFields": null,
        "interfaces": null,
        "enumValues": null,
        "possibleTypes": null
      },
      {
        "kind": "OBJECT",
        "name": "ServerInfo",
        "description": "Server's info",
        "specifiedByUrl": null,
        "fields": [
          {
            "name": "cpuUsage",
            "description": "Total CPU usage, %",
            "args": [],
            "type": {
              "kind": "SCALAR",
              "name": "Float",
              "ofType": null
            },
            "isDeprecated": false,
            "deprecationReason": null
          },
          {
            "name": "ramTotal",
            "description": "Total RAM installed on current machine",
            "args": [],
            "type": {
              "kind": "SCALAR",
              "name": "Float",
              "ofType": null
            },
            "isDeprecated": false,
            "deprecationReason": null
          },
          {
            "name": "ramFree",
            "description": "Free (available) RAM",
            "args": [],
            "type": {
              "kind": "SCALAR",
              "name": "Float",
              "ofType": null
            },
            "isDeprecated": false,
            "deprecationReason": null
          },
          {
            "name": "txDelta",
            "description": "Network traffic, transferred last second",
            "args": [],
            "type": {
              "kind": "SCALAR",
              "name": "Float",
              "ofType": null
            },
            "isDeprecated": false,
            "deprecationReason": null
          },
          {
            "name": "rxDelta",
            "description": "Network traffic, received last second",
            "args": [],
            "type": {
              "kind": "SCALAR",
              "name": "Float",
              "ofType": null
            },
            "isDeprecated": false,
            "deprecationReason": null
          },
          {
            "name": "errorMsg",
            "description": "Error message",
            "args": [],
            "type": {
              "kind": "SCALAR",
              "name": "String",
              "ofType": null
            },
            "isDeprecated": false,
            "deprecationReason": null
          }
        ],
        "inputFields": null,
        "interfaces": [],
        "enumValues": null,
        "possibleTypes": null
      },
      {
<<<<<<< HEAD
=======
        "kind": "SCALAR",
        "name": "RestreamKey",
        "description": "Key of a [`Restream`] identifying it, and used to form its endpoints URLs.",
        "specifiedByUrl": null,
        "fields": null,
        "inputFields": null,
        "interfaces": null,
        "enumValues": null,
        "possibleTypes": null
      },
      {
>>>>>>> d4c71e31
        "kind": "OBJECT",
        "name": "Volume",
        "description": "Volume rate of an audio track in percents and flag if it is muted.",
        "specifiedByUrl": null,
        "fields": [
          {
            "name": "level",
            "description": "Volume rate or level",
            "args": [],
            "type": {
              "kind": "NON_NULL",
              "name": null,
              "ofType": {
                "kind": "SCALAR",
                "name": "VolumeLevel",
                "ofType": null
              }
            },
            "isDeprecated": false,
            "deprecationReason": null
          },
          {
            "name": "muted",
            "description": "Whether it is muted or not",
            "args": [],
            "type": {
              "kind": "NON_NULL",
              "name": null,
              "ofType": {
                "kind": "SCALAR",
                "name": "Boolean",
                "ofType": null
              }
            },
            "isDeprecated": false,
            "deprecationReason": null
          }
        ],
        "inputFields": null,
        "interfaces": [],
        "enumValues": null,
        "possibleTypes": null
      },
      {
        "kind": "SCALAR",
        "name": "VolumeLevel",
        "description": "Volume rate of an audio track in percents.",
        "specifiedByUrl": null,
        "fields": null,
        "inputFields": null,
        "interfaces": null,
        "enumValues": null,
        "possibleTypes": null
      },
      {
        "kind": "SCALAR",
        "name": "MixinId",
        "description": "ID of a `Mixin`.",
        "specifiedByUrl": null,
        "fields": null,
        "inputFields": null,
        "interfaces": null,
        "enumValues": null,
        "possibleTypes": null
      },
      {
        "kind": "OBJECT",
        "name": "Subscription",
        "description": null,
        "specifiedByUrl": null,
        "fields": [
          {
            "name": "info",
            "description": "Subscribes to updates of `Info` parameters of this server.",
            "args": [],
            "type": {
              "kind": "NON_NULL",
              "name": null,
              "ofType": {
                "kind": "OBJECT",
                "name": "Info",
                "ofType": null
              }
            },
            "isDeprecated": false,
            "deprecationReason": null
          },
          {
            "name": "serverInfo",
            "description": "Subscribes to updates of `ServerInfo` parameters of this server.",
            "args": [],
            "type": {
              "kind": "NON_NULL",
              "name": null,
              "ofType": {
                "kind": "OBJECT",
                "name": "ServerInfo",
                "ofType": null
              }
            },
            "isDeprecated": false,
            "deprecationReason": null
          },
          {
            "name": "allRestreams",
            "description": "Subscribes to updates of all `Restream`s happening on this server.",
            "args": [],
            "type": {
              "kind": "NON_NULL",
              "name": null,
              "ofType": {
                "kind": "LIST",
                "name": null,
                "ofType": {
                  "kind": "NON_NULL",
                  "name": null,
                  "ofType": {
                    "kind": "OBJECT",
                    "name": "Restream",
                    "ofType": null
                  }
                }
              }
            },
            "isDeprecated": false,
            "deprecationReason": null
<<<<<<< HEAD
          },
=======
          }
        ],
        "inputFields": null,
        "interfaces": [],
        "enumValues": null,
        "possibleTypes": null
      },
      {
        "kind": "OBJECT",
        "name": "__EnumValue",
        "description": null,
        "specifiedByUrl": null,
        "fields": [
>>>>>>> d4c71e31
          {
            "name": "files",
            "description": null,
            "args": [],
            "type": {
              "kind": "NON_NULL",
              "name": null,
              "ofType": {
                "kind": "LIST",
                "name": null,
                "ofType": {
                  "kind": "NON_NULL",
                  "name": null,
                  "ofType": {
                    "kind": "OBJECT",
                    "name": "LocalFileInfo",
                    "ofType": null
                  }
                }
              }
            },
            "isDeprecated": false,
            "deprecationReason": null
          },
          {
            "name": "restream",
            "description": null,
            "args": [
              {
                "name": "id",
                "description": null,
                "type": {
                  "kind": "NON_NULL",
                  "name": null,
                  "ofType": {
                    "kind": "SCALAR",
                    "name": "RestreamId",
                    "ofType": null
                  }
                },
                "defaultValue": null
              }
            ],
            "type": {
              "kind": "OBJECT",
              "name": "RestreamWithParent",
              "ofType": null
            },
            "isDeprecated": false,
            "deprecationReason": null
          }
        ],
        "inputFields": null,
        "interfaces": [],
        "enumValues": null,
        "possibleTypes": null
      },
      {
        "kind": "SCALAR",
        "name": "RestreamId",
        "description": "ID of a `Restream`.",
        "specifiedByUrl": null,
        "fields": null,
        "inputFields": null,
        "interfaces": null,
        "enumValues": null,
        "possibleTypes": null
      },
      {
        "kind": "OBJECT",
        "name": "RemoteInputSrc",
        "description": "Remote upstream source to pull a live stream by an `Input` from.",
        "specifiedByUrl": null,
        "fields": [
          {
            "name": "url",
            "description": "URL of this `RemoteInputSrc`.",
            "args": [],
            "type": {
              "kind": "NON_NULL",
              "name": null,
              "ofType": {
                "kind": "SCALAR",
                "name": "InputSrcUrl",
                "ofType": null
              }
            },
            "isDeprecated": false,
            "deprecationReason": null
          },
          {
            "name": "label",
            "description": "Label for this Endpoint",
            "args": [],
            "type": {
              "kind": "SCALAR",
              "name": "Label",
              "ofType": null
            },
            "isDeprecated": false,
            "deprecationReason": null
          }
        ],
        "inputFields": null,
        "interfaces": [],
        "enumValues": null,
        "possibleTypes": null
      },
      {
        "kind": "OBJECT",
        "name": "LocalFileInfo",
        "description": "Represents a File with given ID and hold additional information",
        "fields": [
          {
            "name": "fileId",
            "description": "ID of the file",
            "args": [],
            "type": {
              "kind": "NON_NULL",
              "name": null,
              "ofType": {
                "kind": "SCALAR",
                "name": "String",
                "ofType": null
              }
            },
            "isDeprecated": false,
            "deprecationReason": null
          },
          {
            "name": "name",
            "description": "Name of the file if API call for the name was successful",
            "args": [],
            "type": {
              "kind": "SCALAR",
              "name": "String",
              "ofType": null
            },
            "isDeprecated": false,
            "deprecationReason": null
          },
          {
            "name": "state",
            "description": "State of the file",
            "args": [],
            "type": {
              "kind": "NON_NULL",
              "name": null,
              "ofType": {
                "kind": "ENUM",
                "name": "FileState",
                "ofType": null
              }
            },
            "isDeprecated": false,
            "deprecationReason": null
          },
          {
            "name": "downloadState",
            "description": "If the file is downloading the state of the download",
            "args": [],
            "type": {
              "kind": "OBJECT",
              "name": "DownloadState",
              "ofType": null
            },
            "isDeprecated": false,
            "deprecationReason": null
          }
        ],
        "inputFields": null,
        "interfaces": [],
        "enumValues": null,
        "possibleTypes": null
      },
      {
        "kind": "ENUM",
<<<<<<< HEAD
        "name": "FileState",
        "description": "State in which the file represented by [`FileInfo`] can be in",
=======
        "name": "__DirectiveLocation",
        "description": null,
        "specifiedByUrl": null,
>>>>>>> d4c71e31
        "fields": null,
        "inputFields": null,
        "interfaces": null,
        "enumValues": [
          {
            "name": "PENDING",
            "description": "The file download is pending first server response",
            "isDeprecated": false,
            "deprecationReason": null
          },
          {
            "name": "DOWNLOADING",
            "description": "The file is downloading",
            "isDeprecated": false,
            "deprecationReason": null
          },
          {
            "name": "LOCAL",
            "description": "File is downloaded and saved in the directory provided\nas parameter at startup",
            "isDeprecated": false,
            "deprecationReason": null
          },
          {
            "name": "ERROR",
            "description": "Error was encountered during the download",
            "isDeprecated": false,
            "deprecationReason": null
          }
        ],
        "possibleTypes": null
      },
      {
        "kind": "ENUM",
        "name": "__TypeKind",
        "description": "GraphQL type kind\n\nThe GraphQL specification defines a number of type kinds - the meta type of a type.",
        "fields": null,
        "inputFields": null,
        "interfaces": null,
        "enumValues": [
          {
            "name": "SCALAR",
            "description": "## Scalar types\n\nScalar types appear as the leaf nodes of GraphQL queries. Strings, numbers, and booleans are the built in types, and while it's possible to define your own, it's relatively uncommon.",
            "isDeprecated": false,
            "deprecationReason": null
          },
          {
<<<<<<< HEAD
            "name": "OBJECT",
            "description": "## Object types\n\nThe most common type to be implemented by users. Objects have fields and can implement interfaces.",
=======
            "name": "SCALAR",
            "description": null,
            "isDeprecated": false,
            "deprecationReason": null
          },
          {
            "name": "FRAGMENT_DEFINITION",
            "description": null,
>>>>>>> d4c71e31
            "isDeprecated": false,
            "deprecationReason": null
          },
          {
<<<<<<< HEAD
            "name": "INTERFACE",
            "description": "## Interface types\n\nInterface types are used to represent overlapping fields between multiple types, and can be queried for their concrete type.",
=======
            "name": "FIELD_DEFINITION",
            "description": null,
            "isDeprecated": false,
            "deprecationReason": null
          },
          {
            "name": "VARIABLE_DEFINITION",
            "description": null,
            "isDeprecated": false,
            "deprecationReason": null
          },
          {
            "name": "FRAGMENT_SPREAD",
            "description": null,
>>>>>>> d4c71e31
            "isDeprecated": false,
            "deprecationReason": null
          },
          {
            "name": "UNION",
            "description": "## Union types\n\nUnions are similar to interfaces but can not contain any fields on their own.",
            "isDeprecated": false,
            "deprecationReason": null
          },
          {
            "name": "ENUM",
            "description": "## Enum types\n\nLike scalars, enum types appear as the leaf nodes of GraphQL queries.",
            "isDeprecated": false,
            "deprecationReason": null
          },
          {
            "name": "INPUT_OBJECT",
            "description": "## Input objects\n\nRepresents complex values provided in queries _into_ the system.",
            "isDeprecated": false,
            "deprecationReason": null
          },
          {
            "name": "LIST",
            "description": "## List types\n\nRepresent lists of other types. This library provides implementations for vectors and slices, but other Rust types can be extended to serve as GraphQL lists.",
            "isDeprecated": false,
            "deprecationReason": null
          },
          {
            "name": "NON_NULL",
            "description": "## Non-null types\n\nIn GraphQL, nullable types are the default. By putting a `!` after a type, it becomes non-nullable.",
            "isDeprecated": false,
            "deprecationReason": null
          },
          {
            "name": "ENUM_VALUE",
            "description": null,
            "isDeprecated": false,
            "deprecationReason": null
          }
        ],
        "possibleTypes": null
      },
      {
        "kind": "OBJECT",
<<<<<<< HEAD
        "name": "__Field",
        "description": null,
=======
        "name": "Restream",
        "description": "Re-stream of a live stream from one `Input` to many `Output`s.",
        "specifiedByUrl": null,
>>>>>>> d4c71e31
        "fields": [
          {
            "name": "name",
            "description": null,
            "args": [],
            "type": {
              "kind": "NON_NULL",
              "name": null,
              "ofType": {
                "kind": "SCALAR",
                "name": "String",
                "ofType": null
              }
            },
            "isDeprecated": false,
            "deprecationReason": null
          },
          {
            "name": "description",
            "description": null,
            "args": [],
            "type": {
              "kind": "SCALAR",
              "name": "String",
              "ofType": null
            },
            "isDeprecated": false,
            "deprecationReason": null
          },
          {
            "name": "args",
            "description": null,
            "args": [],
            "type": {
              "kind": "NON_NULL",
              "name": null,
              "ofType": {
                "kind": "LIST",
                "name": null,
                "ofType": {
                  "kind": "NON_NULL",
                  "name": null,
                  "ofType": {
                    "kind": "OBJECT",
                    "name": "__InputValue",
                    "ofType": null
                  }
                }
              }
            },
            "isDeprecated": false,
            "deprecationReason": null
          },
          {
            "name": "type",
            "description": null,
            "args": [],
            "type": {
              "kind": "NON_NULL",
              "name": null,
              "ofType": {
                "kind": "OBJECT",
                "name": "__Type",
                "ofType": null
              }
            },
            "isDeprecated": false,
            "deprecationReason": null
          },
          {
            "name": "isDeprecated",
            "description": null,
            "args": [],
            "type": {
              "kind": "NON_NULL",
              "name": null,
              "ofType": {
                "kind": "SCALAR",
                "name": "Boolean",
                "ofType": null
              }
            },
            "isDeprecated": false,
            "deprecationReason": null
          },
          {
            "name": "deprecationReason",
            "description": null,
            "args": [],
            "type": {
              "kind": "SCALAR",
              "name": "String",
              "ofType": null
            },
            "isDeprecated": false,
            "deprecationReason": null
          }
        ],
        "inputFields": null,
        "interfaces": [],
        "enumValues": null,
        "possibleTypes": null
      },
      {
        "kind": "OBJECT",
        "name": "Playlist",
        "description": "Video playlist for each restream as an alternative to stream input",
        "fields": [
          {
            "name": "id",
            "description": "Unique ID of this playlist",
            "args": [],
            "type": {
              "kind": "NON_NULL",
              "name": null,
              "ofType": {
                "kind": "SCALAR",
                "name": "PlaylistId",
                "ofType": null
              }
            },
            "isDeprecated": false,
            "deprecationReason": null
          },
          {
            "name": "queue",
            "description": "List of video files in this playlist",
            "args": [],
            "type": {
              "kind": "NON_NULL",
              "name": null,
              "ofType": {
                "kind": "LIST",
                "name": null,
                "ofType": {
                  "kind": "NON_NULL",
                  "name": null,
                  "ofType": {
                    "kind": "OBJECT",
                    "name": "PlaylistFileInfo",
                    "ofType": null
                  }
                }
              }
            },
            "isDeprecated": false,
            "deprecationReason": null
          },
          {
            "name": "currentlyPlayingFile",
            "description": "Currently playing file.\nSetting this value to `Some(...)` will override current restreamer input\nand this file will be streamed instead.",
            "args": [],
            "type": {
              "kind": "OBJECT",
              "name": "PlaylistFileInfo",
              "ofType": null
            },
            "isDeprecated": false,
            "deprecationReason": null
          }
        ],
        "inputFields": null,
        "interfaces": [],
        "enumValues": null,
        "possibleTypes": null
      },
      {
        "kind": "OBJECT",
<<<<<<< HEAD
        "name": "Restream",
        "description": "Re-stream of a live stream from one `Input` to many `Output`s.",
=======
        "name": "__Directive",
        "description": null,
        "specifiedByUrl": null,
>>>>>>> d4c71e31
        "fields": [
          {
            "name": "id",
            "description": "Unique ID of this `Input`.\n\nOnce assigned, it never changes.",
            "args": [],
            "type": {
              "kind": "NON_NULL",
              "name": null,
              "ofType": {
                "kind": "SCALAR",
                "name": "RestreamId",
                "ofType": null
              }
            },
            "isDeprecated": false,
            "deprecationReason": null
          },
          {
            "name": "key",
            "description": "Unique key of this `Restream` identifying it, and used to form its\nendpoints URLs.",
            "args": [],
            "type": {
              "kind": "NON_NULL",
              "name": null,
              "ofType": {
                "kind": "SCALAR",
                "name": "RestreamKey",
                "ofType": null
              }
            },
            "isDeprecated": false,
            "deprecationReason": null
          },
          {
            "name": "label",
            "description": "Optional label of this `Restream`.",
            "args": [],
            "type": {
              "kind": "SCALAR",
              "name": "Label",
              "ofType": null
            },
            "isDeprecated": false,
            "deprecationReason": null
          },
          {
            "name": "playlist",
            "description": "Playlist for this restream",
            "args": [],
            "type": {
              "kind": "NON_NULL",
              "name": null,
              "ofType": {
                "kind": "OBJECT",
                "name": "Playlist",
                "ofType": null
              }
            },
            "isDeprecated": false,
            "deprecationReason": null
          },
          {
<<<<<<< HEAD
            "name": "maxFilesInPlaylist",
            "description": "Max number of files allowed in a playlist",
            "args": [],
            "type": {
              "kind": "SCALAR",
              "name": "NumberOfItems",
              "ofType": null
            },
            "isDeprecated": false,
            "deprecationReason": null
          },
          {
            "name": "input",
            "description": "`Input` that a live stream is received from.",
=======
            "name": "isRepeatable",
            "description": null,
>>>>>>> d4c71e31
            "args": [],
            "type": {
              "kind": "NON_NULL",
              "name": null,
              "ofType": {
<<<<<<< HEAD
                "kind": "OBJECT",
                "name": "Input",
=======
                "kind": "SCALAR",
                "name": "Boolean",
>>>>>>> d4c71e31
                "ofType": null
              }
            },
            "isDeprecated": false,
            "deprecationReason": null
          },
          {
<<<<<<< HEAD
            "name": "outputs",
            "description": "`Output`s that a live stream is re-streamed to.",
=======
            "name": "args",
            "description": null,
>>>>>>> d4c71e31
            "args": [],
            "type": {
              "kind": "NON_NULL",
              "name": null,
              "ofType": {
                "kind": "LIST",
                "name": null,
                "ofType": {
                  "kind": "NON_NULL",
                  "name": null,
                  "ofType": {
                    "kind": "OBJECT",
                    "name": "Output",
                    "ofType": null
                  }
                }
              }
            },
            "isDeprecated": false,
            "deprecationReason": null
          }
        ],
        "inputFields": null,
        "interfaces": [],
        "enumValues": null,
        "possibleTypes": null
      },
      {
        "kind": "OBJECT",
        "name": "RestreamParent",
        "description": "Restream parent which contains output that streams to the current restream",
        "fields": [
          {
            "name": "restream",
            "description": "parent restream",
            "args": [],
            "type": {
              "kind": "NON_NULL",
              "name": null,
              "ofType": {
                "kind": "OBJECT",
                "name": "Restream",
                "ofType": null
              }
            },
            "isDeprecated": false,
            "deprecationReason": null
          },
          {
            "name": "outputId",
            "description": "output ID of the parent restream output that streams to the child",
            "args": [],
            "type": {
              "kind": "NON_NULL",
              "name": null,
              "ofType": {
                "kind": "SCALAR",
                "name": "OutputId",
                "ofType": null
              }
            },
            "isDeprecated": false,
            "deprecationReason": null
          }
        ],
        "inputFields": null,
        "interfaces": [],
        "enumValues": null,
        "possibleTypes": null
      },
      {
        "kind": "OBJECT",
        "name": "__EnumValue",
        "description": null,
        "fields": [
          {
            "name": "name",
            "description": null,
            "args": [],
            "type": {
              "kind": "NON_NULL",
              "name": null,
              "ofType": {
                "kind": "SCALAR",
                "name": "String",
                "ofType": null
              }
            },
            "isDeprecated": false,
            "deprecationReason": null
          },
          {
            "name": "description",
            "description": null,
            "args": [],
            "type": {
              "kind": "SCALAR",
              "name": "String",
              "ofType": null
            },
            "isDeprecated": false,
            "deprecationReason": null
          },
          {
            "name": "isDeprecated",
            "description": null,
            "args": [],
            "type": {
              "kind": "NON_NULL",
              "name": null,
              "ofType": {
                "kind": "SCALAR",
                "name": "Boolean",
                "ofType": null
              }
            },
            "isDeprecated": false,
            "deprecationReason": null
          },
          {
            "name": "deprecationReason",
            "description": null,
            "args": [],
            "type": {
              "kind": "SCALAR",
              "name": "String",
              "ofType": null
            },
            "isDeprecated": false,
            "deprecationReason": null
          }
        ],
        "inputFields": null,
        "interfaces": [],
        "enumValues": null,
        "possibleTypes": null
      }
    ],
    "directives": [
      {
        "name": "include",
        "description": null,
        "isRepeatable": false,
        "locations": [
          "FIELD",
          "FRAGMENT_SPREAD",
          "INLINE_FRAGMENT"
        ],
        "args": [
          {
            "name": "if",
            "description": null,
            "type": {
              "kind": "NON_NULL",
              "name": null,
              "ofType": {
                "kind": "SCALAR",
                "name": "Boolean",
                "ofType": null
              }
            },
            "defaultValue": null
          }
        ]
      },
      {
        "name": "deprecated",
        "description": null,
        "isRepeatable": false,
        "locations": [
          "FIELD_DEFINITION",
          "ENUM_VALUE"
        ],
        "args": [
          {
            "name": "reason",
            "description": null,
            "type": {
              "kind": "NON_NULL",
              "name": null,
              "ofType": {
                "kind": "SCALAR",
                "name": "String",
                "ofType": null
              }
            },
            "defaultValue": null
          }
        ]
      },
      {
        "name": "specifiedBy",
        "description": null,
        "isRepeatable": false,
        "locations": [
          "SCALAR"
        ],
        "args": [
          {
            "name": "url",
            "description": null,
            "type": {
              "kind": "NON_NULL",
              "name": null,
              "ofType": {
                "kind": "SCALAR",
                "name": "String",
                "ofType": null
              }
            },
            "defaultValue": null
          }
        ]
      },
      {
        "name": "skip",
        "description": null,
        "isRepeatable": false,
        "locations": [
          "FIELD",
          "FRAGMENT_SPREAD",
          "INLINE_FRAGMENT"
        ],
        "args": [
          {
            "name": "if",
            "description": null,
            "type": {
              "kind": "NON_NULL",
              "name": null,
              "ofType": {
                "kind": "SCALAR",
                "name": "Boolean",
                "ofType": null
              }
            },
            "defaultValue": null
          }
        ]
      }
    ]
  }
}}<|MERGE_RESOLUTION|>--- conflicted
+++ resolved
@@ -12,194 +12,6 @@
     },
     "types": [
       {
-        "kind": "OBJECT",
-        "name": "__Directive",
-        "description": null,
-        "fields": [
-          {
-            "name": "name",
-            "description": null,
-            "args": [],
-            "type": {
-              "kind": "NON_NULL",
-              "name": null,
-              "ofType": {
-                "kind": "SCALAR",
-                "name": "String",
-                "ofType": null
-              }
-            },
-            "isDeprecated": false,
-            "deprecationReason": null
-          },
-          {
-            "name": "description",
-            "description": null,
-            "args": [],
-            "type": {
-              "kind": "SCALAR",
-              "name": "String",
-              "ofType": null
-            },
-            "isDeprecated": false,
-            "deprecationReason": null
-          },
-          {
-            "name": "locations",
-            "description": null,
-            "args": [],
-            "type": {
-              "kind": "NON_NULL",
-              "name": null,
-              "ofType": {
-                "kind": "LIST",
-                "name": null,
-                "ofType": {
-                  "kind": "NON_NULL",
-                  "name": null,
-                  "ofType": {
-                    "kind": "ENUM",
-                    "name": "__DirectiveLocation",
-                    "ofType": null
-                  }
-                }
-              }
-            },
-            "isDeprecated": false,
-            "deprecationReason": null
-          },
-          {
-            "name": "args",
-            "description": null,
-            "args": [],
-            "type": {
-              "kind": "NON_NULL",
-              "name": null,
-              "ofType": {
-                "kind": "LIST",
-                "name": null,
-                "ofType": {
-                  "kind": "NON_NULL",
-                  "name": null,
-                  "ofType": {
-                    "kind": "OBJECT",
-                    "name": "__InputValue",
-                    "ofType": null
-                  }
-                }
-              }
-            },
-            "isDeprecated": false,
-            "deprecationReason": null
-          },
-          {
-            "name": "onOperation",
-            "description": null,
-            "args": [],
-            "type": {
-              "kind": "NON_NULL",
-              "name": null,
-              "ofType": {
-                "kind": "SCALAR",
-                "name": "Boolean",
-                "ofType": null
-              }
-            },
-            "isDeprecated": true,
-            "deprecationReason": "Use the locations array instead"
-          },
-          {
-            "name": "onFragment",
-            "description": null,
-            "args": [],
-            "type": {
-              "kind": "NON_NULL",
-              "name": null,
-              "ofType": {
-                "kind": "SCALAR",
-                "name": "Boolean",
-                "ofType": null
-              }
-            },
-            "isDeprecated": true,
-            "deprecationReason": "Use the locations array instead"
-          },
-          {
-            "name": "onField",
-            "description": null,
-            "args": [],
-            "type": {
-              "kind": "NON_NULL",
-              "name": null,
-              "ofType": {
-                "kind": "SCALAR",
-                "name": "Boolean",
-                "ofType": null
-              }
-            },
-            "isDeprecated": true,
-            "deprecationReason": "Use the locations array instead"
-          }
-        ],
-        "inputFields": null,
-        "interfaces": [],
-        "enumValues": null,
-        "possibleTypes": null
-      },
-      {
-        "kind": "ENUM",
-        "name": "__DirectiveLocation",
-        "description": null,
-        "fields": null,
-        "inputFields": null,
-        "interfaces": null,
-        "enumValues": [
-          {
-            "name": "QUERY",
-            "description": null,
-            "isDeprecated": false,
-            "deprecationReason": null
-          },
-          {
-            "name": "MUTATION",
-            "description": null,
-            "isDeprecated": false,
-            "deprecationReason": null
-          },
-          {
-            "name": "SUBSCRIPTION",
-            "description": null,
-            "isDeprecated": false,
-            "deprecationReason": null
-          },
-          {
-            "name": "FIELD",
-            "description": null,
-            "isDeprecated": false,
-            "deprecationReason": null
-          },
-          {
-            "name": "FRAGMENT_DEFINITION",
-            "description": null,
-            "isDeprecated": false,
-            "deprecationReason": null
-          },
-          {
-            "name": "FRAGMENT_SPREAD",
-            "description": null,
-            "isDeprecated": false,
-            "deprecationReason": null
-          },
-          {
-            "name": "INLINE_FRAGMENT",
-            "description": null,
-            "isDeprecated": false,
-            "deprecationReason": null
-          }
-        ],
-        "possibleTypes": null
-      },
-      {
         "kind": "SCALAR",
         "name": "OutputId",
         "description": "ID of an `Output`.",
@@ -338,16 +150,6 @@
                 "defaultValue": null
               },
               {
-                "name": "fileId",
-                "description": null,
-                "type": {
-                  "kind": "SCALAR",
-                  "name": "String",
-                  "ofType": null
-                },
-                "defaultValue": null
-              },
-              {
                 "name": "withBackup",
                 "description": "Indicator whether the `Restream` should have a backup endpoint for a live stream.",
                 "type": {
@@ -374,16 +176,6 @@
                   }
                 },
                 "defaultValue": "false"
-              },
-              {
-                "name": "maxFilesInPlaylist",
-                "description": null,
-                "type": {
-                  "kind": "SCALAR",
-                  "name": "NumberOfItems",
-                  "ofType": null
-                },
-                "defaultValue": null
               },
               {
                 "name": "id",
@@ -471,164 +263,6 @@
                   "ofType": {
                     "kind": "SCALAR",
                     "name": "RestreamId",
-                    "ofType": null
-                  }
-                },
-                "defaultValue": null
-              }
-            ],
-            "type": {
-              "kind": "SCALAR",
-              "name": "Boolean",
-              "ofType": null
-            },
-            "isDeprecated": false,
-            "deprecationReason": null
-          },
-          {
-            "name": "setPlaylist",
-            "description": null,
-            "args": [
-              {
-                "name": "restreamId",
-                "description": null,
-                "type": {
-                  "kind": "NON_NULL",
-                  "name": null,
-                  "ofType": {
-                    "kind": "SCALAR",
-                    "name": "RestreamId",
-                    "ofType": null
-                  }
-                },
-                "defaultValue": null
-              },
-              {
-                "name": "playlist",
-                "description": null,
-                "type": {
-                  "kind": "NON_NULL",
-                  "name": null,
-                  "ofType": {
-                    "kind": "LIST",
-                    "name": null,
-                    "ofType": {
-                      "kind": "NON_NULL",
-                      "name": null,
-                      "ofType": {
-                        "kind": "SCALAR",
-                        "name": "String",
-                        "ofType": null
-                      }
-                    }
-                  }
-                },
-                "defaultValue": null
-              }
-            ],
-            "type": {
-              "kind": "SCALAR",
-              "name": "Boolean",
-              "ofType": null
-            },
-            "isDeprecated": false,
-            "deprecationReason": null
-          },
-          {
-            "name": "stopPlayingFileFromPlaylist",
-            "description": null,
-            "args": [
-              {
-                "name": "restreamId",
-                "description": null,
-                "type": {
-                  "kind": "NON_NULL",
-                  "name": null,
-                  "ofType": {
-                    "kind": "SCALAR",
-                    "name": "RestreamId",
-                    "ofType": null
-                  }
-                },
-                "defaultValue": null
-              }
-            ],
-            "type": {
-              "kind": "SCALAR",
-              "name": "Boolean",
-              "ofType": null
-            },
-            "isDeprecated": false,
-            "deprecationReason": null
-          },
-          {
-            "name": "playFileFromPlaylist",
-            "description": "Starts playing the provided file from playlist",
-            "args": [
-              {
-                "name": "restreamId",
-                "description": null,
-                "type": {
-                  "kind": "NON_NULL",
-                  "name": null,
-                  "ofType": {
-                    "kind": "SCALAR",
-                    "name": "RestreamId",
-                    "ofType": null
-                  }
-                },
-                "defaultValue": null
-              },
-              {
-                "name": "fileId",
-                "description": null,
-                "type": {
-                  "kind": "NON_NULL",
-                  "name": null,
-                  "ofType": {
-                    "kind": "SCALAR",
-                    "name": "String",
-                    "ofType": null
-                  }
-                },
-                "defaultValue": null
-              }
-            ],
-            "type": {
-              "kind": "SCALAR",
-              "name": "Boolean",
-              "ofType": null
-            },
-            "isDeprecated": false,
-            "deprecationReason": null
-          },
-          {
-            "name": "getPlaylistFromGdrive",
-            "description": "Sends request to Google API and appends found files to the provided\nrestream's playlist.",
-            "args": [
-              {
-                "name": "restreamId",
-                "description": null,
-                "type": {
-                  "kind": "NON_NULL",
-                  "name": null,
-                  "ofType": {
-                    "kind": "SCALAR",
-                    "name": "RestreamId",
-                    "ofType": null
-                  }
-                },
-                "defaultValue": null
-              },
-              {
-                "name": "folderId",
-                "description": null,
-                "type": {
-                  "kind": "NON_NULL",
-                  "name": null,
-                  "ofType": {
-                    "kind": "SCALAR",
-                    "name": "String",
                     "ofType": null
                   }
                 },
@@ -1355,26 +989,6 @@
                   "ofType": null
                 },
                 "defaultValue": null
-              },
-              {
-                "name": "googleApiKey",
-                "description": null,
-                "type": {
-                  "kind": "SCALAR",
-                  "name": "String",
-                  "ofType": null
-                },
-                "defaultValue": null
-              },
-              {
-                "name": "maxFilesInPlaylist",
-                "description": null,
-                "type": {
-                  "kind": "SCALAR",
-                  "name": "NumberOfItems",
-                  "ofType": null
-                },
-                "defaultValue": null
               }
             ],
             "type": {
@@ -1939,18 +1553,6 @@
             "type": {
               "kind": "SCALAR",
               "name": "Label",
-              "ofType": null
-            },
-            "isDeprecated": false,
-            "deprecationReason": null
-          },
-          {
-            "name": "fileId",
-            "description": "If the endpoint is of type FILE, then this contains\nthe file ID that is in the ['State::files']",
-            "args": [],
-            "type": {
-              "kind": "SCALAR",
-              "name": "String",
               "ofType": null
             },
             "isDeprecated": false,
@@ -2132,26 +1734,6 @@
         "possibleTypes": null
       },
       {
-        "kind": "SCALAR",
-        "name": "PlaylistId",
-        "description": null,
-        "fields": null,
-        "inputFields": null,
-        "interfaces": null,
-        "enumValues": null,
-        "possibleTypes": null
-      },
-      {
-        "kind": "SCALAR",
-        "name": "NumberOfItems",
-        "description": null,
-        "fields": null,
-        "inputFields": null,
-        "interfaces": null,
-        "enumValues": null,
-        "possibleTypes": null
-      },
-      {
         "kind": "ENUM",
         "name": "InputEndpointKind",
         "description": "Possible kinds of an `InputEndpoint`.",
@@ -2171,57 +1753,8 @@
             "description": "[HLS] endpoint.\n\nOnly serves a live stream for playing and is not able to accept one.\n\n[HLS]: https://en.wikipedia.org/wiki/HTTP_Live_Streaming",
             "isDeprecated": false,
             "deprecationReason": null
-          },
-          {
-            "name": "FILE",
-            "description": "File input.",
-            "isDeprecated": false,
-            "deprecationReason": null
           }
         ],
-        "possibleTypes": null
-      },
-      {
-        "kind": "OBJECT",
-        "name": "DownloadState",
-        "description": "Download progress indication",
-        "fields": [
-          {
-            "name": "maxProgress",
-            "description": "Expected size in bytes of the whole file",
-            "args": [],
-            "type": {
-              "kind": "NON_NULL",
-              "name": null,
-              "ofType": {
-                "kind": "SCALAR",
-                "name": "NetworkByteSize",
-                "ofType": null
-              }
-            },
-            "isDeprecated": false,
-            "deprecationReason": null
-          },
-          {
-            "name": "currentProgress",
-            "description": "Number of currently downloaded bytes",
-            "args": [],
-            "type": {
-              "kind": "NON_NULL",
-              "name": null,
-              "ofType": {
-                "kind": "SCALAR",
-                "name": "NetworkByteSize",
-                "ofType": null
-              }
-            },
-            "isDeprecated": false,
-            "deprecationReason": null
-          }
-        ],
-        "inputFields": null,
-        "interfaces": [],
-        "enumValues": null,
         "possibleTypes": null
       },
       {
@@ -2492,38 +2025,101 @@
       },
       {
         "kind": "OBJECT",
-<<<<<<< HEAD
-        "name": "RestreamWithParent",
-        "description": "Restream with its source output if it has any",
-=======
         "name": "__Field",
         "description": null,
         "specifiedByUrl": null,
->>>>>>> d4c71e31
         "fields": [
           {
-            "name": "restream",
-            "description": "Restream info",
+            "name": "name",
+            "description": null,
+            "args": [],
+            "type": {
+              "kind": "NON_NULL",
+              "name": null,
+              "ofType": {
+                "kind": "SCALAR",
+                "name": "String",
+                "ofType": null
+              }
+            },
+            "isDeprecated": false,
+            "deprecationReason": null
+          },
+          {
+            "name": "description",
+            "description": null,
+            "args": [],
+            "type": {
+              "kind": "SCALAR",
+              "name": "String",
+              "ofType": null
+            },
+            "isDeprecated": false,
+            "deprecationReason": null
+          },
+          {
+            "name": "args",
+            "description": null,
+            "args": [],
+            "type": {
+              "kind": "NON_NULL",
+              "name": null,
+              "ofType": {
+                "kind": "LIST",
+                "name": null,
+                "ofType": {
+                  "kind": "NON_NULL",
+                  "name": null,
+                  "ofType": {
+                    "kind": "OBJECT",
+                    "name": "__InputValue",
+                    "ofType": null
+                  }
+                }
+              }
+            },
+            "isDeprecated": false,
+            "deprecationReason": null
+          },
+          {
+            "name": "type",
+            "description": null,
             "args": [],
             "type": {
               "kind": "NON_NULL",
               "name": null,
               "ofType": {
                 "kind": "OBJECT",
-                "name": "Restream",
-                "ofType": null
-              }
-            },
-            "isDeprecated": false,
-            "deprecationReason": null
-          },
-          {
-            "name": "parent",
-            "description": "Restream parent if it has any",
-            "args": [],
-            "type": {
-              "kind": "OBJECT",
-              "name": "RestreamParent",
+                "name": "__Type",
+                "ofType": null
+              }
+            },
+            "isDeprecated": false,
+            "deprecationReason": null
+          },
+          {
+            "name": "isDeprecated",
+            "description": null,
+            "args": [],
+            "type": {
+              "kind": "NON_NULL",
+              "name": null,
+              "ofType": {
+                "kind": "SCALAR",
+                "name": "Boolean",
+                "ofType": null
+              }
+            },
+            "isDeprecated": false,
+            "deprecationReason": null
+          },
+          {
+            "name": "deprecationReason",
+            "description": null,
+            "args": [],
+            "type": {
+              "kind": "SCALAR",
+              "name": "String",
               "ofType": null
             },
             "isDeprecated": false,
@@ -2683,20 +2279,63 @@
         "possibleTypes": null
       },
       {
-<<<<<<< HEAD
-        "kind": "SCALAR",
-        "name": "NetworkByteSize",
-        "description": null,
-=======
         "kind": "ENUM",
         "name": "__TypeKind",
         "description": "GraphQL type kind\n\nThe GraphQL specification defines a number of type kinds - the meta type of a type.",
         "specifiedByUrl": null,
->>>>>>> d4c71e31
         "fields": null,
         "inputFields": null,
         "interfaces": null,
-        "enumValues": null,
+        "enumValues": [
+          {
+            "name": "SCALAR",
+            "description": "## Scalar types\n\nScalar types appear as the leaf nodes of GraphQL queries. Strings, numbers, and booleans are the built in types, and while it's possible to define your own, it's relatively uncommon.",
+            "isDeprecated": false,
+            "deprecationReason": null
+          },
+          {
+            "name": "OBJECT",
+            "description": "## Object types\n\nThe most common type to be implemented by users. Objects have fields and can implement interfaces.",
+            "isDeprecated": false,
+            "deprecationReason": null
+          },
+          {
+            "name": "INTERFACE",
+            "description": "## Interface types\n\nInterface types are used to represent overlapping fields between multiple types, and can be queried for their concrete type.",
+            "isDeprecated": false,
+            "deprecationReason": null
+          },
+          {
+            "name": "UNION",
+            "description": "## Union types\n\nUnions are similar to interfaces but can not contain any fields on their own.",
+            "isDeprecated": false,
+            "deprecationReason": null
+          },
+          {
+            "name": "ENUM",
+            "description": "## Enum types\n\nLike scalars, enum types appear as the leaf nodes of GraphQL queries.",
+            "isDeprecated": false,
+            "deprecationReason": null
+          },
+          {
+            "name": "INPUT_OBJECT",
+            "description": "## Input objects\n\nRepresents complex values provided in queries _into_ the system.",
+            "isDeprecated": false,
+            "deprecationReason": null
+          },
+          {
+            "name": "LIST",
+            "description": "## List types\n\nRepresent lists of other types. This library provides implementations for vectors and slices, but other Rust types can be extended to serve as GraphQL lists.",
+            "isDeprecated": false,
+            "deprecationReason": null
+          },
+          {
+            "name": "NON_NULL",
+            "description": "## Non-null types\n\nIn GraphQL, nullable types are the default. By putting a `!` after a type, it becomes non-nullable.",
+            "isDeprecated": false,
+            "deprecationReason": null
+          }
+        ],
         "possibleTypes": null
       },
       {
@@ -2791,103 +2430,10 @@
             },
             "isDeprecated": false,
             "deprecationReason": null
-          },
-          {
-            "name": "googleApiKey",
-            "description": "Google API key for file downloading",
-            "args": [],
-            "type": {
-              "kind": "SCALAR",
-              "name": "String",
-              "ofType": null
-            },
-            "isDeprecated": false,
-            "deprecationReason": null
-          },
-          {
-            "name": "maxFilesInPlaylist",
-            "description": "Max number of files allowed in [Restream]'s playlist\nThis value can be overwritten by the similar setting\non a particular [Restream]",
-            "args": [],
-            "type": {
-              "kind": "SCALAR",
-              "name": "NumberOfItems",
-              "ofType": null
-            },
-            "isDeprecated": false,
-            "deprecationReason": null
           }
         ],
         "inputFields": null,
         "interfaces": [],
-        "enumValues": null,
-        "possibleTypes": null
-      },
-      {
-        "kind": "OBJECT",
-        "name": "PlaylistFileInfo",
-        "description": "Information necessary for every video in playlist",
-        "fields": [
-          {
-            "name": "fileId",
-            "description": "Google ID of this file",
-            "args": [],
-            "type": {
-              "kind": "NON_NULL",
-              "name": null,
-              "ofType": {
-                "kind": "SCALAR",
-                "name": "String",
-                "ofType": null
-              }
-            },
-            "isDeprecated": false,
-            "deprecationReason": null
-          },
-          {
-            "name": "name",
-            "description": "Name of this file",
-            "args": [],
-            "type": {
-              "kind": "NON_NULL",
-              "name": null,
-              "ofType": {
-                "kind": "SCALAR",
-                "name": "String",
-                "ofType": null
-              }
-            },
-            "isDeprecated": false,
-            "deprecationReason": null
-          },
-          {
-            "name": "wasPlayed",
-            "description": "Whether the file was already played",
-            "args": [],
-            "type": {
-              "kind": "NON_NULL",
-              "name": null,
-              "ofType": {
-                "kind": "SCALAR",
-                "name": "Boolean",
-                "ofType": null
-              }
-            },
-            "isDeprecated": false,
-            "deprecationReason": null
-          }
-        ],
-        "inputFields": null,
-        "interfaces": [],
-        "enumValues": null,
-        "possibleTypes": null
-      },
-      {
-        "kind": "SCALAR",
-        "name": "RestreamKey",
-        "description": null,
-        "fields": null,
-        "inputFields": null,
-        "interfaces": null,
         "enumValues": null,
         "possibleTypes": null
       },
@@ -2976,8 +2522,6 @@
         "possibleTypes": null
       },
       {
-<<<<<<< HEAD
-=======
         "kind": "SCALAR",
         "name": "RestreamKey",
         "description": "Key of a [`Restream`] identifying it, and used to form its endpoints URLs.",
@@ -2989,7 +2533,6 @@
         "possibleTypes": null
       },
       {
->>>>>>> d4c71e31
         "kind": "OBJECT",
         "name": "Volume",
         "description": "Volume rate of an audio track in percents and flag if it is muted.",
@@ -3116,9 +2659,6 @@
             },
             "isDeprecated": false,
             "deprecationReason": null
-<<<<<<< HEAD
-          },
-=======
           }
         ],
         "inputFields": null,
@@ -3132,10 +2672,266 @@
         "description": null,
         "specifiedByUrl": null,
         "fields": [
->>>>>>> d4c71e31
-          {
-            "name": "files",
-            "description": null,
+          {
+            "name": "name",
+            "description": null,
+            "args": [],
+            "type": {
+              "kind": "NON_NULL",
+              "name": null,
+              "ofType": {
+                "kind": "SCALAR",
+                "name": "String",
+                "ofType": null
+              }
+            },
+            "isDeprecated": false,
+            "deprecationReason": null
+          },
+          {
+            "name": "description",
+            "description": null,
+            "args": [],
+            "type": {
+              "kind": "SCALAR",
+              "name": "String",
+              "ofType": null
+            },
+            "isDeprecated": false,
+            "deprecationReason": null
+          },
+          {
+            "name": "isDeprecated",
+            "description": null,
+            "args": [],
+            "type": {
+              "kind": "NON_NULL",
+              "name": null,
+              "ofType": {
+                "kind": "SCALAR",
+                "name": "Boolean",
+                "ofType": null
+              }
+            },
+            "isDeprecated": false,
+            "deprecationReason": null
+          },
+          {
+            "name": "deprecationReason",
+            "description": null,
+            "args": [],
+            "type": {
+              "kind": "SCALAR",
+              "name": "String",
+              "ofType": null
+            },
+            "isDeprecated": false,
+            "deprecationReason": null
+          }
+        ],
+        "inputFields": null,
+        "interfaces": [],
+        "enumValues": null,
+        "possibleTypes": null
+      },
+      {
+        "kind": "SCALAR",
+        "name": "RestreamId",
+        "description": "ID of a `Restream`.",
+        "specifiedByUrl": null,
+        "fields": null,
+        "inputFields": null,
+        "interfaces": null,
+        "enumValues": null,
+        "possibleTypes": null
+      },
+      {
+        "kind": "OBJECT",
+        "name": "RemoteInputSrc",
+        "description": "Remote upstream source to pull a live stream by an `Input` from.",
+        "specifiedByUrl": null,
+        "fields": [
+          {
+            "name": "url",
+            "description": "URL of this `RemoteInputSrc`.",
+            "args": [],
+            "type": {
+              "kind": "NON_NULL",
+              "name": null,
+              "ofType": {
+                "kind": "SCALAR",
+                "name": "InputSrcUrl",
+                "ofType": null
+              }
+            },
+            "isDeprecated": false,
+            "deprecationReason": null
+          },
+          {
+            "name": "label",
+            "description": "Label for this Endpoint",
+            "args": [],
+            "type": {
+              "kind": "SCALAR",
+              "name": "Label",
+              "ofType": null
+            },
+            "isDeprecated": false,
+            "deprecationReason": null
+          }
+        ],
+        "inputFields": null,
+        "interfaces": [],
+        "enumValues": null,
+        "possibleTypes": null
+      },
+      {
+        "kind": "ENUM",
+        "name": "__DirectiveLocation",
+        "description": null,
+        "specifiedByUrl": null,
+        "fields": null,
+        "inputFields": null,
+        "interfaces": null,
+        "enumValues": [
+          {
+            "name": "QUERY",
+            "description": null,
+            "isDeprecated": false,
+            "deprecationReason": null
+          },
+          {
+            "name": "MUTATION",
+            "description": null,
+            "isDeprecated": false,
+            "deprecationReason": null
+          },
+          {
+            "name": "SUBSCRIPTION",
+            "description": null,
+            "isDeprecated": false,
+            "deprecationReason": null
+          },
+          {
+            "name": "FIELD",
+            "description": null,
+            "isDeprecated": false,
+            "deprecationReason": null
+          },
+          {
+            "name": "SCALAR",
+            "description": null,
+            "isDeprecated": false,
+            "deprecationReason": null
+          },
+          {
+            "name": "FRAGMENT_DEFINITION",
+            "description": null,
+            "isDeprecated": false,
+            "deprecationReason": null
+          },
+          {
+            "name": "FIELD_DEFINITION",
+            "description": null,
+            "isDeprecated": false,
+            "deprecationReason": null
+          },
+          {
+            "name": "VARIABLE_DEFINITION",
+            "description": null,
+            "isDeprecated": false,
+            "deprecationReason": null
+          },
+          {
+            "name": "FRAGMENT_SPREAD",
+            "description": null,
+            "isDeprecated": false,
+            "deprecationReason": null
+          },
+          {
+            "name": "INLINE_FRAGMENT",
+            "description": null,
+            "isDeprecated": false,
+            "deprecationReason": null
+          },
+          {
+            "name": "ENUM_VALUE",
+            "description": null,
+            "isDeprecated": false,
+            "deprecationReason": null
+          }
+        ],
+        "possibleTypes": null
+      },
+      {
+        "kind": "OBJECT",
+        "name": "Restream",
+        "description": "Re-stream of a live stream from one `Input` to many `Output`s.",
+        "specifiedByUrl": null,
+        "fields": [
+          {
+            "name": "id",
+            "description": "Unique ID of this `Input`.\n\nOnce assigned, it never changes.",
+            "args": [],
+            "type": {
+              "kind": "NON_NULL",
+              "name": null,
+              "ofType": {
+                "kind": "SCALAR",
+                "name": "RestreamId",
+                "ofType": null
+              }
+            },
+            "isDeprecated": false,
+            "deprecationReason": null
+          },
+          {
+            "name": "key",
+            "description": "Unique key of this `Restream` identifying it, and used to form its\nendpoints URLs.",
+            "args": [],
+            "type": {
+              "kind": "NON_NULL",
+              "name": null,
+              "ofType": {
+                "kind": "SCALAR",
+                "name": "RestreamKey",
+                "ofType": null
+              }
+            },
+            "isDeprecated": false,
+            "deprecationReason": null
+          },
+          {
+            "name": "label",
+            "description": "Optional label of this `Restream`.",
+            "args": [],
+            "type": {
+              "kind": "SCALAR",
+              "name": "Label",
+              "ofType": null
+            },
+            "isDeprecated": false,
+            "deprecationReason": null
+          },
+          {
+            "name": "input",
+            "description": "`Input` that a live stream is received from.",
+            "args": [],
+            "type": {
+              "kind": "NON_NULL",
+              "name": null,
+              "ofType": {
+                "kind": "OBJECT",
+                "name": "Input",
+                "ofType": null
+              }
+            },
+            "isDeprecated": false,
+            "deprecationReason": null
+          },
+          {
+            "name": "outputs",
+            "description": "`Output`s that a live stream is re-streamed to.",
             "args": [],
             "type": {
               "kind": "NON_NULL",
@@ -3148,38 +2944,11 @@
                   "name": null,
                   "ofType": {
                     "kind": "OBJECT",
-                    "name": "LocalFileInfo",
+                    "name": "Output",
                     "ofType": null
                   }
                 }
               }
-            },
-            "isDeprecated": false,
-            "deprecationReason": null
-          },
-          {
-            "name": "restream",
-            "description": null,
-            "args": [
-              {
-                "name": "id",
-                "description": null,
-                "type": {
-                  "kind": "NON_NULL",
-                  "name": null,
-                  "ofType": {
-                    "kind": "SCALAR",
-                    "name": "RestreamId",
-                    "ofType": null
-                  }
-                },
-                "defaultValue": null
-              }
-            ],
-            "type": {
-              "kind": "OBJECT",
-              "name": "RestreamWithParent",
-              "ofType": null
             },
             "isDeprecated": false,
             "deprecationReason": null
@@ -3191,64 +2960,14 @@
         "possibleTypes": null
       },
       {
-        "kind": "SCALAR",
-        "name": "RestreamId",
-        "description": "ID of a `Restream`.",
-        "specifiedByUrl": null,
-        "fields": null,
-        "inputFields": null,
-        "interfaces": null,
-        "enumValues": null,
-        "possibleTypes": null
-      },
-      {
         "kind": "OBJECT",
-        "name": "RemoteInputSrc",
-        "description": "Remote upstream source to pull a live stream by an `Input` from.",
+        "name": "__Directive",
+        "description": null,
         "specifiedByUrl": null,
         "fields": [
           {
-            "name": "url",
-            "description": "URL of this `RemoteInputSrc`.",
-            "args": [],
-            "type": {
-              "kind": "NON_NULL",
-              "name": null,
-              "ofType": {
-                "kind": "SCALAR",
-                "name": "InputSrcUrl",
-                "ofType": null
-              }
-            },
-            "isDeprecated": false,
-            "deprecationReason": null
-          },
-          {
-            "name": "label",
-            "description": "Label for this Endpoint",
-            "args": [],
-            "type": {
-              "kind": "SCALAR",
-              "name": "Label",
-              "ofType": null
-            },
-            "isDeprecated": false,
-            "deprecationReason": null
-          }
-        ],
-        "inputFields": null,
-        "interfaces": [],
-        "enumValues": null,
-        "possibleTypes": null
-      },
-      {
-        "kind": "OBJECT",
-        "name": "LocalFileInfo",
-        "description": "Represents a File with given ID and hold additional information",
-        "fields": [
-          {
-            "name": "fileId",
-            "description": "ID of the file",
+            "name": "name",
+            "description": null,
             "args": [],
             "type": {
               "kind": "NON_NULL",
@@ -3263,8 +2982,8 @@
             "deprecationReason": null
           },
           {
-            "name": "name",
-            "description": "Name of the file if API call for the name was successful",
+            "name": "description",
+            "description": null,
             "args": [],
             "type": {
               "kind": "SCALAR",
@@ -3275,214 +2994,7 @@
             "deprecationReason": null
           },
           {
-            "name": "state",
-            "description": "State of the file",
-            "args": [],
-            "type": {
-              "kind": "NON_NULL",
-              "name": null,
-              "ofType": {
-                "kind": "ENUM",
-                "name": "FileState",
-                "ofType": null
-              }
-            },
-            "isDeprecated": false,
-            "deprecationReason": null
-          },
-          {
-            "name": "downloadState",
-            "description": "If the file is downloading the state of the download",
-            "args": [],
-            "type": {
-              "kind": "OBJECT",
-              "name": "DownloadState",
-              "ofType": null
-            },
-            "isDeprecated": false,
-            "deprecationReason": null
-          }
-        ],
-        "inputFields": null,
-        "interfaces": [],
-        "enumValues": null,
-        "possibleTypes": null
-      },
-      {
-        "kind": "ENUM",
-<<<<<<< HEAD
-        "name": "FileState",
-        "description": "State in which the file represented by [`FileInfo`] can be in",
-=======
-        "name": "__DirectiveLocation",
-        "description": null,
-        "specifiedByUrl": null,
->>>>>>> d4c71e31
-        "fields": null,
-        "inputFields": null,
-        "interfaces": null,
-        "enumValues": [
-          {
-            "name": "PENDING",
-            "description": "The file download is pending first server response",
-            "isDeprecated": false,
-            "deprecationReason": null
-          },
-          {
-            "name": "DOWNLOADING",
-            "description": "The file is downloading",
-            "isDeprecated": false,
-            "deprecationReason": null
-          },
-          {
-            "name": "LOCAL",
-            "description": "File is downloaded and saved in the directory provided\nas parameter at startup",
-            "isDeprecated": false,
-            "deprecationReason": null
-          },
-          {
-            "name": "ERROR",
-            "description": "Error was encountered during the download",
-            "isDeprecated": false,
-            "deprecationReason": null
-          }
-        ],
-        "possibleTypes": null
-      },
-      {
-        "kind": "ENUM",
-        "name": "__TypeKind",
-        "description": "GraphQL type kind\n\nThe GraphQL specification defines a number of type kinds - the meta type of a type.",
-        "fields": null,
-        "inputFields": null,
-        "interfaces": null,
-        "enumValues": [
-          {
-            "name": "SCALAR",
-            "description": "## Scalar types\n\nScalar types appear as the leaf nodes of GraphQL queries. Strings, numbers, and booleans are the built in types, and while it's possible to define your own, it's relatively uncommon.",
-            "isDeprecated": false,
-            "deprecationReason": null
-          },
-          {
-<<<<<<< HEAD
-            "name": "OBJECT",
-            "description": "## Object types\n\nThe most common type to be implemented by users. Objects have fields and can implement interfaces.",
-=======
-            "name": "SCALAR",
-            "description": null,
-            "isDeprecated": false,
-            "deprecationReason": null
-          },
-          {
-            "name": "FRAGMENT_DEFINITION",
-            "description": null,
->>>>>>> d4c71e31
-            "isDeprecated": false,
-            "deprecationReason": null
-          },
-          {
-<<<<<<< HEAD
-            "name": "INTERFACE",
-            "description": "## Interface types\n\nInterface types are used to represent overlapping fields between multiple types, and can be queried for their concrete type.",
-=======
-            "name": "FIELD_DEFINITION",
-            "description": null,
-            "isDeprecated": false,
-            "deprecationReason": null
-          },
-          {
-            "name": "VARIABLE_DEFINITION",
-            "description": null,
-            "isDeprecated": false,
-            "deprecationReason": null
-          },
-          {
-            "name": "FRAGMENT_SPREAD",
-            "description": null,
->>>>>>> d4c71e31
-            "isDeprecated": false,
-            "deprecationReason": null
-          },
-          {
-            "name": "UNION",
-            "description": "## Union types\n\nUnions are similar to interfaces but can not contain any fields on their own.",
-            "isDeprecated": false,
-            "deprecationReason": null
-          },
-          {
-            "name": "ENUM",
-            "description": "## Enum types\n\nLike scalars, enum types appear as the leaf nodes of GraphQL queries.",
-            "isDeprecated": false,
-            "deprecationReason": null
-          },
-          {
-            "name": "INPUT_OBJECT",
-            "description": "## Input objects\n\nRepresents complex values provided in queries _into_ the system.",
-            "isDeprecated": false,
-            "deprecationReason": null
-          },
-          {
-            "name": "LIST",
-            "description": "## List types\n\nRepresent lists of other types. This library provides implementations for vectors and slices, but other Rust types can be extended to serve as GraphQL lists.",
-            "isDeprecated": false,
-            "deprecationReason": null
-          },
-          {
-            "name": "NON_NULL",
-            "description": "## Non-null types\n\nIn GraphQL, nullable types are the default. By putting a `!` after a type, it becomes non-nullable.",
-            "isDeprecated": false,
-            "deprecationReason": null
-          },
-          {
-            "name": "ENUM_VALUE",
-            "description": null,
-            "isDeprecated": false,
-            "deprecationReason": null
-          }
-        ],
-        "possibleTypes": null
-      },
-      {
-        "kind": "OBJECT",
-<<<<<<< HEAD
-        "name": "__Field",
-        "description": null,
-=======
-        "name": "Restream",
-        "description": "Re-stream of a live stream from one `Input` to many `Output`s.",
-        "specifiedByUrl": null,
->>>>>>> d4c71e31
-        "fields": [
-          {
-            "name": "name",
-            "description": null,
-            "args": [],
-            "type": {
-              "kind": "NON_NULL",
-              "name": null,
-              "ofType": {
-                "kind": "SCALAR",
-                "name": "String",
-                "ofType": null
-              }
-            },
-            "isDeprecated": false,
-            "deprecationReason": null
-          },
-          {
-            "name": "description",
-            "description": null,
-            "args": [],
-            "type": {
-              "kind": "SCALAR",
-              "name": "String",
-              "ofType": null
-            },
-            "isDeprecated": false,
-            "deprecationReason": null
-          },
-          {
-            "name": "args",
+            "name": "locations",
             "description": null,
             "args": [],
             "type": {
@@ -3495,8 +3007,8 @@
                   "kind": "NON_NULL",
                   "name": null,
                   "ofType": {
-                    "kind": "OBJECT",
-                    "name": "__InputValue",
+                    "kind": "ENUM",
+                    "name": "__DirectiveLocation",
                     "ofType": null
                   }
                 }
@@ -3506,23 +3018,7 @@
             "deprecationReason": null
           },
           {
-            "name": "type",
-            "description": null,
-            "args": [],
-            "type": {
-              "kind": "NON_NULL",
-              "name": null,
-              "ofType": {
-                "kind": "OBJECT",
-                "name": "__Type",
-                "ofType": null
-              }
-            },
-            "isDeprecated": false,
-            "deprecationReason": null
-          },
-          {
-            "name": "isDeprecated",
+            "name": "isRepeatable",
             "description": null,
             "args": [],
             "type": {
@@ -3538,47 +3034,8 @@
             "deprecationReason": null
           },
           {
-            "name": "deprecationReason",
-            "description": null,
-            "args": [],
-            "type": {
-              "kind": "SCALAR",
-              "name": "String",
-              "ofType": null
-            },
-            "isDeprecated": false,
-            "deprecationReason": null
-          }
-        ],
-        "inputFields": null,
-        "interfaces": [],
-        "enumValues": null,
-        "possibleTypes": null
-      },
-      {
-        "kind": "OBJECT",
-        "name": "Playlist",
-        "description": "Video playlist for each restream as an alternative to stream input",
-        "fields": [
-          {
-            "name": "id",
-            "description": "Unique ID of this playlist",
-            "args": [],
-            "type": {
-              "kind": "NON_NULL",
-              "name": null,
-              "ofType": {
-                "kind": "SCALAR",
-                "name": "PlaylistId",
-                "ofType": null
-              }
-            },
-            "isDeprecated": false,
-            "deprecationReason": null
-          },
-          {
-            "name": "queue",
-            "description": "List of video files in this playlist",
+            "name": "args",
+            "description": null,
             "args": [],
             "type": {
               "kind": "NON_NULL",
@@ -3591,7 +3048,7 @@
                   "name": null,
                   "ofType": {
                     "kind": "OBJECT",
-                    "name": "PlaylistFileInfo",
+                    "name": "__InputValue",
                     "ofType": null
                   }
                 }
@@ -3601,245 +3058,23 @@
             "deprecationReason": null
           },
           {
-            "name": "currentlyPlayingFile",
-            "description": "Currently playing file.\nSetting this value to `Some(...)` will override current restreamer input\nand this file will be streamed instead.",
-            "args": [],
-            "type": {
-              "kind": "OBJECT",
-              "name": "PlaylistFileInfo",
-              "ofType": null
-            },
-            "isDeprecated": false,
-            "deprecationReason": null
-          }
-        ],
-        "inputFields": null,
-        "interfaces": [],
-        "enumValues": null,
-        "possibleTypes": null
-      },
-      {
-        "kind": "OBJECT",
-<<<<<<< HEAD
-        "name": "Restream",
-        "description": "Re-stream of a live stream from one `Input` to many `Output`s.",
-=======
-        "name": "__Directive",
-        "description": null,
-        "specifiedByUrl": null,
->>>>>>> d4c71e31
-        "fields": [
-          {
-            "name": "id",
-            "description": "Unique ID of this `Input`.\n\nOnce assigned, it never changes.",
-            "args": [],
-            "type": {
-              "kind": "NON_NULL",
-              "name": null,
-              "ofType": {
-                "kind": "SCALAR",
-                "name": "RestreamId",
-                "ofType": null
-              }
-            },
-            "isDeprecated": false,
-            "deprecationReason": null
-          },
-          {
-            "name": "key",
-            "description": "Unique key of this `Restream` identifying it, and used to form its\nendpoints URLs.",
-            "args": [],
-            "type": {
-              "kind": "NON_NULL",
-              "name": null,
-              "ofType": {
-                "kind": "SCALAR",
-                "name": "RestreamKey",
-                "ofType": null
-              }
-            },
-            "isDeprecated": false,
-            "deprecationReason": null
-          },
-          {
-            "name": "label",
-            "description": "Optional label of this `Restream`.",
-            "args": [],
-            "type": {
-              "kind": "SCALAR",
-              "name": "Label",
-              "ofType": null
-            },
-            "isDeprecated": false,
-            "deprecationReason": null
-          },
-          {
-            "name": "playlist",
-            "description": "Playlist for this restream",
-            "args": [],
-            "type": {
-              "kind": "NON_NULL",
-              "name": null,
-              "ofType": {
-                "kind": "OBJECT",
-                "name": "Playlist",
-                "ofType": null
-              }
-            },
-            "isDeprecated": false,
-            "deprecationReason": null
-          },
-          {
-<<<<<<< HEAD
-            "name": "maxFilesInPlaylist",
-            "description": "Max number of files allowed in a playlist",
-            "args": [],
-            "type": {
-              "kind": "SCALAR",
-              "name": "NumberOfItems",
-              "ofType": null
-            },
-            "isDeprecated": false,
-            "deprecationReason": null
-          },
-          {
-            "name": "input",
-            "description": "`Input` that a live stream is received from.",
-=======
-            "name": "isRepeatable",
-            "description": null,
->>>>>>> d4c71e31
-            "args": [],
-            "type": {
-              "kind": "NON_NULL",
-              "name": null,
-              "ofType": {
-<<<<<<< HEAD
-                "kind": "OBJECT",
-                "name": "Input",
-=======
+            "name": "onOperation",
+            "description": null,
+            "args": [],
+            "type": {
+              "kind": "NON_NULL",
+              "name": null,
+              "ofType": {
                 "kind": "SCALAR",
                 "name": "Boolean",
->>>>>>> d4c71e31
-                "ofType": null
-              }
-            },
-            "isDeprecated": false,
-            "deprecationReason": null
-          },
-          {
-<<<<<<< HEAD
-            "name": "outputs",
-            "description": "`Output`s that a live stream is re-streamed to.",
-=======
-            "name": "args",
-            "description": null,
->>>>>>> d4c71e31
-            "args": [],
-            "type": {
-              "kind": "NON_NULL",
-              "name": null,
-              "ofType": {
-                "kind": "LIST",
-                "name": null,
-                "ofType": {
-                  "kind": "NON_NULL",
-                  "name": null,
-                  "ofType": {
-                    "kind": "OBJECT",
-                    "name": "Output",
-                    "ofType": null
-                  }
-                }
-              }
-            },
-            "isDeprecated": false,
-            "deprecationReason": null
-          }
-        ],
-        "inputFields": null,
-        "interfaces": [],
-        "enumValues": null,
-        "possibleTypes": null
-      },
-      {
-        "kind": "OBJECT",
-        "name": "RestreamParent",
-        "description": "Restream parent which contains output that streams to the current restream",
-        "fields": [
-          {
-            "name": "restream",
-            "description": "parent restream",
-            "args": [],
-            "type": {
-              "kind": "NON_NULL",
-              "name": null,
-              "ofType": {
-                "kind": "OBJECT",
-                "name": "Restream",
-                "ofType": null
-              }
-            },
-            "isDeprecated": false,
-            "deprecationReason": null
-          },
-          {
-            "name": "outputId",
-            "description": "output ID of the parent restream output that streams to the child",
-            "args": [],
-            "type": {
-              "kind": "NON_NULL",
-              "name": null,
-              "ofType": {
-                "kind": "SCALAR",
-                "name": "OutputId",
-                "ofType": null
-              }
-            },
-            "isDeprecated": false,
-            "deprecationReason": null
-          }
-        ],
-        "inputFields": null,
-        "interfaces": [],
-        "enumValues": null,
-        "possibleTypes": null
-      },
-      {
-        "kind": "OBJECT",
-        "name": "__EnumValue",
-        "description": null,
-        "fields": [
-          {
-            "name": "name",
-            "description": null,
-            "args": [],
-            "type": {
-              "kind": "NON_NULL",
-              "name": null,
-              "ofType": {
-                "kind": "SCALAR",
-                "name": "String",
-                "ofType": null
-              }
-            },
-            "isDeprecated": false,
-            "deprecationReason": null
-          },
-          {
-            "name": "description",
-            "description": null,
-            "args": [],
-            "type": {
-              "kind": "SCALAR",
-              "name": "String",
-              "ofType": null
-            },
-            "isDeprecated": false,
-            "deprecationReason": null
-          },
-          {
-            "name": "isDeprecated",
+                "ofType": null
+              }
+            },
+            "isDeprecated": true,
+            "deprecationReason": "Use the locations array instead"
+          },
+          {
+            "name": "onFragment",
             "description": null,
             "args": [],
             "type": {
@@ -3851,20 +3086,24 @@
                 "ofType": null
               }
             },
-            "isDeprecated": false,
-            "deprecationReason": null
-          },
-          {
-            "name": "deprecationReason",
-            "description": null,
-            "args": [],
-            "type": {
-              "kind": "SCALAR",
-              "name": "String",
-              "ofType": null
-            },
-            "isDeprecated": false,
-            "deprecationReason": null
+            "isDeprecated": true,
+            "deprecationReason": "Use the locations array instead"
+          },
+          {
+            "name": "onField",
+            "description": null,
+            "args": [],
+            "type": {
+              "kind": "NON_NULL",
+              "name": null,
+              "ofType": {
+                "kind": "SCALAR",
+                "name": "Boolean",
+                "ofType": null
+              }
+            },
+            "isDeprecated": true,
+            "deprecationReason": "Use the locations array instead"
           }
         ],
         "inputFields": null,
