{"data":{
  "__schema": {
    "queryType": {
      "name": "Query"
    },
    "mutationType": {
      "name": "Mutation"
    },
    "subscriptionType": {
      "name": "Subscription"
    },
    "types": [
      {
        "kind": "OBJECT",
        "name": "ClientStatistics",
        "description": "Information about status of all [`Input`]s and [`Output`]s and\nserver health info (CPU usage, memory usage, etc.)",
        "fields": [
          {
            "name": "publicHost",
            "description": "Client host",
            "args": [],
            "type": {
              "kind": "NON_NULL",
              "name": null,
              "ofType": {
                "kind": "SCALAR",
                "name": "String",
                "ofType": null
              }
            },
            "isDeprecated": false,
            "deprecationReason": null
          },
          {
            "name": "timestamp",
            "description": "Time when statistics was taken",
            "args": [],
            "type": {
              "kind": "NON_NULL",
              "name": null,
              "ofType": {
                "kind": "SCALAR",
                "name": "DateTimeUtc",
                "ofType": null
              }
            },
            "isDeprecated": false,
            "deprecationReason": null
          },
          {
            "name": "inputs",
            "description": "Count of inputs grouped by status",
            "args": [],
            "type": {
              "kind": "NON_NULL",
              "name": null,
              "ofType": {
                "kind": "LIST",
                "name": null,
                "ofType": {
                  "kind": "NON_NULL",
                  "name": null,
                  "ofType": {
                    "kind": "OBJECT",
                    "name": "StatusStatistics",
                    "ofType": null
                  }
                }
              }
            },
            "isDeprecated": false,
            "deprecationReason": null
          },
          {
            "name": "outputs",
            "description": "Count of outputs grouped by status",
            "args": [],
            "type": {
              "kind": "NON_NULL",
              "name": null,
              "ofType": {
                "kind": "LIST",
                "name": null,
                "ofType": {
                  "kind": "NON_NULL",
                  "name": null,
                  "ofType": {
                    "kind": "OBJECT",
                    "name": "StatusStatistics",
                    "ofType": null
                  }
                }
              }
            },
            "isDeprecated": false,
            "deprecationReason": null
          }
        ],
        "inputFields": null,
        "interfaces": [],
        "enumValues": null,
        "possibleTypes": null
      },
      {
        "kind": "SCALAR",
        "name": "OutputId",
        "description": null,
        "fields": null,
        "inputFields": null,
        "interfaces": null,
        "enumValues": null,
        "possibleTypes": null
      },
      {
        "kind": "SCALAR",
        "name": "Delay",
        "description": null,
        "fields": null,
        "inputFields": null,
        "interfaces": null,
        "enumValues": null,
        "possibleTypes": null
      },
      {
        "kind": "SCALAR",
        "name": "Label",
        "description": null,
        "fields": null,
        "inputFields": null,
        "interfaces": null,
        "enumValues": null,
        "possibleTypes": null
      },
      {
        "kind": "OBJECT",
        "name": "Mutation",
        "description": null,
        "fields": [
          {
            "name": "import",
            "description": "Applies the specified JSON `spec` of `Restream`s to this server.\n\nIf `replace` is `true` then replaces all the existing `Restream`s with\nthe one defined by the `spec`. Otherwise, merges the `spec` with\nexisting `Restream`s.\n\n### Result\n\nReturns `null` if a `Restream` with the given `id` doesn't exist,\notherwise always returns `true`.",
            "args": [
              {
                "name": "spec",
                "description": "JSON spec obtained with `export` query.",
                "type": {
                  "kind": "NON_NULL",
                  "name": null,
                  "ofType": {
                    "kind": "SCALAR",
                    "name": "String",
                    "ofType": null
                  }
                },
                "defaultValue": null
              },
              {
                "name": "replace",
                "description": "Indicator whether the `spec` should replace existing definitions.",
                "type": {
                  "kind": "SCALAR",
                  "name": "Boolean",
                  "ofType": null
                },
                "defaultValue": "false"
              },
              {
                "name": "restreamId",
                "description": "Optional ID of a concrete `Restream` to apply the `spec` to without touching other `Restream`s.",
                "type": {
                  "kind": "SCALAR",
                  "name": "RestreamId",
                  "ofType": null
                },
                "defaultValue": null
              }
            ],
            "type": {
              "kind": "SCALAR",
              "name": "Boolean",
              "ofType": null
            },
            "isDeprecated": false,
            "deprecationReason": null
          },
          {
            "name": "setRestream",
            "description": "Sets a new `Restream` or updates an existing one (if `id` is specified).\n\n### Idempotency\n\nIdempotent if `id` is specified. Otherwise is non-idempotent, always\ncreates a new `Restream` and errors on the `key` duplicates.\n\n### Result\n\nReturns `null` if a `Restream` with the given `id` doesn't exist,\notherwise always returns `true`.",
            "args": [
              {
                "name": "key",
                "description": "Unique key to set the `Restream` with.",
                "type": {
                  "kind": "NON_NULL",
                  "name": null,
                  "ofType": {
                    "kind": "SCALAR",
                    "name": "RestreamKey",
                    "ofType": null
                  }
                },
                "defaultValue": null
              },
              {
                "name": "label",
                "description": "Optional label to set the `Restream` with.",
                "type": {
                  "kind": "SCALAR",
                  "name": "Label",
                  "ofType": null
                },
                "defaultValue": null
              },
              {
                "name": "src",
                "description": "URL to pull a live stream from.\n\nIf not specified then `Restream` will await for a live stream being pushed to its endpoint.",
                "type": {
                  "kind": "SCALAR",
                  "name": "InputSrcUrl",
                  "ofType": null
                },
                "defaultValue": null
              },
              {
                "name": "backupSrc",
                "description": "URL to pull a live stream from for a backup endpoint.\n\nIf not specified then `Restream` will await for a live stream being pushed to its backup endpoint.\n\nHas no effect if `withBackup` argument is not `true`.",
                "type": {
                  "kind": "SCALAR",
                  "name": "InputSrcUrl",
                  "ofType": null
                },
                "defaultValue": null
              },
              {
                "name": "withBackup",
                "description": "Indicator whether the `Restream` should have a backup endpoint for a live stream.",
                "type": {
                  "kind": "SCALAR",
                  "name": "Boolean",
                  "ofType": null
                },
                "defaultValue": "false"
              },
              {
                "name": "withHls",
                "description": "Indicator whether the `Restream` should have an additional endpoint for serving a live stream via HLS.",
                "type": {
                  "kind": "SCALAR",
                  "name": "Boolean",
                  "ofType": null
                },
                "defaultValue": "false"
              },
              {
                "name": "id",
                "description": "ID of the `Restream` to be updated rather than creating a new one.",
                "type": {
                  "kind": "SCALAR",
                  "name": "RestreamId",
                  "ofType": null
                },
                "defaultValue": null
              }
            ],
            "type": {
              "kind": "SCALAR",
              "name": "Boolean",
              "ofType": null
            },
            "isDeprecated": false,
            "deprecationReason": null
          },
          {
            "name": "removeRestream",
            "description": "Removes a `Restream` by its `id`.\n\n### Result\n\nReturns `null` if `Restream` with the given `id` doesn't exist,\notherwise always returns `true`.",
            "args": [
              {
                "name": "id",
                "description": "ID of the `Restream` to be removed.",
                "type": {
                  "kind": "NON_NULL",
                  "name": null,
                  "ofType": {
                    "kind": "SCALAR",
                    "name": "RestreamId",
                    "ofType": null
                  }
                },
                "defaultValue": null
              }
            ],
            "type": {
              "kind": "SCALAR",
              "name": "Boolean",
              "ofType": null
            },
            "isDeprecated": false,
            "deprecationReason": null
          },
          {
            "name": "enableRestream",
            "description": "Enables a `Restream` by its `id`.\n\nEnabled `Restream` is allowed to accept or pull a live stream.\n\n### Result\n\nReturns `true` if a `Restream` with the given `id` has been enabled,\n`false` if it has been enabled already, and `null` if it doesn't exist.",
            "args": [
              {
                "name": "id",
                "description": "ID of the `Restream` to be enabled.",
                "type": {
                  "kind": "NON_NULL",
                  "name": null,
                  "ofType": {
                    "kind": "SCALAR",
                    "name": "RestreamId",
                    "ofType": null
                  }
                },
                "defaultValue": null
              }
            ],
            "type": {
              "kind": "SCALAR",
              "name": "Boolean",
              "ofType": null
            },
            "isDeprecated": false,
            "deprecationReason": null
          },
          {
            "name": "disableRestream",
            "description": "Disables a `Restream` by its `id`.\n\nDisabled `Restream` stops all on-going re-streaming processes and is not\nallowed to accept or pull a live stream.\n\n### Result\n\nReturns `true` if a `Restream` with the given `id` has been disabled,\n`false` if it has been disabled already, and `null` if it doesn't exist.",
            "args": [
              {
                "name": "id",
                "description": "ID of the `Restream` to be disabled.",
                "type": {
                  "kind": "NON_NULL",
                  "name": null,
                  "ofType": {
                    "kind": "SCALAR",
                    "name": "RestreamId",
                    "ofType": null
                  }
                },
                "defaultValue": null
              }
            ],
            "type": {
              "kind": "SCALAR",
              "name": "Boolean",
              "ofType": null
            },
            "isDeprecated": false,
            "deprecationReason": null
          },
          {
            "name": "enableInput",
            "description": "Enables an `Input` by its `id`.\n\nEnabled `Input` is allowed to accept or pull a live stream.\n\n### Result\n\nReturns `true` if an `Input` with the given `id` has been enabled,\n`false` if it has been enabled already, and `null` if it doesn't exist.",
            "args": [
              {
                "name": "id",
                "description": "ID of the `Input` to be enabled.",
                "type": {
                  "kind": "NON_NULL",
                  "name": null,
                  "ofType": {
                    "kind": "SCALAR",
                    "name": "InputId",
                    "ofType": null
                  }
                },
                "defaultValue": null
              },
              {
                "name": "restreamId",
                "description": "ID of the `Restream` to enable the `Input` in.",
                "type": {
                  "kind": "NON_NULL",
                  "name": null,
                  "ofType": {
                    "kind": "SCALAR",
                    "name": "RestreamId",
                    "ofType": null
                  }
                },
                "defaultValue": null
              }
            ],
            "type": {
              "kind": "SCALAR",
              "name": "Boolean",
              "ofType": null
            },
            "isDeprecated": false,
            "deprecationReason": null
          },
          {
            "name": "disableInput",
            "description": "Disables an `Input` by its `id`.\n\nDisabled `Input` stops all on-going re-streaming processes and is not\nallowed to accept or pull a live stream.\n\n### Result\n\nReturns `true` if an `Input` with the given `id` has been disabled,\n`false` if it has been disabled already, and `null` if it doesn't exist.",
            "args": [
              {
                "name": "id",
                "description": "ID of the `Input` to be disabled.",
                "type": {
                  "kind": "NON_NULL",
                  "name": null,
                  "ofType": {
                    "kind": "SCALAR",
                    "name": "InputId",
                    "ofType": null
                  }
                },
                "defaultValue": null
              },
              {
                "name": "restreamId",
                "description": "ID of the `Restream` to disable the `Input` in.",
                "type": {
                  "kind": "NON_NULL",
                  "name": null,
                  "ofType": {
                    "kind": "SCALAR",
                    "name": "RestreamId",
                    "ofType": null
                  }
                },
                "defaultValue": null
              }
            ],
            "type": {
              "kind": "SCALAR",
              "name": "Boolean",
              "ofType": null
            },
            "isDeprecated": false,
            "deprecationReason": null
          },
          {
            "name": "changeEndpointLabel",
            "description": "Sets an `Input`'s endpoint label by `Input` and `Endpoint` `id`.\n\n### Result\n\nReturns `true` if the label has been set with the given `label`,\n`false` if it was not, and `null` if the `Input` or `Endpoint` doesn't exist.",
            "args": [
              {
                "name": "id",
                "description": "ID of the `Input` to be changed.",
                "type": {
                  "kind": "NON_NULL",
                  "name": null,
                  "ofType": {
                    "kind": "SCALAR",
                    "name": "InputId",
                    "ofType": null
                  }
                },
                "defaultValue": null
              },
              {
                "name": "restreamId",
                "description": "ID of the `Restream` to disable the `Input` in.",
                "type": {
                  "kind": "NON_NULL",
                  "name": null,
                  "ofType": {
                    "kind": "SCALAR",
                    "name": "RestreamId",
                    "ofType": null
                  }
                },
                "defaultValue": null
              },
              {
                "name": "endpointId",
                "description": null,
                "type": {
                  "kind": "NON_NULL",
                  "name": null,
                  "ofType": {
                    "kind": "SCALAR",
                    "name": "EndpointId",
                    "ofType": null
                  }
                },
                "defaultValue": null
              },
              {
                "name": "label",
                "description": null,
                "type": {
                  "kind": "NON_NULL",
                  "name": null,
                  "ofType": {
                    "kind": "SCALAR",
                    "name": "Label",
                    "ofType": null
                  }
                },
                "defaultValue": null
              }
            ],
            "type": {
              "kind": "SCALAR",
              "name": "Boolean",
              "ofType": null
            },
            "isDeprecated": false,
            "deprecationReason": null
          },
          {
            "name": "setOutput",
            "description": "Sets a new `Output` or updates an existing one (if `id` is specified).\n\n### Idempotency\n\nIdempotent if `id` is specified. Otherwise is non-idempotent, always\ncreates a new `Output` and errors on the `dst` duplicates within the\nspecified `Restream`.\n\n### Result\n\nReturns `null` if a `Restream` with the given `restreamId` doesn't\nexist, or an `Output` with the given `id` doesn't exist, otherwise\nalways returns `true`.",
            "args": [
              {
                "name": "restreamId",
                "description": "ID of the `Restream` to add a new `Output` to.",
                "type": {
                  "kind": "NON_NULL",
                  "name": null,
                  "ofType": {
                    "kind": "SCALAR",
                    "name": "RestreamId",
                    "ofType": null
                  }
                },
                "defaultValue": null
              },
              {
                "name": "dst",
                "description": "Destination URL to re-stream a live stream onto.\n\nAt the moment only [RTMP] and [Icecast] are supported.\n\n[Icecast]: https://icecast.org\n[RTMP]: https://en.wikipedia.org/wiki/Real-Time_Messaging_Protocol",
                "type": {
                  "kind": "NON_NULL",
                  "name": null,
                  "ofType": {
                    "kind": "SCALAR",
                    "name": "OutputDstUrl",
                    "ofType": null
                  }
                },
                "defaultValue": null
              },
              {
                "name": "label",
                "description": "Optional label to add a new `Output` with.",
                "type": {
                  "kind": "SCALAR",
                  "name": "Label",
                  "ofType": null
                },
                "defaultValue": null
              },
              {
                "name": "previewUrl",
                "description": null,
                "type": {
                  "kind": "SCALAR",
                  "name": "Url",
                  "ofType": null
                },
                "defaultValue": null
              },
              {
                "name": "mixins",
                "description": "Optional `MixinSrcUrl`s to mix into this `Output`.",
                "type": {
                  "kind": "LIST",
                  "name": null,
                  "ofType": {
                    "kind": "NON_NULL",
                    "name": null,
                    "ofType": {
                      "kind": "SCALAR",
                      "name": "MixinSrcUrl",
                      "ofType": null
                    }
                  }
                },
                "defaultValue": "[]"
              },
              {
                "name": "id",
                "description": "ID of the `Output` to be updated rather than creating a new one.",
                "type": {
                  "kind": "SCALAR",
                  "name": "OutputId",
                  "ofType": null
                },
                "defaultValue": null
              }
            ],
            "type": {
              "kind": "SCALAR",
              "name": "Boolean",
              "ofType": null
            },
            "isDeprecated": false,
            "deprecationReason": null
          },
          {
            "name": "removeOutput",
            "description": "Removes an `Output` by its `id` from the specified `Restream`.\n\n### Result\n\nReturns `null` if the specified `Restream`/`Output` doesn't exist,\notherwise always returns `true`.",
            "args": [
              {
                "name": "id",
                "description": "ID of the `Output` to be removed.",
                "type": {
                  "kind": "NON_NULL",
                  "name": null,
                  "ofType": {
                    "kind": "SCALAR",
                    "name": "OutputId",
                    "ofType": null
                  }
                },
                "defaultValue": null
              },
              {
                "name": "restreamId",
                "description": "ID of the `Restream` to remove the `Output` from.",
                "type": {
                  "kind": "NON_NULL",
                  "name": null,
                  "ofType": {
                    "kind": "SCALAR",
                    "name": "RestreamId",
                    "ofType": null
                  }
                },
                "defaultValue": null
              }
            ],
            "type": {
              "kind": "SCALAR",
              "name": "Boolean",
              "ofType": null
            },
            "isDeprecated": false,
            "deprecationReason": null
          },
          {
            "name": "enableOutput",
            "description": "Enables an `Output` by its `id` in the specified `Restream`.\n\nEnabled `Output` starts re-streaming a live stream to its destination.\n\n### Result\n\nReturns `true` if an `Output` with the given `id` has been enabled,\n`false` if it has been enabled already, and `null` if the specified\n`Restream`/`Output` doesn't exist.",
            "args": [
              {
                "name": "id",
                "description": "ID of the `Output` to be enabled.",
                "type": {
                  "kind": "NON_NULL",
                  "name": null,
                  "ofType": {
                    "kind": "SCALAR",
                    "name": "OutputId",
                    "ofType": null
                  }
                },
                "defaultValue": null
              },
              {
                "name": "restreamId",
                "description": "ID of the `Restream` to enable the `Output` in.",
                "type": {
                  "kind": "NON_NULL",
                  "name": null,
                  "ofType": {
                    "kind": "SCALAR",
                    "name": "RestreamId",
                    "ofType": null
                  }
                },
                "defaultValue": null
              }
            ],
            "type": {
              "kind": "SCALAR",
              "name": "Boolean",
              "ofType": null
            },
            "isDeprecated": false,
            "deprecationReason": null
          },
          {
            "name": "disableOutput",
            "description": "Disables an `Output` by its `id` in the specified `Restream`.\n\nDisabled `Output` stops re-streaming a live stream to its destination.\n\n### Result\n\nReturns `true` if an `Output` with the given `id` has been disabled,\n`false` if it has been disabled already, and `null` if the specified\n`Restream`/`Output` doesn't exist.",
            "args": [
              {
                "name": "id",
                "description": "ID of the `Output` to be disabled.",
                "type": {
                  "kind": "NON_NULL",
                  "name": null,
                  "ofType": {
                    "kind": "SCALAR",
                    "name": "OutputId",
                    "ofType": null
                  }
                },
                "defaultValue": null
              },
              {
                "name": "restreamId",
                "description": "ID of the `Restream` to disable the `Output` in.",
                "type": {
                  "kind": "NON_NULL",
                  "name": null,
                  "ofType": {
                    "kind": "SCALAR",
                    "name": "RestreamId",
                    "ofType": null
                  }
                },
                "defaultValue": null
              }
            ],
            "type": {
              "kind": "SCALAR",
              "name": "Boolean",
              "ofType": null
            },
            "isDeprecated": false,
            "deprecationReason": null
          },
          {
            "name": "enableAllOutputs",
            "description": "Enables all `Output`s in the specified `Restream`.\n\nEnabled `Output`s start re-streaming a live stream to their\ndestinations.\n\n### Result\n\nReturns `true` if at least one `Output` has been enabled, `false` if all\n`Output`s have been enabled already, and `null` if the specified\n`Restream` doesn't exist.",
            "args": [
              {
                "name": "restreamId",
                "description": "ID of the `Restream` to enable all `Output`s in.",
                "type": {
                  "kind": "NON_NULL",
                  "name": null,
                  "ofType": {
                    "kind": "SCALAR",
                    "name": "RestreamId",
                    "ofType": null
                  }
                },
                "defaultValue": null
              }
            ],
            "type": {
              "kind": "SCALAR",
              "name": "Boolean",
              "ofType": null
            },
            "isDeprecated": false,
            "deprecationReason": null
          },
          {
            "name": "disableAllOutputs",
            "description": "Disables all `Output`s in the specified `Restream`.\n\nDisabled `Output`s stop re-streaming a live stream to their\ndestinations.\n\n### Result\n\nReturns `true` if at least one `Output` has been disabled, `false` if\nall `Output`s have been disabled already, and `null` if the specified\n`Restream` doesn't exist.",
            "args": [
              {
                "name": "restreamId",
                "description": "ID of the `Restream` to disable all `Output`s in.",
                "type": {
                  "kind": "NON_NULL",
                  "name": null,
                  "ofType": {
                    "kind": "SCALAR",
                    "name": "RestreamId",
                    "ofType": null
                  }
                },
                "defaultValue": null
              }
            ],
            "type": {
              "kind": "SCALAR",
              "name": "Boolean",
              "ofType": null
            },
            "isDeprecated": false,
            "deprecationReason": null
          },
          {
            "name": "disableAllOutputsOfRestreams",
            "description": "Disables all `Output`s in all `Restream`s.\n\nDisabled `Output`s stop re-streaming a live stream to their\ndestinations.\n\n### Result\n\nReturns `true` if at least one `Output` has been disabled, `false` if\nall `Output`s have been disabled already or there are no outputs",
            "args": [],
            "type": {
              "kind": "NON_NULL",
              "name": null,
              "ofType": {
                "kind": "SCALAR",
                "name": "Boolean",
                "ofType": null
              }
            },
            "isDeprecated": false,
            "deprecationReason": null
          },
          {
            "name": "enablesAllOutputsOfRestreams",
            "description": "Enables all `Output`s in all `Restream`s.\n\nEnabled `Output`s start re-streaming a live stream to their\ndestinations.\n\n### Result\n\nReturns `true` if at least one `Output` has been enabled, `false` if all\n`Output`s have been enabled already or there are no outputs",
            "args": [],
            "type": {
              "kind": "NON_NULL",
              "name": null,
              "ofType": {
                "kind": "SCALAR",
                "name": "Boolean",
                "ofType": null
              }
            },
            "isDeprecated": false,
            "deprecationReason": null
          },
          {
            "name": "tuneVolume",
            "description": "Tunes a `Volume` rate of the specified `Output` or one of its `Mixin`s.\n\n### Result\n\nReturns `true` if a `Volume` rate has been changed, `false` if it has\nthe same value already, or `null` if the specified `Output` or `Mixin`\ndoesn't exist.",
            "args": [
              {
                "name": "restreamId",
                "description": "ID of the `Restream` to tune the `Output` in.",
                "type": {
                  "kind": "NON_NULL",
                  "name": null,
                  "ofType": {
                    "kind": "SCALAR",
                    "name": "RestreamId",
                    "ofType": null
                  }
                },
                "defaultValue": null
              },
              {
                "name": "outputId",
                "description": "ID of the tuned `Output`.",
                "type": {
                  "kind": "NON_NULL",
                  "name": null,
                  "ofType": {
                    "kind": "SCALAR",
                    "name": "OutputId",
                    "ofType": null
                  }
                },
                "defaultValue": null
              },
              {
                "name": "mixinId",
                "description": "Optional ID of the tuned `Mixin`.\n\nIf set, then tunes the `Mixin` rather than the `Output`.",
                "type": {
                  "kind": "SCALAR",
                  "name": "MixinId",
                  "ofType": null
                },
                "defaultValue": null
              },
              {
                "name": "volume",
                "description": "Volume rate in percents to be set.",
                "type": {
                  "kind": "NON_NULL",
                  "name": null,
                  "ofType": {
                    "kind": "SCALAR",
                    "name": "Volume",
                    "ofType": null
                  }
                },
                "defaultValue": null
              }
            ],
            "type": {
              "kind": "SCALAR",
              "name": "Boolean",
              "ofType": null
            },
            "isDeprecated": false,
            "deprecationReason": null
          },
          {
            "name": "tuneDelay",
            "description": "Tunes a `Delay` of the specified `Mixin` before mix it into its\n`Output`.\n\n### Result\n\nReturns `true` if a `Delay` has been changed, `false` if it has the same\nvalue already, or `null` if the specified `Output` or `Mixin` doesn't\nexist.",
            "args": [
              {
                "name": "restreamId",
                "description": "ID of the `Restream` to tune the the `Mixin` in.",
                "type": {
                  "kind": "NON_NULL",
                  "name": null,
                  "ofType": {
                    "kind": "SCALAR",
                    "name": "RestreamId",
                    "ofType": null
                  }
                },
                "defaultValue": null
              },
              {
                "name": "outputId",
                "description": "ID of the `Output` of the tuned `Mixin`.",
                "type": {
                  "kind": "NON_NULL",
                  "name": null,
                  "ofType": {
                    "kind": "SCALAR",
                    "name": "OutputId",
                    "ofType": null
                  }
                },
                "defaultValue": null
              },
              {
                "name": "mixinId",
                "description": "ID of the tuned `Mixin`.",
                "type": {
                  "kind": "NON_NULL",
                  "name": null,
                  "ofType": {
                    "kind": "SCALAR",
                    "name": "MixinId",
                    "ofType": null
                  }
                },
                "defaultValue": null
              },
              {
                "name": "delay",
                "description": "Number of milliseconds to delay the `Mixin` before mix it into its `Output`.",
                "type": {
                  "kind": "NON_NULL",
                  "name": null,
                  "ofType": {
                    "kind": "SCALAR",
                    "name": "Delay",
                    "ofType": null
                  }
                },
                "defaultValue": null
              }
            ],
            "type": {
              "kind": "SCALAR",
              "name": "Boolean",
              "ofType": null
            },
            "isDeprecated": false,
            "deprecationReason": null
          },
          {
            "name": "removeDvrFile",
            "description": "Removes the specified recorded file.\n\n### Result\n\nReturns `true` if the specified recorded file was removed, otherwise\n`false` if nothing changes.",
            "args": [
              {
                "name": "path",
                "description": "Relative path of the recorded file to be removed.\n\nUse the exact value returned by `Query.dvrFiles`.",
                "type": {
                  "kind": "NON_NULL",
                  "name": null,
                  "ofType": {
                    "kind": "SCALAR",
                    "name": "String",
                    "ofType": null
                  }
                },
                "defaultValue": null
              }
            ],
            "type": {
              "kind": "NON_NULL",
              "name": null,
              "ofType": {
                "kind": "SCALAR",
                "name": "Boolean",
                "ofType": null
              }
            },
            "isDeprecated": false,
            "deprecationReason": null
          },
          {
            "name": "setPassword",
            "description": "Sets or unsets the password to protect this GraphQL API with.\n\nOnce password is set, any subsequent requests to this GraphQL API should\nperform [HTTP Basic auth][1], where any username is allowed, but the\npassword should match the one being set.\n\n### Result\n\nReturns `true` if password has been changed or unset, otherwise `false`\nif nothing changes.\n\n[1]: https://en.wikipedia.org/wiki/Basic_access_authentication",
            "args": [
              {
                "name": "new",
                "description": "New password to be set. In `null` then unsets the current password.",
                "type": {
                  "kind": "SCALAR",
                  "name": "String",
                  "ofType": null
                },
                "defaultValue": null
              },
              {
                "name": "old",
                "description": "Old password for authorization, if it was set previously.",
                "type": {
                  "kind": "SCALAR",
                  "name": "String",
                  "ofType": null
                },
                "defaultValue": null
              },
              {
                "name": "kind",
                "description": null,
                "type": {
                  "kind": "ENUM",
                  "name": "PasswordKind",
                  "ofType": null
                },
                "defaultValue": null
              }
            ],
            "type": {
              "kind": "NON_NULL",
              "name": null,
              "ofType": {
                "kind": "SCALAR",
                "name": "Boolean",
                "ofType": null
              }
            },
            "isDeprecated": false,
            "deprecationReason": null
          },
          {
            "name": "setSettings",
            "description": "Sets settings of the server\n\n### Result\n\nReturns `false` if title does not pass validation for max allowed\ncharacters length. Otherwise returns `true`",
            "args": [
              {
                "name": "title",
                "description": "Title for the server",
                "type": {
                  "kind": "SCALAR",
                  "name": "String",
                  "ofType": null
                },
                "defaultValue": null
              },
              {
                "name": "deleteConfirmation",
                "description": "Whether do we need to confirm deletion of inputs and outputs",
                "type": {
                  "kind": "SCALAR",
                  "name": "Boolean",
                  "ofType": null
                },
                "defaultValue": null
              },
              {
                "name": "enableConfirmation",
                "description": "Whether do we need to confirm enabling/disabling of inputs or outputs",
                "type": {
                  "kind": "SCALAR",
                  "name": "Boolean",
                  "ofType": null
                },
                "defaultValue": null
              }
            ],
            "type": {
              "kind": "NON_NULL",
              "name": null,
              "ofType": {
                "kind": "SCALAR",
                "name": "Boolean",
                "ofType": null
              }
            },
            "isDeprecated": false,
            "deprecationReason": null
          }
        ],
        "inputFields": null,
        "interfaces": [],
        "enumValues": null,
        "possibleTypes": null
      },
      {
        "kind": "SCALAR",
        "name": "EndpointId",
        "description": null,
        "fields": null,
        "inputFields": null,
        "interfaces": null,
        "enumValues": null,
        "possibleTypes": null
      },
      {
        "kind": "SCALAR",
        "name": "DateTimeUtc",
        "description": "DateTime",
        "fields": null,
        "inputFields": null,
        "interfaces": null,
        "enumValues": null,
        "possibleTypes": null
      },
      {
        "kind": "OBJECT",
        "name": "Input",
        "description": "Upstream source that a `Restream` receives a live stream from.",
        "fields": [
          {
            "name": "id",
            "description": "Unique ID of this `Input`.\n\nOnce assigned, it never changes.",
            "args": [],
            "type": {
              "kind": "NON_NULL",
              "name": null,
              "ofType": {
                "kind": "SCALAR",
                "name": "InputId",
                "ofType": null
              }
            },
            "isDeprecated": false,
            "deprecationReason": null
          },
          {
            "name": "key",
            "description": "Key of this `Input` to expose its `InputEndpoint`s with for accepting\nand serving a live stream.",
            "args": [],
            "type": {
              "kind": "NON_NULL",
              "name": null,
              "ofType": {
                "kind": "SCALAR",
                "name": "InputKey",
                "ofType": null
              }
            },
            "isDeprecated": false,
            "deprecationReason": null
          },
          {
            "name": "endpoints",
            "description": "Endpoints of this `Input` serving a live stream for `Output`s and\nclients.",
            "args": [],
            "type": {
              "kind": "NON_NULL",
              "name": null,
              "ofType": {
                "kind": "LIST",
                "name": null,
                "ofType": {
                  "kind": "NON_NULL",
                  "name": null,
                  "ofType": {
                    "kind": "OBJECT",
                    "name": "InputEndpoint",
                    "ofType": null
                  }
                }
              }
            },
            "isDeprecated": false,
            "deprecationReason": null
          },
          {
            "name": "src",
            "description": "Source to pull a live stream from.\n\nIf specified, then this `Input` will pull a live stream from it (pull\nkind), otherwise this `Input` will await a live stream to be pushed\n(push kind).",
            "args": [],
            "type": {
              "kind": "UNION",
              "name": "InputSrc",
              "ofType": null
            },
            "isDeprecated": false,
            "deprecationReason": null
          },
          {
            "name": "enabled",
            "description": "Indicator whether this `Input` is enabled, so is allowed to receive a\nlive stream from its upstream sources.",
            "args": [],
            "type": {
              "kind": "NON_NULL",
              "name": null,
              "ofType": {
                "kind": "SCALAR",
                "name": "Boolean",
                "ofType": null
              }
            },
            "isDeprecated": false,
            "deprecationReason": null
          }
        ],
        "inputFields": null,
        "interfaces": [],
        "enumValues": null,
        "possibleTypes": null
      },
      {
        "kind": "SCALAR",
        "name": "InputSrcUrl",
        "description": null,
        "fields": null,
        "inputFields": null,
        "interfaces": null,
        "enumValues": null,
        "possibleTypes": null
      },
      {
        "kind": "OBJECT",
        "name": "__Type",
        "description": null,
        "fields": [
          {
            "name": "name",
            "description": null,
            "args": [],
            "type": {
              "kind": "SCALAR",
              "name": "String",
              "ofType": null
            },
            "isDeprecated": false,
            "deprecationReason": null
          },
          {
            "name": "description",
            "description": null,
            "args": [],
            "type": {
              "kind": "SCALAR",
              "name": "String",
              "ofType": null
            },
            "isDeprecated": false,
            "deprecationReason": null
          },
          {
            "name": "kind",
            "description": null,
            "args": [],
            "type": {
              "kind": "NON_NULL",
              "name": null,
              "ofType": {
                "kind": "ENUM",
                "name": "__TypeKind",
                "ofType": null
              }
            },
            "isDeprecated": false,
            "deprecationReason": null
          },
          {
            "name": "fields",
            "description": null,
            "args": [
              {
                "name": "includeDeprecated",
                "description": null,
                "type": {
                  "kind": "SCALAR",
                  "name": "Boolean",
                  "ofType": null
                },
                "defaultValue": "false"
              }
            ],
            "type": {
              "kind": "LIST",
              "name": null,
              "ofType": {
                "kind": "NON_NULL",
                "name": null,
                "ofType": {
                  "kind": "OBJECT",
                  "name": "__Field",
                  "ofType": null
                }
              }
            },
            "isDeprecated": false,
            "deprecationReason": null
          },
          {
            "name": "ofType",
            "description": null,
            "args": [],
            "type": {
              "kind": "OBJECT",
              "name": "__Type",
              "ofType": null
            },
            "isDeprecated": false,
            "deprecationReason": null
          },
          {
            "name": "inputFields",
            "description": null,
            "args": [],
            "type": {
              "kind": "LIST",
              "name": null,
              "ofType": {
                "kind": "NON_NULL",
                "name": null,
                "ofType": {
                  "kind": "OBJECT",
                  "name": "__InputValue",
                  "ofType": null
                }
              }
            },
            "isDeprecated": false,
            "deprecationReason": null
          },
          {
            "name": "interfaces",
            "description": null,
            "args": [],
            "type": {
              "kind": "LIST",
              "name": null,
              "ofType": {
                "kind": "NON_NULL",
                "name": null,
                "ofType": {
                  "kind": "OBJECT",
                  "name": "__Type",
                  "ofType": null
                }
              }
            },
            "isDeprecated": false,
            "deprecationReason": null
          },
          {
            "name": "possibleTypes",
            "description": null,
            "args": [],
            "type": {
              "kind": "LIST",
              "name": null,
              "ofType": {
                "kind": "NON_NULL",
                "name": null,
                "ofType": {
                  "kind": "OBJECT",
                  "name": "__Type",
                  "ofType": null
                }
              }
            },
            "isDeprecated": false,
            "deprecationReason": null
          },
          {
            "name": "enumValues",
            "description": null,
            "args": [
              {
                "name": "includeDeprecated",
                "description": null,
                "type": {
                  "kind": "SCALAR",
                  "name": "Boolean",
                  "ofType": null
                },
                "defaultValue": "false"
              }
            ],
            "type": {
              "kind": "LIST",
              "name": null,
              "ofType": {
                "kind": "NON_NULL",
                "name": null,
                "ofType": {
                  "kind": "OBJECT",
                  "name": "__EnumValue",
                  "ofType": null
                }
              }
            },
            "isDeprecated": false,
            "deprecationReason": null
          }
        ],
        "inputFields": null,
        "interfaces": [],
        "enumValues": null,
        "possibleTypes": null
      },
      {
        "kind": "ENUM",
        "name": "PasswordKind",
        "description": "Specifies kind of password",
        "fields": null,
        "inputFields": null,
        "interfaces": null,
        "enumValues": [
          {
            "name": "MAIN",
            "description": "Password for main application",
            "isDeprecated": false,
            "deprecationReason": null
          },
          {
            "name": "OUTPUT",
            "description": "Password for single output application",
            "isDeprecated": false,
            "deprecationReason": null
          }
        ],
        "possibleTypes": null
      },
      {
        "kind": "ENUM",
        "name": "Status",
        "description": "Status indicating availability of an `Input`, `Output`, or a `Mixin`.",
        "fields": null,
        "inputFields": null,
        "interfaces": null,
        "enumValues": [
          {
            "name": "OFFLINE",
            "description": "Inactive, no operations are performed and no media traffic is flowed.",
            "isDeprecated": false,
            "deprecationReason": null
          },
          {
            "name": "INITIALIZING",
            "description": "Initializing, media traffic doesn't yet flow as expected.",
            "isDeprecated": false,
            "deprecationReason": null
          },
          {
            "name": "ONLINE",
            "description": "Active, all operations are performing successfully and media traffic\nflows as expected.",
            "isDeprecated": false,
            "deprecationReason": null
          },
          {
            "name": "UNSTABLE",
            "description": "Failed recently",
            "isDeprecated": false,
            "deprecationReason": null
          }
        ],
        "possibleTypes": null
      },
      {
        "kind": "OBJECT",
        "name": "__Schema",
        "description": null,
        "fields": [
          {
            "name": "types",
            "description": null,
            "args": [],
            "type": {
              "kind": "NON_NULL",
              "name": null,
              "ofType": {
                "kind": "LIST",
                "name": null,
                "ofType": {
                  "kind": "NON_NULL",
                  "name": null,
                  "ofType": {
                    "kind": "OBJECT",
                    "name": "__Type",
                    "ofType": null
                  }
                }
              }
            },
            "isDeprecated": false,
            "deprecationReason": null
          },
          {
            "name": "queryType",
            "description": null,
            "args": [],
            "type": {
              "kind": "NON_NULL",
              "name": null,
              "ofType": {
                "kind": "OBJECT",
                "name": "__Type",
                "ofType": null
              }
            },
            "isDeprecated": false,
            "deprecationReason": null
          },
          {
            "name": "mutationType",
            "description": null,
            "args": [],
            "type": {
              "kind": "OBJECT",
              "name": "__Type",
              "ofType": null
            },
            "isDeprecated": false,
            "deprecationReason": null
          },
          {
            "name": "subscriptionType",
            "description": null,
            "args": [],
            "type": {
              "kind": "OBJECT",
              "name": "__Type",
              "ofType": null
            },
            "isDeprecated": false,
            "deprecationReason": null
          },
          {
            "name": "directives",
            "description": null,
            "args": [],
            "type": {
              "kind": "NON_NULL",
              "name": null,
              "ofType": {
                "kind": "LIST",
                "name": null,
                "ofType": {
                  "kind": "NON_NULL",
                  "name": null,
                  "ofType": {
                    "kind": "OBJECT",
                    "name": "__Directive",
                    "ofType": null
                  }
                }
              }
            },
            "isDeprecated": false,
            "deprecationReason": null
          }
        ],
        "inputFields": null,
        "interfaces": [],
        "enumValues": null,
        "possibleTypes": null
      },
      {
        "kind": "SCALAR",
        "name": "Int",
        "description": null,
        "fields": null,
        "inputFields": null,
        "interfaces": null,
        "enumValues": null,
        "possibleTypes": null
      },
      {
        "kind": "OBJECT",
        "name": "Query",
        "description": null,
        "fields": [
          {
            "name": "statistics",
            "description": null,
            "args": [],
            "type": {
              "kind": "NON_NULL",
              "name": null,
              "ofType": {
                "kind": "OBJECT",
                "name": "ClientStatistics",
                "ofType": null
              }
            },
            "isDeprecated": false,
            "deprecationReason": null
          },
          {
<<<<<<< HEAD
=======
            "name": "label",
            "description": "User defined label for each Endpoint",
            "args": [],
            "type": {
              "kind": "SCALAR",
              "name": "Label",
              "ofType": null
            },
            "isDeprecated": false,
            "deprecationReason": null
          },
          {
            "name": "status",
            "description": "`Status` of this `InputEndpoint` indicating whether it actually serves a\nlive stream ready to be consumed by `Output`s and clients.",
            "args": [],
            "type": {
              "kind": "NON_NULL",
              "name": null,
              "ofType": {
                "kind": "ENUM",
                "name": "Status",
                "ofType": null
              }
            },
            "isDeprecated": false,
            "deprecationReason": null
          }
        ],
        "inputFields": null,
        "interfaces": [],
        "enumValues": null,
        "possibleTypes": null
      },
      {
        "kind": "OBJECT",
        "name": "Query",
        "description": null,
        "fields": [
          {
>>>>>>> 7dd0d17b
            "name": "info",
            "description": "Returns the current `Info` parameters of this server.",
            "args": [],
            "type": {
              "kind": "NON_NULL",
              "name": null,
              "ofType": {
                "kind": "OBJECT",
                "name": "Info",
                "ofType": null
              }
            },
            "isDeprecated": false,
            "deprecationReason": null
          },
          {
            "name": "allRestreams",
            "description": "Returns all the `Restream`s happening on this server.",
            "args": [],
            "type": {
              "kind": "NON_NULL",
              "name": null,
              "ofType": {
                "kind": "LIST",
                "name": null,
                "ofType": {
                  "kind": "NON_NULL",
                  "name": null,
                  "ofType": {
                    "kind": "OBJECT",
                    "name": "Restream",
                    "ofType": null
                  }
                }
              }
            },
            "isDeprecated": false,
            "deprecationReason": null
          },
          {
            "name": "dvrFiles",
            "description": "Returns list of recorded files of the specified `Output`.\n\nIf returned list is empty, the there is no recorded files for the\nspecified `Output`.\n\nEach recorded file is represented as a relative path on [SRS] HTTP\nserver in `dvr/` directory, so the download link should look like this:\n```ignore\nhttp://my.host:8080/dvr/returned/file/path.flv\n```\n\n[SRS]: https://github.com/ossrs/srs",
            "args": [
              {
                "name": "id",
                "description": "ID of the `Output` to return recorded files of.",
                "type": {
                  "kind": "NON_NULL",
                  "name": null,
                  "ofType": {
                    "kind": "SCALAR",
                    "name": "OutputId",
                    "ofType": null
                  }
                },
                "defaultValue": null
              }
            ],
            "type": {
              "kind": "NON_NULL",
              "name": null,
              "ofType": {
                "kind": "LIST",
                "name": null,
                "ofType": {
                  "kind": "NON_NULL",
                  "name": null,
                  "ofType": {
                    "kind": "SCALAR",
                    "name": "String",
                    "ofType": null
                  }
                }
              }
            },
            "isDeprecated": false,
            "deprecationReason": null
          },
          {
            "name": "export",
            "description": "Returns `Restream`s happening on this server and identifiable by the\ngiven `ids` in an exportable JSON format.\n\nIf no `ids` specified, then returns all the `Restream`s happening on\nthis server at the moment.",
            "args": [
              {
                "name": "ids",
                "description": "IDs of `Restream`s to be exported.\n\nIf empty, then all the `Restream`s will be exported.",
                "type": {
                  "kind": "LIST",
                  "name": null,
                  "ofType": {
                    "kind": "NON_NULL",
                    "name": null,
                    "ofType": {
                      "kind": "SCALAR",
                      "name": "RestreamId",
                      "ofType": null
                    }
                  }
                },
                "defaultValue": "[]"
              }
            ],
            "type": {
              "kind": "SCALAR",
              "name": "String",
              "ofType": null
            },
            "isDeprecated": false,
            "deprecationReason": null
          }
        ],
        "inputFields": null,
        "interfaces": [],
        "enumValues": null,
        "possibleTypes": null
      },
      {
        "kind": "OBJECT",
        "name": "InputEndpoint",
        "description": "Endpoint of an `Input` serving a live stream for `Output`s and clients.",
        "fields": [
          {
            "name": "id",
            "description": "Unique ID of this `InputEndpoint`.\n\nOnce assigned, it never changes.",
            "args": [],
            "type": {
              "kind": "NON_NULL",
              "name": null,
              "ofType": {
                "kind": "SCALAR",
                "name": "EndpointId",
                "ofType": null
              }
            },
            "isDeprecated": false,
            "deprecationReason": null
          },
          {
            "name": "kind",
            "description": "Kind of this `InputEndpoint`.",
            "args": [],
            "type": {
              "kind": "NON_NULL",
              "name": null,
              "ofType": {
                "kind": "ENUM",
                "name": "InputEndpointKind",
                "ofType": null
              }
            },
            "isDeprecated": false,
            "deprecationReason": null
          },
          {
            "name": "status",
            "description": "`Status` of this `InputEndpoint` indicating whether it actually serves a\nlive stream ready to be consumed by `Output`s and clients.",
            "args": [],
            "type": {
              "kind": "NON_NULL",
              "name": null,
              "ofType": {
                "kind": "ENUM",
                "name": "Status",
                "ofType": null
              }
            },
            "isDeprecated": false,
            "deprecationReason": null
          }
        ],
        "inputFields": null,
        "interfaces": [],
        "enumValues": null,
        "possibleTypes": null
      },
      {
        "kind": "SCALAR",
        "name": "Url",
        "description": "Url",
        "fields": null,
        "inputFields": null,
        "interfaces": null,
        "enumValues": null,
        "possibleTypes": null
      },
      {
        "kind": "ENUM",
        "name": "InputEndpointKind",
        "description": "Possible kinds of an `InputEndpoint`.",
        "fields": null,
        "inputFields": null,
        "interfaces": null,
        "enumValues": [
          {
            "name": "RTMP",
            "description": "[RTMP] endpoint.\n\nCan accept a live stream and serve it for playing.\n\n[RTMP]: https://en.wikipedia.org/wiki/Real-Time_Messaging_Protocol",
            "isDeprecated": false,
            "deprecationReason": null
          },
          {
            "name": "HLS",
            "description": "[HLS] endpoint.\n\nOnly serves a live stream for playing and is not able to accept one.\n\n[HLS]: https://en.wikipedia.org/wiki/HTTP_Live_Streaming",
            "isDeprecated": false,
            "deprecationReason": null
          }
        ],
        "possibleTypes": null
      },
      {
        "kind": "SCALAR",
        "name": "Boolean",
        "description": null,
        "fields": null,
        "inputFields": null,
        "interfaces": null,
        "enumValues": null,
        "possibleTypes": null
      },
      {
        "kind": "OBJECT",
        "name": "Output",
        "description": "Downstream destination that a `Restream` re-streams a live stream to.",
        "fields": [
          {
            "name": "id",
            "description": "Unique ID of this `Output`.\n\nOnce assigned, it never changes.",
            "args": [],
            "type": {
              "kind": "NON_NULL",
              "name": null,
              "ofType": {
                "kind": "SCALAR",
                "name": "OutputId",
                "ofType": null
              }
            },
            "isDeprecated": false,
            "deprecationReason": null
          },
          {
            "name": "dst",
            "description": "Downstream URL to re-stream a live stream onto.\n\nAt the moment only [RTMP] and [Icecast] are supported.\n\n[Icecast]: https://icecast.org\n[RTMP]: https://en.wikipedia.org/wiki/Real-Time_Messaging_Protocol",
            "args": [],
            "type": {
              "kind": "NON_NULL",
              "name": null,
              "ofType": {
                "kind": "SCALAR",
                "name": "OutputDstUrl",
                "ofType": null
              }
            },
            "isDeprecated": false,
            "deprecationReason": null
          },
          {
            "name": "label",
            "description": "Optional label of this `Output`.",
            "args": [],
            "type": {
              "kind": "SCALAR",
              "name": "Label",
              "ofType": null
            },
            "isDeprecated": false,
            "deprecationReason": null
          },
          {
            "name": "previewUrl",
            "description": "Url of stream preview.",
            "args": [],
            "type": {
              "kind": "SCALAR",
              "name": "Url",
              "ofType": null
            },
            "isDeprecated": false,
            "deprecationReason": null
          },
          {
            "name": "volume",
            "description": "Volume rate of this `Output`'s audio tracks when mixed with\n`Output.mixins`.\n\nHas no effect when there is no `Output.mixins`.",
            "args": [],
            "type": {
              "kind": "NON_NULL",
              "name": null,
              "ofType": {
                "kind": "SCALAR",
                "name": "Volume",
                "ofType": null
              }
            },
            "isDeprecated": false,
            "deprecationReason": null
          },
          {
            "name": "mixins",
            "description": "`Mixin`s to mix this `Output` with before re-streaming it to its\ndownstream destination.\n\nIf empty, then no mixing is performed and re-streaming is as cheap as\npossible (just copies bytes \"as is\").",
            "args": [],
            "type": {
              "kind": "NON_NULL",
              "name": null,
              "ofType": {
                "kind": "LIST",
                "name": null,
                "ofType": {
                  "kind": "NON_NULL",
                  "name": null,
                  "ofType": {
                    "kind": "OBJECT",
                    "name": "Mixin",
                    "ofType": null
                  }
                }
              }
            },
            "isDeprecated": false,
            "deprecationReason": null
          },
          {
            "name": "enabled",
            "description": "Indicator whether this `Output` is enabled, so is allowed to perform a\nlive stream re-streaming to its downstream destination.",
            "args": [],
            "type": {
              "kind": "NON_NULL",
              "name": null,
              "ofType": {
                "kind": "SCALAR",
                "name": "Boolean",
                "ofType": null
              }
            },
            "isDeprecated": false,
            "deprecationReason": null
          },
          {
            "name": "status",
            "description": "`Status` of this `Output` indicating whether it actually re-streams a\nlive stream to its downstream destination.",
            "args": [],
            "type": {
              "kind": "NON_NULL",
              "name": null,
              "ofType": {
                "kind": "ENUM",
                "name": "Status",
                "ofType": null
              }
            },
            "isDeprecated": false,
            "deprecationReason": null
          }
        ],
        "inputFields": null,
        "interfaces": [],
        "enumValues": null,
        "possibleTypes": null
      },
      {
        "kind": "OBJECT",
        "name": "FailoverInputSrc",
        "description": "Failover source of multiple `Input`s to pull a live stream by an `Input`\nfrom.",
        "fields": [
          {
            "name": "inputs",
            "description": "`Input`s forming this `FailoverInputSrc`.\n\nFailover is implemented by attempting to pull the first `Input` falling\nback to the second one, and so on. Once the first source is restored,\nwe pool from it once again.",
            "args": [],
            "type": {
              "kind": "NON_NULL",
              "name": null,
              "ofType": {
                "kind": "LIST",
                "name": null,
                "ofType": {
                  "kind": "NON_NULL",
                  "name": null,
                  "ofType": {
                    "kind": "OBJECT",
                    "name": "Input",
                    "ofType": null
                  }
                }
              }
            },
            "isDeprecated": false,
            "deprecationReason": null
          }
        ],
        "inputFields": null,
        "interfaces": [],
        "enumValues": null,
        "possibleTypes": null
      },
      {
        "kind": "OBJECT",
        "name": "__InputValue",
        "description": null,
        "fields": [
          {
            "name": "name",
            "description": null,
            "args": [],
            "type": {
              "kind": "NON_NULL",
              "name": null,
              "ofType": {
                "kind": "SCALAR",
                "name": "String",
                "ofType": null
              }
            },
            "isDeprecated": false,
            "deprecationReason": null
          },
          {
            "name": "description",
            "description": null,
            "args": [],
            "type": {
              "kind": "SCALAR",
              "name": "String",
              "ofType": null
            },
            "isDeprecated": false,
            "deprecationReason": null
          },
          {
            "name": "type",
            "description": null,
            "args": [],
            "type": {
              "kind": "NON_NULL",
              "name": null,
              "ofType": {
                "kind": "OBJECT",
                "name": "__Type",
                "ofType": null
              }
            },
            "isDeprecated": false,
            "deprecationReason": null
          },
          {
            "name": "defaultValue",
            "description": null,
            "args": [],
            "type": {
              "kind": "SCALAR",
              "name": "String",
              "ofType": null
            },
            "isDeprecated": false,
            "deprecationReason": null
          }
        ],
        "inputFields": null,
        "interfaces": [],
        "enumValues": null,
        "possibleTypes": null
      },
      {
        "kind": "SCALAR",
        "name": "String",
        "description": null,
        "fields": null,
        "inputFields": null,
        "interfaces": null,
        "enumValues": null,
        "possibleTypes": null
      },
      {
        "kind": "OBJECT",
        "name": "__Field",
        "description": null,
        "fields": [
          {
            "name": "name",
            "description": null,
            "args": [],
            "type": {
              "kind": "NON_NULL",
              "name": null,
              "ofType": {
                "kind": "SCALAR",
                "name": "String",
                "ofType": null
              }
            },
            "isDeprecated": false,
            "deprecationReason": null
          },
          {
            "name": "description",
            "description": null,
            "args": [],
            "type": {
              "kind": "SCALAR",
              "name": "String",
              "ofType": null
            },
            "isDeprecated": false,
            "deprecationReason": null
          },
          {
            "name": "args",
            "description": null,
            "args": [],
            "type": {
              "kind": "NON_NULL",
              "name": null,
              "ofType": {
                "kind": "LIST",
                "name": null,
                "ofType": {
                  "kind": "NON_NULL",
                  "name": null,
                  "ofType": {
                    "kind": "OBJECT",
                    "name": "__InputValue",
                    "ofType": null
                  }
                }
              }
            },
            "isDeprecated": false,
            "deprecationReason": null
          },
          {
            "name": "type",
            "description": null,
            "args": [],
            "type": {
              "kind": "NON_NULL",
              "name": null,
              "ofType": {
                "kind": "OBJECT",
                "name": "__Type",
                "ofType": null
              }
            },
            "isDeprecated": false,
            "deprecationReason": null
          },
          {
            "name": "isDeprecated",
            "description": null,
            "args": [],
            "type": {
              "kind": "NON_NULL",
              "name": null,
              "ofType": {
                "kind": "SCALAR",
                "name": "Boolean",
                "ofType": null
              }
            },
            "isDeprecated": false,
            "deprecationReason": null
          },
          {
            "name": "deprecationReason",
            "description": null,
            "args": [],
            "type": {
              "kind": "SCALAR",
              "name": "String",
              "ofType": null
            },
            "isDeprecated": false,
            "deprecationReason": null
          }
        ],
        "inputFields": null,
        "interfaces": [],
        "enumValues": null,
        "possibleTypes": null
      },
      {
        "kind": "SCALAR",
        "name": "InputKey",
        "description": null,
        "fields": null,
        "inputFields": null,
        "interfaces": null,
        "enumValues": null,
        "possibleTypes": null
      },
      {
        "kind": "UNION",
        "name": "InputSrc",
        "description": "Source to pull a live stream by an `Input` from.",
        "fields": null,
        "inputFields": null,
        "interfaces": null,
        "enumValues": null,
        "possibleTypes": [
          {
            "kind": "OBJECT",
            "name": "RemoteInputSrc",
            "ofType": null
          },
          {
            "kind": "OBJECT",
            "name": "FailoverInputSrc",
            "ofType": null
          }
        ]
      },
      {
        "kind": "OBJECT",
        "name": "StatusStatistics",
        "description": "Statistics of statuses in [`Input`]s or [`Output`]s of [`Client`]",
        "fields": [
          {
            "name": "status",
            "description": "Status of [`Input`]s or [`Outputs`]",
            "args": [],
            "type": {
              "kind": "NON_NULL",
              "name": null,
              "ofType": {
                "kind": "ENUM",
                "name": "Status",
                "ofType": null
              }
            },
            "isDeprecated": false,
            "deprecationReason": null
          },
          {
            "name": "count",
            "description": "Count of items having [`Status`]",
            "args": [],
            "type": {
              "kind": "NON_NULL",
              "name": null,
              "ofType": {
                "kind": "SCALAR",
                "name": "Int",
                "ofType": null
              }
            },
            "isDeprecated": false,
            "deprecationReason": null
          }
        ],
        "inputFields": null,
        "interfaces": [],
        "enumValues": null,
        "possibleTypes": null
      },
      {
        "kind": "OBJECT",
        "name": "Mixin",
        "description": "Additional source for an `Output` to be mixed with before re-streaming to\nthe destination.",
        "fields": [
          {
            "name": "id",
            "description": "Unique ID of this `Mixin`.\n\nOnce assigned, it never changes.",
            "args": [],
            "type": {
              "kind": "NON_NULL",
              "name": null,
              "ofType": {
                "kind": "SCALAR",
                "name": "MixinId",
                "ofType": null
              }
            },
            "isDeprecated": false,
            "deprecationReason": null
          },
          {
            "name": "src",
            "description": "URL of the source to be mixed with an `Output`.\n\nAt the moment, only [TeamSpeak] is supported.\n\n[TeamSpeak]: https://teamspeak.com",
            "args": [],
            "type": {
              "kind": "NON_NULL",
              "name": null,
              "ofType": {
                "kind": "SCALAR",
                "name": "MixinSrcUrl",
                "ofType": null
              }
            },
            "isDeprecated": false,
            "deprecationReason": null
          },
          {
            "name": "volume",
            "description": "Volume rate of this `Mixin`'s audio tracks to mix them with.",
            "args": [],
            "type": {
              "kind": "NON_NULL",
              "name": null,
              "ofType": {
                "kind": "SCALAR",
                "name": "Volume",
                "ofType": null
              }
            },
            "isDeprecated": false,
            "deprecationReason": null
          },
          {
            "name": "delay",
            "description": "Delay that this `Mixin` should wait before being mixed with an `Output`.\n\nVery useful to fix de-synchronization issues and correct timings between\na `Mixin` and its `Output`.",
            "args": [],
            "type": {
              "kind": "NON_NULL",
              "name": null,
              "ofType": {
                "kind": "SCALAR",
                "name": "Delay",
                "ofType": null
              }
            },
            "isDeprecated": false,
            "deprecationReason": null
          },
          {
            "name": "status",
            "description": "`Status` of this `Mixin` indicating whether it provides an actual media\nstream to be mixed with its `Output`.",
            "args": [],
            "type": {
              "kind": "NON_NULL",
              "name": null,
              "ofType": {
                "kind": "ENUM",
                "name": "Status",
                "ofType": null
              }
            },
            "isDeprecated": false,
            "deprecationReason": null
          }
        ],
        "inputFields": null,
        "interfaces": [],
        "enumValues": null,
        "possibleTypes": null
      },
      {
        "kind": "SCALAR",
        "name": "InputId",
        "description": null,
        "fields": null,
        "inputFields": null,
        "interfaces": null,
        "enumValues": null,
        "possibleTypes": null
      },
      {
        "kind": "SCALAR",
        "name": "MixinSrcUrl",
        "description": null,
        "fields": null,
        "inputFields": null,
        "interfaces": null,
        "enumValues": null,
        "possibleTypes": null
      },
      {
        "kind": "SCALAR",
        "name": "OutputDstUrl",
        "description": null,
        "fields": null,
        "inputFields": null,
        "interfaces": null,
        "enumValues": null,
        "possibleTypes": null
      },
      {
        "kind": "OBJECT",
        "name": "Info",
        "description": "Information about parameters that this server operates with.",
        "fields": [
          {
            "name": "publicHost",
            "description": "Host that this server is reachable via in public.\n\nUse it for constructing URLs to this server.",
            "args": [],
            "type": {
              "kind": "NON_NULL",
              "name": null,
              "ofType": {
                "kind": "SCALAR",
                "name": "String",
                "ofType": null
              }
            },
            "isDeprecated": false,
            "deprecationReason": null
          },
          {
            "name": "title",
            "description": "Title of the server",
            "args": [],
            "type": {
              "kind": "SCALAR",
              "name": "String",
              "ofType": null
            },
            "isDeprecated": false,
            "deprecationReason": null
          },
          {
            "name": "deleteConfirmation",
            "description": "Whether do we need to confirm deletion of inputs and outputs",
            "args": [],
            "type": {
              "kind": "SCALAR",
              "name": "Boolean",
              "ofType": null
            },
            "isDeprecated": false,
            "deprecationReason": null
          },
          {
            "name": "enableConfirmation",
            "description": "Whether do we need to confirm enabling/disabling of inputs or outputs",
            "args": [],
            "type": {
              "kind": "SCALAR",
              "name": "Boolean",
              "ofType": null
            },
            "isDeprecated": false,
            "deprecationReason": null
          },
          {
            "name": "passwordHash",
            "description": "[Argon2] hash of the password that this server's GraphQL API is\nprotected with, if any.\n\nNon-`null` value means that any request to GraphQL API should perform\n[HTTP Basic auth][1]. Any username is allowed, but the password should\nmatch this hash.\n\n[Argon2]: https://en.wikipedia.org/wiki/Argon2\n[1]: https://en.wikipedia.org/wiki/Basic_access_authentication",
            "args": [],
            "type": {
              "kind": "SCALAR",
              "name": "String",
              "ofType": null
            },
            "isDeprecated": false,
            "deprecationReason": null
          },
          {
            "name": "passwordOutputHash",
            "description": "Password hash for single output application",
            "args": [],
            "type": {
              "kind": "SCALAR",
              "name": "String",
              "ofType": null
            },
            "isDeprecated": false,
            "deprecationReason": null
          }
        ],
        "inputFields": null,
        "interfaces": [],
        "enumValues": null,
        "possibleTypes": null
      },
      {
        "kind": "ENUM",
        "name": "__TypeKind",
        "description": "GraphQL type kind\n\nThe GraphQL specification defines a number of type kinds - the meta type of a type.",
        "fields": null,
        "inputFields": null,
        "interfaces": null,
        "enumValues": [
          {
            "name": "SCALAR",
            "description": "## Scalar types\n\nScalar types appear as the leaf nodes of GraphQL queries. Strings, numbers, and booleans are the built in types, and while it's possible to define your own, it's relatively uncommon.",
            "isDeprecated": false,
            "deprecationReason": null
          },
          {
            "name": "OBJECT",
            "description": "## Object types\n\nThe most common type to be implemented by users. Objects have fields and can implement interfaces.",
            "isDeprecated": false,
            "deprecationReason": null
          },
          {
            "name": "INTERFACE",
            "description": "## Interface types\n\nInterface types are used to represent overlapping fields between multiple types, and can be queried for their concrete type.",
            "isDeprecated": false,
            "deprecationReason": null
          },
          {
            "name": "UNION",
            "description": "## Union types\n\nUnions are similar to interfaces but can not contain any fields on their own.",
            "isDeprecated": false,
            "deprecationReason": null
          },
          {
            "name": "ENUM",
            "description": "## Enum types\n\nLike scalars, enum types appear as the leaf nodes of GraphQL queries.",
            "isDeprecated": false,
            "deprecationReason": null
          },
          {
            "name": "INPUT_OBJECT",
            "description": "## Input objects\n\nRepresents complex values provided in queries _into_ the system.",
            "isDeprecated": false,
            "deprecationReason": null
          },
          {
            "name": "LIST",
            "description": "## List types\n\nRepresent lists of other types. This library provides implementations for vectors and slices, but other Rust types can be extended to serve as GraphQL lists.",
            "isDeprecated": false,
            "deprecationReason": null
          },
          {
            "name": "NON_NULL",
            "description": "## Non-null types\n\nIn GraphQL, nullable types are the default. By putting a `!` after a type, it becomes non-nullable.",
            "isDeprecated": false,
            "deprecationReason": null
          }
        ],
        "possibleTypes": null
      },
      {
        "kind": "SCALAR",
        "name": "RestreamKey",
        "description": null,
        "fields": null,
        "inputFields": null,
        "interfaces": null,
        "enumValues": null,
        "possibleTypes": null
      },
      {
        "kind": "SCALAR",
        "name": "Volume",
        "description": null,
        "fields": null,
        "inputFields": null,
        "interfaces": null,
        "enumValues": null,
        "possibleTypes": null
      },
      {
        "kind": "SCALAR",
        "name": "MixinId",
        "description": null,
        "fields": null,
        "inputFields": null,
        "interfaces": null,
        "enumValues": null,
        "possibleTypes": null
      },
      {
        "kind": "OBJECT",
        "name": "Subscription",
        "description": null,
        "fields": [
          {
            "name": "info",
            "description": "Subscribes to updates of `Info` parameters of this server.",
            "args": [],
            "type": {
              "kind": "NON_NULL",
              "name": null,
              "ofType": {
                "kind": "OBJECT",
                "name": "Info",
                "ofType": null
              }
            },
            "isDeprecated": false,
            "deprecationReason": null
          },
          {
            "name": "allRestreams",
            "description": "Subscribes to updates of all `Restream`s happening on this server.",
            "args": [],
            "type": {
              "kind": "NON_NULL",
              "name": null,
              "ofType": {
                "kind": "LIST",
                "name": null,
                "ofType": {
                  "kind": "NON_NULL",
                  "name": null,
                  "ofType": {
                    "kind": "OBJECT",
                    "name": "Restream",
                    "ofType": null
                  }
                }
              }
            },
            "isDeprecated": false,
            "deprecationReason": null
          }
        ],
        "inputFields": null,
        "interfaces": [],
        "enumValues": null,
        "possibleTypes": null
      },
      {
        "kind": "OBJECT",
        "name": "__EnumValue",
        "description": null,
        "fields": [
          {
            "name": "name",
            "description": null,
            "args": [],
            "type": {
              "kind": "NON_NULL",
              "name": null,
              "ofType": {
                "kind": "SCALAR",
                "name": "String",
                "ofType": null
              }
            },
            "isDeprecated": false,
            "deprecationReason": null
          },
          {
            "name": "description",
            "description": null,
            "args": [],
            "type": {
              "kind": "SCALAR",
              "name": "String",
              "ofType": null
            },
            "isDeprecated": false,
            "deprecationReason": null
          },
          {
            "name": "isDeprecated",
            "description": null,
            "args": [],
            "type": {
              "kind": "NON_NULL",
              "name": null,
              "ofType": {
                "kind": "SCALAR",
                "name": "Boolean",
                "ofType": null
              }
            },
            "isDeprecated": false,
            "deprecationReason": null
          },
          {
            "name": "deprecationReason",
            "description": null,
            "args": [],
            "type": {
              "kind": "SCALAR",
              "name": "String",
              "ofType": null
            },
            "isDeprecated": false,
            "deprecationReason": null
          }
        ],
        "inputFields": null,
        "interfaces": [],
        "enumValues": null,
        "possibleTypes": null
      },
      {
        "kind": "SCALAR",
        "name": "RestreamId",
        "description": null,
        "fields": null,
        "inputFields": null,
        "interfaces": null,
        "enumValues": null,
        "possibleTypes": null
      },
      {
        "kind": "OBJECT",
        "name": "RemoteInputSrc",
        "description": "Remote upstream source to pull a live stream by an `Input` from.",
        "fields": [
          {
            "name": "url",
            "description": "URL of this `RemoteInputSrc`.",
            "args": [],
            "type": {
              "kind": "NON_NULL",
              "name": null,
              "ofType": {
                "kind": "SCALAR",
                "name": "InputSrcUrl",
                "ofType": null
              }
            },
            "isDeprecated": false,
            "deprecationReason": null
          },
          {
            "name": "label",
            "description": null,
            "args": [],
            "type": {
              "kind": "SCALAR",
              "name": "Label",
              "ofType": null
            },
            "isDeprecated": false,
            "deprecationReason": null
          }
        ],
        "inputFields": null,
        "interfaces": [],
        "enumValues": null,
        "possibleTypes": null
      },
      {
        "kind": "ENUM",
        "name": "__DirectiveLocation",
        "description": null,
        "fields": null,
        "inputFields": null,
        "interfaces": null,
        "enumValues": [
          {
            "name": "QUERY",
            "description": null,
            "isDeprecated": false,
            "deprecationReason": null
          },
          {
            "name": "MUTATION",
            "description": null,
            "isDeprecated": false,
            "deprecationReason": null
          },
          {
            "name": "SUBSCRIPTION",
            "description": null,
            "isDeprecated": false,
            "deprecationReason": null
          },
          {
            "name": "FIELD",
            "description": null,
            "isDeprecated": false,
            "deprecationReason": null
          },
          {
            "name": "FRAGMENT_DEFINITION",
            "description": null,
            "isDeprecated": false,
            "deprecationReason": null
          },
          {
            "name": "FRAGMENT_SPREAD",
            "description": null,
            "isDeprecated": false,
            "deprecationReason": null
          },
          {
            "name": "INLINE_FRAGMENT",
            "description": null,
            "isDeprecated": false,
            "deprecationReason": null
          }
        ],
        "possibleTypes": null
      },
      {
        "kind": "OBJECT",
        "name": "Restream",
        "description": "Re-stream of a live stream from one `Input` to many `Output`s.",
        "fields": [
          {
            "name": "id",
            "description": "Unique ID of this `Input`.\n\nOnce assigned, it never changes.",
            "args": [],
            "type": {
              "kind": "NON_NULL",
              "name": null,
              "ofType": {
                "kind": "SCALAR",
                "name": "RestreamId",
                "ofType": null
              }
            },
            "isDeprecated": false,
            "deprecationReason": null
          },
          {
            "name": "key",
            "description": "Unique key of this `Restream` identifying it, and used to form its\nendpoints URLs.",
            "args": [],
            "type": {
              "kind": "NON_NULL",
              "name": null,
              "ofType": {
                "kind": "SCALAR",
                "name": "RestreamKey",
                "ofType": null
              }
            },
            "isDeprecated": false,
            "deprecationReason": null
          },
          {
            "name": "label",
            "description": "Optional label of this `Restream`.",
            "args": [],
            "type": {
              "kind": "SCALAR",
              "name": "Label",
              "ofType": null
            },
            "isDeprecated": false,
            "deprecationReason": null
          },
          {
            "name": "input",
            "description": "`Input` that a live stream is received from.",
            "args": [],
            "type": {
              "kind": "NON_NULL",
              "name": null,
              "ofType": {
                "kind": "OBJECT",
                "name": "Input",
                "ofType": null
              }
            },
            "isDeprecated": false,
            "deprecationReason": null
          },
          {
            "name": "outputs",
            "description": "`Output`s that a live stream is re-streamed to.",
            "args": [],
            "type": {
              "kind": "NON_NULL",
              "name": null,
              "ofType": {
                "kind": "LIST",
                "name": null,
                "ofType": {
                  "kind": "NON_NULL",
                  "name": null,
                  "ofType": {
                    "kind": "OBJECT",
                    "name": "Output",
                    "ofType": null
                  }
                }
              }
            },
            "isDeprecated": false,
            "deprecationReason": null
          }
        ],
        "inputFields": null,
        "interfaces": [],
        "enumValues": null,
        "possibleTypes": null
      },
      {
        "kind": "OBJECT",
        "name": "__Directive",
        "description": null,
        "fields": [
          {
            "name": "name",
            "description": null,
            "args": [],
            "type": {
              "kind": "NON_NULL",
              "name": null,
              "ofType": {
                "kind": "SCALAR",
                "name": "String",
                "ofType": null
              }
            },
            "isDeprecated": false,
            "deprecationReason": null
          },
          {
            "name": "description",
            "description": null,
            "args": [],
            "type": {
              "kind": "SCALAR",
              "name": "String",
              "ofType": null
            },
            "isDeprecated": false,
            "deprecationReason": null
          },
          {
            "name": "locations",
            "description": null,
            "args": [],
            "type": {
              "kind": "NON_NULL",
              "name": null,
              "ofType": {
                "kind": "LIST",
                "name": null,
                "ofType": {
                  "kind": "NON_NULL",
                  "name": null,
                  "ofType": {
                    "kind": "ENUM",
                    "name": "__DirectiveLocation",
                    "ofType": null
                  }
                }
              }
            },
            "isDeprecated": false,
            "deprecationReason": null
          },
          {
            "name": "args",
            "description": null,
            "args": [],
            "type": {
              "kind": "NON_NULL",
              "name": null,
              "ofType": {
                "kind": "LIST",
                "name": null,
                "ofType": {
                  "kind": "NON_NULL",
                  "name": null,
                  "ofType": {
                    "kind": "OBJECT",
                    "name": "__InputValue",
                    "ofType": null
                  }
                }
              }
            },
            "isDeprecated": false,
            "deprecationReason": null
          },
          {
            "name": "onOperation",
            "description": null,
            "args": [],
            "type": {
              "kind": "NON_NULL",
              "name": null,
              "ofType": {
                "kind": "SCALAR",
                "name": "Boolean",
                "ofType": null
              }
            },
            "isDeprecated": true,
            "deprecationReason": "Use the locations array instead"
          },
          {
            "name": "onFragment",
            "description": null,
            "args": [],
            "type": {
              "kind": "NON_NULL",
              "name": null,
              "ofType": {
                "kind": "SCALAR",
                "name": "Boolean",
                "ofType": null
              }
            },
            "isDeprecated": true,
            "deprecationReason": "Use the locations array instead"
          },
          {
            "name": "onField",
            "description": null,
            "args": [],
            "type": {
              "kind": "NON_NULL",
              "name": null,
              "ofType": {
                "kind": "SCALAR",
                "name": "Boolean",
                "ofType": null
              }
            },
            "isDeprecated": true,
            "deprecationReason": "Use the locations array instead"
          }
        ],
        "inputFields": null,
        "interfaces": [],
        "enumValues": null,
        "possibleTypes": null
      }
    ],
    "directives": [
      {
        "name": "include",
        "description": null,
        "locations": [
          "FIELD",
          "FRAGMENT_SPREAD",
          "INLINE_FRAGMENT"
        ],
        "args": [
          {
            "name": "if",
            "description": null,
            "type": {
              "kind": "NON_NULL",
              "name": null,
              "ofType": {
                "kind": "SCALAR",
                "name": "Boolean",
                "ofType": null
              }
            },
            "defaultValue": null
          }
        ]
      },
      {
        "name": "skip",
        "description": null,
        "locations": [
          "FIELD",
          "FRAGMENT_SPREAD",
          "INLINE_FRAGMENT"
        ],
        "args": [
          {
            "name": "if",
            "description": null,
            "type": {
              "kind": "NON_NULL",
              "name": null,
              "ofType": {
                "kind": "SCALAR",
                "name": "Boolean",
                "ofType": null
              }
            },
            "defaultValue": null
          }
        ]
      }
    ]
  }
}}<|MERGE_RESOLUTION|>--- conflicted
+++ resolved
@@ -11,97 +11,6 @@
     },
     "types": [
       {
-        "kind": "OBJECT",
-        "name": "ClientStatistics",
-        "description": "Information about status of all [`Input`]s and [`Output`]s and\nserver health info (CPU usage, memory usage, etc.)",
-        "fields": [
-          {
-            "name": "publicHost",
-            "description": "Client host",
-            "args": [],
-            "type": {
-              "kind": "NON_NULL",
-              "name": null,
-              "ofType": {
-                "kind": "SCALAR",
-                "name": "String",
-                "ofType": null
-              }
-            },
-            "isDeprecated": false,
-            "deprecationReason": null
-          },
-          {
-            "name": "timestamp",
-            "description": "Time when statistics was taken",
-            "args": [],
-            "type": {
-              "kind": "NON_NULL",
-              "name": null,
-              "ofType": {
-                "kind": "SCALAR",
-                "name": "DateTimeUtc",
-                "ofType": null
-              }
-            },
-            "isDeprecated": false,
-            "deprecationReason": null
-          },
-          {
-            "name": "inputs",
-            "description": "Count of inputs grouped by status",
-            "args": [],
-            "type": {
-              "kind": "NON_NULL",
-              "name": null,
-              "ofType": {
-                "kind": "LIST",
-                "name": null,
-                "ofType": {
-                  "kind": "NON_NULL",
-                  "name": null,
-                  "ofType": {
-                    "kind": "OBJECT",
-                    "name": "StatusStatistics",
-                    "ofType": null
-                  }
-                }
-              }
-            },
-            "isDeprecated": false,
-            "deprecationReason": null
-          },
-          {
-            "name": "outputs",
-            "description": "Count of outputs grouped by status",
-            "args": [],
-            "type": {
-              "kind": "NON_NULL",
-              "name": null,
-              "ofType": {
-                "kind": "LIST",
-                "name": null,
-                "ofType": {
-                  "kind": "NON_NULL",
-                  "name": null,
-                  "ofType": {
-                    "kind": "OBJECT",
-                    "name": "StatusStatistics",
-                    "ofType": null
-                  }
-                }
-              }
-            },
-            "isDeprecated": false,
-            "deprecationReason": null
-          }
-        ],
-        "inputFields": null,
-        "interfaces": [],
-        "enumValues": null,
-        "possibleTypes": null
-      },
-      {
         "kind": "SCALAR",
         "name": "OutputId",
         "description": null,
@@ -419,75 +328,6 @@
                   "ofType": {
                     "kind": "SCALAR",
                     "name": "RestreamId",
-                    "ofType": null
-                  }
-                },
-                "defaultValue": null
-              }
-            ],
-            "type": {
-              "kind": "SCALAR",
-              "name": "Boolean",
-              "ofType": null
-            },
-            "isDeprecated": false,
-            "deprecationReason": null
-          },
-          {
-            "name": "changeEndpointLabel",
-            "description": "Sets an `Input`'s endpoint label by `Input` and `Endpoint` `id`.\n\n### Result\n\nReturns `true` if the label has been set with the given `label`,\n`false` if it was not, and `null` if the `Input` or `Endpoint` doesn't exist.",
-            "args": [
-              {
-                "name": "id",
-                "description": "ID of the `Input` to be changed.",
-                "type": {
-                  "kind": "NON_NULL",
-                  "name": null,
-                  "ofType": {
-                    "kind": "SCALAR",
-                    "name": "InputId",
-                    "ofType": null
-                  }
-                },
-                "defaultValue": null
-              },
-              {
-                "name": "restreamId",
-                "description": "ID of the `Restream` to disable the `Input` in.",
-                "type": {
-                  "kind": "NON_NULL",
-                  "name": null,
-                  "ofType": {
-                    "kind": "SCALAR",
-                    "name": "RestreamId",
-                    "ofType": null
-                  }
-                },
-                "defaultValue": null
-              },
-              {
-                "name": "endpointId",
-                "description": null,
-                "type": {
-                  "kind": "NON_NULL",
-                  "name": null,
-                  "ofType": {
-                    "kind": "SCALAR",
-                    "name": "EndpointId",
-                    "ofType": null
-                  }
-                },
-                "defaultValue": null
-              },
-              {
-                "name": "label",
-                "description": null,
-                "type": {
-                  "kind": "NON_NULL",
-                  "name": null,
-                  "ofType": {
-                    "kind": "SCALAR",
-                    "name": "Label",
                     "ofType": null
                   }
                 },
@@ -1076,16 +916,6 @@
         "possibleTypes": null
       },
       {
-        "kind": "SCALAR",
-        "name": "DateTimeUtc",
-        "description": "DateTime",
-        "fields": null,
-        "inputFields": null,
-        "interfaces": null,
-        "enumValues": null,
-        "possibleTypes": null
-      },
-      {
         "kind": "OBJECT",
         "name": "Input",
         "description": "Upstream source that a `Restream` receives a live stream from.",
@@ -1533,12 +1363,61 @@
         "possibleTypes": null
       },
       {
-        "kind": "SCALAR",
-        "name": "Int",
-        "description": null,
-        "fields": null,
-        "inputFields": null,
-        "interfaces": null,
+        "kind": "OBJECT",
+        "name": "InputEndpoint",
+        "description": "Endpoint of an `Input` serving a live stream for `Output`s and clients.",
+        "fields": [
+          {
+            "name": "id",
+            "description": "Unique ID of this `InputEndpoint`.\n\nOnce assigned, it never changes.",
+            "args": [],
+            "type": {
+              "kind": "NON_NULL",
+              "name": null,
+              "ofType": {
+                "kind": "SCALAR",
+                "name": "EndpointId",
+                "ofType": null
+              }
+            },
+            "isDeprecated": false,
+            "deprecationReason": null
+          },
+          {
+            "name": "kind",
+            "description": "Kind of this `InputEndpoint`.",
+            "args": [],
+            "type": {
+              "kind": "NON_NULL",
+              "name": null,
+              "ofType": {
+                "kind": "ENUM",
+                "name": "InputEndpointKind",
+                "ofType": null
+              }
+            },
+            "isDeprecated": false,
+            "deprecationReason": null
+          },
+          {
+            "name": "status",
+            "description": "`Status` of this `InputEndpoint` indicating whether it actually serves a\nlive stream ready to be consumed by `Output`s and clients.",
+            "args": [],
+            "type": {
+              "kind": "NON_NULL",
+              "name": null,
+              "ofType": {
+                "kind": "ENUM",
+                "name": "Status",
+                "ofType": null
+              }
+            },
+            "isDeprecated": false,
+            "deprecationReason": null
+          }
+        ],
+        "inputFields": null,
+        "interfaces": [],
         "enumValues": null,
         "possibleTypes": null
       },
@@ -1548,64 +1427,6 @@
         "description": null,
         "fields": [
           {
-            "name": "statistics",
-            "description": null,
-            "args": [],
-            "type": {
-              "kind": "NON_NULL",
-              "name": null,
-              "ofType": {
-                "kind": "OBJECT",
-                "name": "ClientStatistics",
-                "ofType": null
-              }
-            },
-            "isDeprecated": false,
-            "deprecationReason": null
-          },
-          {
-<<<<<<< HEAD
-=======
-            "name": "label",
-            "description": "User defined label for each Endpoint",
-            "args": [],
-            "type": {
-              "kind": "SCALAR",
-              "name": "Label",
-              "ofType": null
-            },
-            "isDeprecated": false,
-            "deprecationReason": null
-          },
-          {
-            "name": "status",
-            "description": "`Status` of this `InputEndpoint` indicating whether it actually serves a\nlive stream ready to be consumed by `Output`s and clients.",
-            "args": [],
-            "type": {
-              "kind": "NON_NULL",
-              "name": null,
-              "ofType": {
-                "kind": "ENUM",
-                "name": "Status",
-                "ofType": null
-              }
-            },
-            "isDeprecated": false,
-            "deprecationReason": null
-          }
-        ],
-        "inputFields": null,
-        "interfaces": [],
-        "enumValues": null,
-        "possibleTypes": null
-      },
-      {
-        "kind": "OBJECT",
-        "name": "Query",
-        "description": null,
-        "fields": [
-          {
->>>>>>> 7dd0d17b
             "name": "info",
             "description": "Returns the current `Info` parameters of this server.",
             "args": [],
@@ -1722,65 +1543,6 @@
         "possibleTypes": null
       },
       {
-        "kind": "OBJECT",
-        "name": "InputEndpoint",
-        "description": "Endpoint of an `Input` serving a live stream for `Output`s and clients.",
-        "fields": [
-          {
-            "name": "id",
-            "description": "Unique ID of this `InputEndpoint`.\n\nOnce assigned, it never changes.",
-            "args": [],
-            "type": {
-              "kind": "NON_NULL",
-              "name": null,
-              "ofType": {
-                "kind": "SCALAR",
-                "name": "EndpointId",
-                "ofType": null
-              }
-            },
-            "isDeprecated": false,
-            "deprecationReason": null
-          },
-          {
-            "name": "kind",
-            "description": "Kind of this `InputEndpoint`.",
-            "args": [],
-            "type": {
-              "kind": "NON_NULL",
-              "name": null,
-              "ofType": {
-                "kind": "ENUM",
-                "name": "InputEndpointKind",
-                "ofType": null
-              }
-            },
-            "isDeprecated": false,
-            "deprecationReason": null
-          },
-          {
-            "name": "status",
-            "description": "`Status` of this `InputEndpoint` indicating whether it actually serves a\nlive stream ready to be consumed by `Output`s and clients.",
-            "args": [],
-            "type": {
-              "kind": "NON_NULL",
-              "name": null,
-              "ofType": {
-                "kind": "ENUM",
-                "name": "Status",
-                "ofType": null
-              }
-            },
-            "isDeprecated": false,
-            "deprecationReason": null
-          }
-        ],
-        "inputFields": null,
-        "interfaces": [],
-        "enumValues": null,
-        "possibleTypes": null
-      },
-      {
         "kind": "SCALAR",
         "name": "Url",
         "description": "Url",
@@ -2214,49 +1976,6 @@
       },
       {
         "kind": "OBJECT",
-        "name": "StatusStatistics",
-        "description": "Statistics of statuses in [`Input`]s or [`Output`]s of [`Client`]",
-        "fields": [
-          {
-            "name": "status",
-            "description": "Status of [`Input`]s or [`Outputs`]",
-            "args": [],
-            "type": {
-              "kind": "NON_NULL",
-              "name": null,
-              "ofType": {
-                "kind": "ENUM",
-                "name": "Status",
-                "ofType": null
-              }
-            },
-            "isDeprecated": false,
-            "deprecationReason": null
-          },
-          {
-            "name": "count",
-            "description": "Count of items having [`Status`]",
-            "args": [],
-            "type": {
-              "kind": "NON_NULL",
-              "name": null,
-              "ofType": {
-                "kind": "SCALAR",
-                "name": "Int",
-                "ofType": null
-              }
-            },
-            "isDeprecated": false,
-            "deprecationReason": null
-          }
-        ],
-        "inputFields": null,
-        "interfaces": [],
-        "enumValues": null,
-        "possibleTypes": null
-      },
-      {
-        "kind": "OBJECT",
         "name": "Mixin",
         "description": "Additional source for an `Output` to be mixed with before re-streaming to\nthe destination.",
         "fields": [
@@ -2343,6 +2062,16 @@
         ],
         "inputFields": null,
         "interfaces": [],
+        "enumValues": null,
+        "possibleTypes": null
+      },
+      {
+        "kind": "SCALAR",
+        "name": "MixinSrcUrl",
+        "description": null,
+        "fields": null,
+        "inputFields": null,
+        "interfaces": null,
         "enumValues": null,
         "possibleTypes": null
       },
@@ -2357,13 +2086,62 @@
         "possibleTypes": null
       },
       {
-        "kind": "SCALAR",
-        "name": "MixinSrcUrl",
-        "description": null,
+        "kind": "ENUM",
+        "name": "__TypeKind",
+        "description": "GraphQL type kind\n\nThe GraphQL specification defines a number of type kinds - the meta type of a type.",
         "fields": null,
         "inputFields": null,
         "interfaces": null,
-        "enumValues": null,
+        "enumValues": [
+          {
+            "name": "SCALAR",
+            "description": "## Scalar types\n\nScalar types appear as the leaf nodes of GraphQL queries. Strings, numbers, and booleans are the built in types, and while it's possible to define your own, it's relatively uncommon.",
+            "isDeprecated": false,
+            "deprecationReason": null
+          },
+          {
+            "name": "OBJECT",
+            "description": "## Object types\n\nThe most common type to be implemented by users. Objects have fields and can implement interfaces.",
+            "isDeprecated": false,
+            "deprecationReason": null
+          },
+          {
+            "name": "INTERFACE",
+            "description": "## Interface types\n\nInterface types are used to represent overlapping fields between multiple types, and can be queried for their concrete type.",
+            "isDeprecated": false,
+            "deprecationReason": null
+          },
+          {
+            "name": "UNION",
+            "description": "## Union types\n\nUnions are similar to interfaces but can not contain any fields on their own.",
+            "isDeprecated": false,
+            "deprecationReason": null
+          },
+          {
+            "name": "ENUM",
+            "description": "## Enum types\n\nLike scalars, enum types appear as the leaf nodes of GraphQL queries.",
+            "isDeprecated": false,
+            "deprecationReason": null
+          },
+          {
+            "name": "INPUT_OBJECT",
+            "description": "## Input objects\n\nRepresents complex values provided in queries _into_ the system.",
+            "isDeprecated": false,
+            "deprecationReason": null
+          },
+          {
+            "name": "LIST",
+            "description": "## List types\n\nRepresent lists of other types. This library provides implementations for vectors and slices, but other Rust types can be extended to serve as GraphQL lists.",
+            "isDeprecated": false,
+            "deprecationReason": null
+          },
+          {
+            "name": "NON_NULL",
+            "description": "## Non-null types\n\nIn GraphQL, nullable types are the default. By putting a `!` after a type, it becomes non-nullable.",
+            "isDeprecated": false,
+            "deprecationReason": null
+          }
+        ],
         "possibleTypes": null
       },
       {
@@ -2464,65 +2242,6 @@
         "possibleTypes": null
       },
       {
-        "kind": "ENUM",
-        "name": "__TypeKind",
-        "description": "GraphQL type kind\n\nThe GraphQL specification defines a number of type kinds - the meta type of a type.",
-        "fields": null,
-        "inputFields": null,
-        "interfaces": null,
-        "enumValues": [
-          {
-            "name": "SCALAR",
-            "description": "## Scalar types\n\nScalar types appear as the leaf nodes of GraphQL queries. Strings, numbers, and booleans are the built in types, and while it's possible to define your own, it's relatively uncommon.",
-            "isDeprecated": false,
-            "deprecationReason": null
-          },
-          {
-            "name": "OBJECT",
-            "description": "## Object types\n\nThe most common type to be implemented by users. Objects have fields and can implement interfaces.",
-            "isDeprecated": false,
-            "deprecationReason": null
-          },
-          {
-            "name": "INTERFACE",
-            "description": "## Interface types\n\nInterface types are used to represent overlapping fields between multiple types, and can be queried for their concrete type.",
-            "isDeprecated": false,
-            "deprecationReason": null
-          },
-          {
-            "name": "UNION",
-            "description": "## Union types\n\nUnions are similar to interfaces but can not contain any fields on their own.",
-            "isDeprecated": false,
-            "deprecationReason": null
-          },
-          {
-            "name": "ENUM",
-            "description": "## Enum types\n\nLike scalars, enum types appear as the leaf nodes of GraphQL queries.",
-            "isDeprecated": false,
-            "deprecationReason": null
-          },
-          {
-            "name": "INPUT_OBJECT",
-            "description": "## Input objects\n\nRepresents complex values provided in queries _into_ the system.",
-            "isDeprecated": false,
-            "deprecationReason": null
-          },
-          {
-            "name": "LIST",
-            "description": "## List types\n\nRepresent lists of other types. This library provides implementations for vectors and slices, but other Rust types can be extended to serve as GraphQL lists.",
-            "isDeprecated": false,
-            "deprecationReason": null
-          },
-          {
-            "name": "NON_NULL",
-            "description": "## Non-null types\n\nIn GraphQL, nullable types are the default. By putting a `!` after a type, it becomes non-nullable.",
-            "isDeprecated": false,
-            "deprecationReason": null
-          }
-        ],
-        "possibleTypes": null
-      },
-      {
         "kind": "SCALAR",
         "name": "RestreamKey",
         "description": null,
@@ -2697,18 +2416,6 @@
                 "name": "InputSrcUrl",
                 "ofType": null
               }
-            },
-            "isDeprecated": false,
-            "deprecationReason": null
-          },
-          {
-            "name": "label",
-            "description": null,
-            "args": [],
-            "type": {
-              "kind": "SCALAR",
-              "name": "Label",
-              "ofType": null
             },
             "isDeprecated": false,
             "deprecationReason": null
